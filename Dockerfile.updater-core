--- conflicted
+++ resolved
@@ -35,11 +35,9 @@
 ### RUBY
 
 # When bumping Ruby minor, need to also add the previous version to `bundler/helpers/v{1,2}/monkey_patches/definition_ruby_version_patch.rb`
-<<<<<<< HEAD
+
 ARG RUBY_VERSION=3.2.0
-=======
-ARG RUBY_VERSION=3.1.3
->>>>>>> a2ae2480
+
 ARG RUBY_INSTALL_VERSION=0.8.5
 
 # When bumping Bundler, need to also regenerate `updater/Gemfile.lock` via `bundle update --bundler`
