FROM dependabot/dependabot-core

# Temporarily switch to root user in order to install packages
USER root

# Add debugging tools
RUN apt-get update && apt-get install -y vim strace ltrace gdb

# This Dockerfile adds a non-root 'dependabot' user. However, for Linux,
# this user's GID/UID must match your local user UID/GID to avoid permission issues
# with bind mounts. Update USER_UID / USER_GID if yours is not 1000.
# USER_UID should be the value of $UID from the host environment and
# USER_GID the value of `id -g`.
# See https://aka.ms/vscode-remote/containers/non-root-user for details.
ARG USER_UID=1000
ARG USER_GID=$USER_UID
ARG USERNAME=dependabot

RUN groupadd -o --gid "${USER_GID}" "${USERNAME}" && \
  useradd --uid "${USER_UID}" --gid "${USER_GID}" -m "${USERNAME}"
RUN chown -R "${USERNAME}":"${USERNAME}" \
  /usr/local/.pyenv \
  /opt/go/gopath \
  /opt/rust/
USER $USERNAME

ARG CODE_DIR=/home/$USERNAME/dependabot-core

RUN curl -L -o ~/.vimrc https://github.com/hmarr/dotfiles/raw/master/vimrc-vanilla.vim && \
  echo 'export PS1="[dependabot-core-dev] \w \[$(tput setaf 4)\]$ \[$(tput sgr 0)\]"' >> ~/.bashrc

RUN mkdir -p ${CODE_DIR}/common/lib/dependabot
WORKDIR ${CODE_DIR}

ENV BUNDLE_PATH="/home/$USERNAME/.bundle" \
  BUNDLE_BIN=".bundle/binstubs"
ENV PATH="$BUNDLE_BIN:$PATH:$BUNDLE_PATH/bin"

COPY common/Gemfile common/dependabot-common.gemspec ${CODE_DIR}/common/
COPY common/lib/dependabot/version.rb ${CODE_DIR}/common/lib/dependabot/
RUN cd common && bundle install

<<<<<<< HEAD
RUN mkdir -p ${CODE_DIR}/bundler \
             ${CODE_DIR}/cargo \
             ${CODE_DIR}/cocoapods \
             ${CODE_DIR}/composer \
             ${CODE_DIR}/dep \
             ${CODE_DIR}/docker \
             ${CODE_DIR}/elm \
             ${CODE_DIR}/git_submodules \
             ${CODE_DIR}/github_actions \
             ${CODE_DIR}/go_modules \
             ${CODE_DIR}/gradle \
             ${CODE_DIR}/hex \
             ${CODE_DIR}/maven \
             ${CODE_DIR}/npm_and_yarn \
             ${CODE_DIR}/nuget \
             ${CODE_DIR}/omnibus \
             ${CODE_DIR}/python \
             ${CODE_DIR}/terraform
=======
RUN mkdir -p \
  ${CODE_DIR}/bundler \
  ${CODE_DIR}/cargo \
  ${CODE_DIR}/composer \
  ${CODE_DIR}/dep \
  ${CODE_DIR}/docker \
  ${CODE_DIR}/elm \
  ${CODE_DIR}/git_submodules \
  ${CODE_DIR}/github_actions \
  ${CODE_DIR}/go_modules \
  ${CODE_DIR}/gradle \
  ${CODE_DIR}/hex \
  ${CODE_DIR}/maven \
  ${CODE_DIR}/npm_and_yarn \
  ${CODE_DIR}/nuget \
  ${CODE_DIR}/omnibus \
  ${CODE_DIR}/python \
  ${CODE_DIR}/terraform
>>>>>>> ae97df56

COPY bundler/Gemfile bundler/dependabot-bundler.gemspec ${CODE_DIR}/bundler/
COPY cargo/Gemfile cargo/dependabot-cargo.gemspec ${CODE_DIR}/cargo/
COPY cocoapods/Gemfile cocoapods/dependabot-cocoapods.gemspec ${CODE_DIR}/cocoapods/
COPY composer/Gemfile composer/dependabot-composer.gemspec ${CODE_DIR}/composer/
COPY dep/Gemfile dep/dependabot-dep.gemspec ${CODE_DIR}/dep/
COPY docker/Gemfile docker/dependabot-docker.gemspec ${CODE_DIR}/docker/
COPY elm/Gemfile elm/dependabot-elm.gemspec ${CODE_DIR}/elm/
COPY git_submodules/Gemfile git_submodules/dependabot-git_submodules.gemspec ${CODE_DIR}/git_submodules/
COPY github_actions/Gemfile github_actions/dependabot-github_actions.gemspec ${CODE_DIR}/github_actions/
COPY go_modules/Gemfile go_modules/dependabot-go_modules.gemspec ${CODE_DIR}/go_modules/
COPY gradle/Gemfile gradle/dependabot-gradle.gemspec ${CODE_DIR}/gradle/
COPY hex/Gemfile hex/dependabot-hex.gemspec ${CODE_DIR}/hex/
COPY maven/Gemfile maven/dependabot-maven.gemspec ${CODE_DIR}/maven/
COPY npm_and_yarn/Gemfile npm_and_yarn/dependabot-npm_and_yarn.gemspec ${CODE_DIR}/npm_and_yarn/
COPY nuget/Gemfile nuget/dependabot-nuget.gemspec ${CODE_DIR}/nuget/
COPY omnibus/Gemfile omnibus/dependabot-omnibus.gemspec ${CODE_DIR}/omnibus/
COPY python/Gemfile python/dependabot-python.gemspec ${CODE_DIR}/python/
COPY terraform/Gemfile terraform/dependabot-terraform.gemspec ${CODE_DIR}/terraform/

RUN GREEN='\033[0;32m'; NC='\033[0m'; \
  for d in `find ${CODE_DIR} -type f -mindepth 2 -maxdepth 2 \
    -not -path "${CODE_DIR}/omnibus/Gemfile" \
    -not -path "${CODE_DIR}/common/Gemfile" \
    -name 'Gemfile' | xargs dirname`; do \
    echo && \
    echo "---------------------------------------------------------------------------" && \
    echo "Installing gems for ${GREEN}$(realpath --relative-to=${CODE_DIR} $d)${NC}..." && \
    echo "---------------------------------------------------------------------------" && \
    cd $d && bundle install; \
  done

RUN cd omnibus && bundle install
# Make omnibus gems available to bundler in root directory
RUN echo 'eval_gemfile File.join(File.dirname(__FILE__), "omnibus/Gemfile")' > Gemfile

# Create directory for volume containing VS Code extensions, to avoid reinstalling on image rebuilds
RUN mkdir -p ~/.vscode-server ~/.vscode-server-insiders

# Declare pass-thru environment variables used for debugging
ENV LOCAL_GITHUB_ACCESS_TOKEN="" \
  LOCAL_CONFIG_VARIABLES=""<|MERGE_RESOLUTION|>--- conflicted
+++ resolved
@@ -40,29 +40,10 @@
 COPY common/lib/dependabot/version.rb ${CODE_DIR}/common/lib/dependabot/
 RUN cd common && bundle install
 
-<<<<<<< HEAD
-RUN mkdir -p ${CODE_DIR}/bundler \
-             ${CODE_DIR}/cargo \
-             ${CODE_DIR}/cocoapods \
-             ${CODE_DIR}/composer \
-             ${CODE_DIR}/dep \
-             ${CODE_DIR}/docker \
-             ${CODE_DIR}/elm \
-             ${CODE_DIR}/git_submodules \
-             ${CODE_DIR}/github_actions \
-             ${CODE_DIR}/go_modules \
-             ${CODE_DIR}/gradle \
-             ${CODE_DIR}/hex \
-             ${CODE_DIR}/maven \
-             ${CODE_DIR}/npm_and_yarn \
-             ${CODE_DIR}/nuget \
-             ${CODE_DIR}/omnibus \
-             ${CODE_DIR}/python \
-             ${CODE_DIR}/terraform
-=======
 RUN mkdir -p \
   ${CODE_DIR}/bundler \
   ${CODE_DIR}/cargo \
+  ${CODE_DIR}/cocoapods \
   ${CODE_DIR}/composer \
   ${CODE_DIR}/dep \
   ${CODE_DIR}/docker \
@@ -78,7 +59,6 @@
   ${CODE_DIR}/omnibus \
   ${CODE_DIR}/python \
   ${CODE_DIR}/terraform
->>>>>>> ae97df56
 
 COPY bundler/Gemfile bundler/dependabot-bundler.gemspec ${CODE_DIR}/bundler/
 COPY cargo/Gemfile cargo/dependabot-cargo.gemspec ${CODE_DIR}/cargo/
