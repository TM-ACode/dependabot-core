--- conflicted
+++ resolved
@@ -342,14 +342,6 @@
 
       it { is_expected.to eq("10.0.18362.175") }
 
-<<<<<<< HEAD
-      context "and we're using one" do
-        let(:version) { "1803" }
-        it "expects another specific version" do
-          VCR.use_cassette("windows-servercore-1803") do
-            expect(subject).to eq("1903")
-          end
-=======
       context "when using versions with cumulative updates (KB)" do
         let(:headers_response) do
           fixture("docker", "registry_manifest_headers", "generic.json")
@@ -372,7 +364,6 @@
         context "and we're using a version with KB" do
           let(:version) { "1803-KB4487017" }
           it { is_expected.to eq("1903-KB4505057") }
->>>>>>> 4d056648
         end
       end
     end
