--- conflicted
+++ resolved
@@ -478,7 +478,46 @@
         end
       end
     end
-<<<<<<< HEAD
+
+    context "when dockerfile includes platform" do
+      let(:dockerfile_body) do
+        fixture("docker", "dockerfiles", "platform")
+      end
+      let(:dependency) do
+        Dependabot::Dependency.new(
+          name: "node",
+          version: "10.9-alpine",
+          previous_version: "10-alpine",
+          requirements: [{
+            requirement: nil,
+            groups: [],
+            file: "Dockerfile",
+            source: { tag: "10.9-alpine" }
+          }],
+          previous_requirements: [{
+            requirement: nil,
+            groups: [],
+            file: "Dockerfile",
+            source: { tag: "10-alpine" }
+          }],
+          package_manager: "docker"
+        )
+      end
+
+      describe "the updated Dockerfile" do
+        subject(:updated_dockerfile) do
+          updated_files.find { |f| f.name == "Dockerfile" }
+        end
+
+        its(:content) do
+          is_expected.to include "FROM --platform=$BUILDPLATFORM " \
+                                 "node:10.9-alpine AS"
+        end
+        its(:content) { is_expected.to include "FROM node:10.9-alpine\n" }
+        its(:content) { is_expected.to include "RUN apk add" }
+      end
+    end
+
     describe "#updated_dependency_files", :pix4d do
       it_behaves_like "a dependency file updater"
 
@@ -780,45 +819,6 @@
         expect(updated_files.first.name).to eq("pix4d-special.yml")
         expect(updated_files.first.content).to include "private-image-name\n"
         expect(updated_files.first.content).to include "tag: 20200306093045\n"
-=======
-
-    context "when dockerfile includes platform" do
-      let(:dockerfile_body) do
-        fixture("docker", "dockerfiles", "platform")
-      end
-      let(:dependency) do
-        Dependabot::Dependency.new(
-          name: "node",
-          version: "10.9-alpine",
-          previous_version: "10-alpine",
-          requirements: [{
-            requirement: nil,
-            groups: [],
-            file: "Dockerfile",
-            source: { tag: "10.9-alpine" }
-          }],
-          previous_requirements: [{
-            requirement: nil,
-            groups: [],
-            file: "Dockerfile",
-            source: { tag: "10-alpine" }
-          }],
-          package_manager: "docker"
-        )
-      end
-
-      describe "the updated Dockerfile" do
-        subject(:updated_dockerfile) do
-          updated_files.find { |f| f.name == "Dockerfile" }
-        end
-
-        its(:content) do
-          is_expected.to include "FROM --platform=$BUILDPLATFORM " \
-                                 "node:10.9-alpine AS"
-        end
-        its(:content) { is_expected.to include "FROM node:10.9-alpine\n" }
-        its(:content) { is_expected.to include "RUN apk add" }
->>>>>>> 8d3339df
       end
     end
   end
