--- conflicted
+++ resolved
@@ -48,12 +48,8 @@
   spec.add_development_dependency "rake", "~> 13"
   spec.add_development_dependency "rspec", "~> 3.12"
   spec.add_development_dependency "rspec-its", "~> 1.3"
-<<<<<<< HEAD
   spec.add_development_dependency "rspec-sorbet", "~> 1.9.2"
-  spec.add_development_dependency "rubocop", "~> 1.56.0"
-=======
   spec.add_development_dependency "rubocop", "~> 1.57.2"
->>>>>>> e147456c
   spec.add_development_dependency "rubocop-performance", "~> 1.19.0"
   spec.add_development_dependency "rubocop-sorbet", "~> 0.7.3"
   spec.add_development_dependency "stackprof", "~> 0.2.16"
