--- conflicted
+++ resolved
@@ -1,9 +1,5 @@
 # frozen_string_literal: true
 
 module Dependabot
-<<<<<<< HEAD
-  VERSION = "0.125.4"
-=======
   VERSION = "0.129.0"
->>>>>>> 8fa6c1d1
 end