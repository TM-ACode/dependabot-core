# typed: true
# frozen_string_literal: true

require "dependabot/clients/github_with_retries"
require "dependabot/clients/gitlab_with_retries"
require "dependabot/clients/bitbucket_with_retries"
require "dependabot/shared_helpers"
require "dependabot/git_metadata_fetcher"
require "dependabot/git_commit_checker"
require "dependabot/metadata_finders/base"

module Dependabot
  module MetadataFinders
    class Base
      class CommitsFinder
        attr_reader :source, :dependency, :credentials

        def initialize(source:, dependency:, credentials:)
          @source = source
          @dependency = dependency
          @credentials = credentials
        end

        def commits_url
          return unless source
          return if source.provider == "codecommit" # TODO: Fetch Codecommit commits

          path =
            case source.provider
            when "github" then github_compare_path(new_tag, previous_tag)
            when "bitbucket" then bitbucket_compare_path(new_tag, previous_tag)
            when "gitlab" then gitlab_compare_path(new_tag, previous_tag)
            when "azure" then azure_compare_path(new_tag, previous_tag)
            else raise "Unexpected source provider '#{source.provider}'"
            end

          "#{source.url}/#{path}"
        end

        def commits
          return [] unless source
          return [] unless new_tag && previous_tag

          case source.provider
          when "github" then fetch_github_commits
          when "bitbucket" then fetch_bitbucket_commits
          when "gitlab" then fetch_gitlab_commits
          when "azure" then fetch_azure_commits
          when "codecommit" then [] # TODO: Fetch Codecommit commits
          else raise "Unexpected source provider '#{source.provider}'"
          end
        end

        def new_tag
          new_version = dependency.version

          return new_version if git_source?(dependency.requirements) && git_sha?(new_version)

          return new_ref if new_ref && ref_changed?

          tags = dependency_tags
                 .select { |tag| tag_matches_version?(tag, new_version) }
                 .sort_by(&:length)

          tags.find { |t| t.include?(dependency.name) } || tags.first
        end

        private

        # rubocop:disable Metrics/PerceivedComplexity
        def previous_tag
          previous_version = dependency.previous_version

          if git_source?(dependency.previous_requirements) &&
             git_sha?(previous_version)
            previous_version
          elsif previous_ref && ref_changed?
            previous_ref
          elsif previous_version
            tags = dependency_tags
                   .select { |tag| tag_matches_version?(tag, previous_version) }
                   .sort_by(&:length)

            tags.find { |t| t.include?(dependency.name) } || tags.first
          elsif !git_source?(dependency.previous_requirements)
            lowest_tag_satisfying_previous_requirements
          end
        end

        # rubocop:enable Metrics/PerceivedComplexity

        def lowest_tag_satisfying_previous_requirements
          tags = dependency_tags
                 .select { |t| version_from_tag(t) }
                 .select { |t| satisfies_previous_reqs?(version_from_tag(t)) }
                 .sort_by { |t| [version_from_tag(t), t.length] }

          tags.find { |t| t.include?(dependency.name) } || tags.first
        end

        def version_from_tag(tag)
          version_class.new(tag.gsub(/^v/, "")) if version_class.correct?(tag.gsub(/^v/, ""))

          return unless tag.gsub(/^[^\d]*/, "").length > 1
          return unless version_class.correct?(tag.gsub(/^[^\d]*/, ""))

          version_class.new(tag.gsub(/^[^\d]*/, ""))
        end

        def satisfies_previous_reqs?(version)
          dependency.previous_requirements.all? do |req|
            next true unless req.fetch(:requirement)

            requirement_class
              .requirements_array(req.fetch(:requirement))
              .all? { |r| r.satisfied_by?(version) }
          end
        end

        # TODO: Refactor me so that Composer doesn't need to be special cased
        def git_source?(requirements)
          # Special case Composer, which uses git as a source but handles tags
          # internally
          return false if dependency.package_manager == "composer"

          sources = requirements.map { |r| r.fetch(:source) }.uniq.compact
          return false if sources.empty?

          sources.all? { |s| s[:type] == "git" || s["type"] == "git" }
        end

        def ref_changed?
          # We could go from multiple previous refs (nil) to a single new ref
          previous_ref != new_ref
        end

        def previous_ref
          return unless git_source?(dependency.previous_requirements)

          previous_refs = dependency.previous_requirements.filter_map do |r|
            r.dig(:source, "ref") || r.dig(:source, :ref)
          end.uniq
          previous_refs.first if previous_refs.count == 1
        end

        def new_ref
          return unless git_source?(dependency.previous_requirements)

          new_refs = dependency.requirements.filter_map do |r|
            r.dig(:source, "ref") || r.dig(:source, :ref)
          end.uniq
          new_refs.first if new_refs.count == 1
        end

        def tag_matches_version?(tag, version)
          return false unless version

          return tag.match?(/(?:[^0-9\.]|\A)#{Regexp.escape(version)}\z/) unless version_class.correct?(version)

          version_regex = GitCommitChecker::VERSION_REGEX
          return false unless tag.match?(version_regex)

          tag_version = tag.match(version_regex).named_captures.fetch("version")
          return false unless version_class.correct?(tag_version)

          version_class.new(tag_version) == version_class.new(version)
        end

        def dependency_tags
          @dependency_tags ||= fetch_dependency_tags
        end

        def fetch_dependency_tags
          return [] unless source

          GitMetadataFetcher
            .new(url: source.url, credentials: credentials)
            .tags
            .map(&:name)
        rescue Dependabot::GitDependenciesNotReachable,
               Octokit::ServiceUnavailable
          # ServiceUnavailable normally means a DMCA takedown
          []
        end

        def github_compare_path(new_tag, previous_tag)
          if part_of_monorepo?
            # If part of a monorepo then we're better off linking to the commits
            # for that directory than trying to put together a compare URL
            Pathname
              .new(File.join("commits/#{new_tag || 'HEAD'}", source.directory))
              .cleanpath.to_path
          elsif new_tag && previous_tag
            "compare/#{previous_tag}...#{new_tag}"
          else
            new_tag ? "commits/#{new_tag}" : "commits"
          end
        end

        def bitbucket_compare_path(new_tag, previous_tag)
          if new_tag && previous_tag
            "branches/compare/#{new_tag}..#{previous_tag}"
          elsif new_tag
            "commits/tag/#{new_tag}"
          else
            "commits"
          end
        end

        def gitlab_compare_path(new_tag, previous_tag)
          if new_tag && previous_tag
            "compare/#{previous_tag}...#{new_tag}"
          elsif new_tag
            "commits/#{new_tag}"
          else
            "commits/#{default_gitlab_branch}"
          end
        end

        def azure_compare_path(new_tag, previous_tag)
          # GC for commits, GT for tags, and GB for branches
          type = git_sha?(new_tag) ? "GC" : "GT"
          if new_tag && previous_tag
            "branchCompare?baseVersion=#{type}#{previous_tag}&targetVersion=#{type}#{new_tag}"
          elsif new_tag
            "commits?itemVersion=#{type}#{new_tag}"
          else
            "commits"
          end
        end

        def fetch_github_commits
          commits =
            begin
              # If part of a monorepo we make two requests in order to get only
              # the commits relevant to the given path
              path = source.directory&.gsub(%r{^[./]+}, "")
              repo = source.repo

              args = { sha: previous_tag, path: path }.compact
              previous_commit_shas =
                github_client.commits(repo, **args).map(&:sha)

              # NOTE: We reverse this so it's consistent with the array we get
              # from `github_client.compare(...)`
              args = { sha: new_tag, path: path }.compact
              github_client
                .commits(repo, **args)
                .reject { |c| previous_commit_shas.include?(c.sha) }.reverse
            end
          return [] unless commits

          commits.map do |commit|
            {
              message: commit.commit.message,
              sha: commit.sha,
              html_url: commit.html_url
            }
          end
        rescue Octokit::NotFound
          []
        end

        def fetch_bitbucket_commits
          bitbucket_client
            .compare(source.repo, previous_tag, new_tag)
            .map do |commit|
              {
                message: commit.dig("summary", "raw"),
                sha: commit["hash"],
                html_url: commit.dig("links", "html", "href")
              }
            end
        rescue Dependabot::Clients::Bitbucket::NotFound,
               Dependabot::Clients::Bitbucket::Unauthorized,
               Dependabot::Clients::Bitbucket::Forbidden,
               Excon::Error::Server,
               Excon::Error::Socket,
               Excon::Error::Timeout
          []
        end

        def fetch_gitlab_commits
          gitlab_client
            .compare(source.repo, previous_tag, new_tag)
            .commits
            .map do |commit|
              {
                message: commit["message"],
                sha: commit["id"],
                html_url: "#{source.url}/commit/#{commit['id']}"
              }
            end
        rescue Gitlab::Error::NotFound
          []
        end

        def fetch_azure_commits
          type = git_sha?(new_tag) ? "commit" : "tag"
          azure_client
            .compare(previous_tag, new_tag, type)
            .map do |commit|
            {
              message: commit["comment"],
              sha: commit["commitId"],
              html_url: commit["remoteUrl"]
            }
          end
        rescue Dependabot::Clients::Azure::NotFound,
               Dependabot::Clients::Azure::Unauthorized,
               Dependabot::Clients::Azure::Forbidden,
               Excon::Error::Server,
               Excon::Error::Socket,
               Excon::Error::Timeout
          []
        end

        def gitlab_client
<<<<<<< HEAD
          @gitlab_client ||= Dependabot::Clients::GitlabWithRetries.
                             for_source(source: source, credentials: credentials)
=======
          @gitlab_client ||= Dependabot::Clients::GitlabWithRetries
                             .for_gitlab_dot_com(credentials: credentials)
>>>>>>> a4b13fb2
        end

        def github_client
          @github_client ||= Dependabot::Clients::GithubWithRetries
                             .for_source(source: source, credentials: credentials)
        end

        def azure_client
          @azure_client ||= Dependabot::Clients::Azure
                            .for_source(source: source, credentials: credentials)
        end

        def bitbucket_client
          @bitbucket_client ||= Dependabot::Clients::BitbucketWithRetries
                                .for_bitbucket_dot_org(credentials: credentials)
        end

        def part_of_monorepo?
          return false unless reliable_source_directory?

          ![nil, ".", "/"].include?(source.directory)
        end

        def version_class
          dependency.version_class
        end

        def requirement_class
          dependency.requirement_class
        end

        def git_sha?(version)
          return false unless version

          version.match?(/^[0-9a-f]{40}$/)
        end

        def reliable_source_directory?
          MetadataFinders::Base::PACKAGE_MANAGERS_WITH_RELIABLE_DIRECTORIES
            .include?(dependency.package_manager)
        end

        def default_gitlab_branch
          @default_gitlab_branch ||=
            gitlab_client.fetch_default_branch(source.repo)
        end
      end
    end
  end
end<|MERGE_RESOLUTION|>--- conflicted
+++ resolved
@@ -316,13 +316,8 @@
         end
 
         def gitlab_client
-<<<<<<< HEAD
           @gitlab_client ||= Dependabot::Clients::GitlabWithRetries.
                              for_source(source: source, credentials: credentials)
-=======
-          @gitlab_client ||= Dependabot::Clients::GitlabWithRetries
-                             .for_gitlab_dot_com(credentials: credentials)
->>>>>>> a4b13fb2
         end
 
         def github_client
