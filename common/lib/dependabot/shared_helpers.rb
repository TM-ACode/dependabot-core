--- conflicted
+++ resolved
@@ -91,10 +91,6 @@
       stdin_data = JSON.dump(function: function, args: args)
       cmd = allow_unsafe_shell_command ? command : escape_command(command)
       env_cmd = [env, cmd].compact
-<<<<<<< HEAD
-      puts "Running function #{function}"
-=======
->>>>>>> 8fa6c1d1
       if ENV["DEBUG_FUNCTION"] == function
         escaped_stdin_data = stdin_data.gsub("\"", "\\\"")
         puts "$ cd #{Dir.pwd} && echo \"#{escaped_stdin_data}\" | #{env_cmd.join(' ')}"
