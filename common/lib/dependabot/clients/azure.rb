# frozen_string_literal: true

require "dependabot/shared_helpers"
require "excon"

module Dependabot
  module Clients
    class Azure
      class NotFound < StandardError; end

      #######################
      # Constructor methods #
      #######################

      def self.for_source(source:, credentials:)
        credential =
          credentials.
          select { |cred| cred["type"] == "git_source" }.
          find { |cred| cred["host"] == source.hostname }
        new(source, credential)
      end

      ##########
      # Client #
      ##########

      def initialize(source, credentials)
        @source = source
        @credentials = credentials
        @auth_header = auth_header_for(credentials&.fetch("token", nil))
      end

      def fetch_commit(_repo, branch)
        response = get(source.api_endpoint +
          source.organization + "/" + source.project +
          "/_apis/git/repositories/" + source.unscoped_repo +
          "/stats/branches?name=" + branch)

        JSON.parse(response.body).fetch("commit").fetch("commitId")
      end

      def fetch_default_branch(_repo)
        response = get(source.api_endpoint +
          source.organization + "/" + source.project +
          "/_apis/git/repositories/" + source.unscoped_repo)

        JSON.parse(response.body).fetch("defaultBranch").gsub("refs/heads/", "")
      end

      def fetch_repo_contents(commit = nil, path = nil)
        tree = fetch_repo_contents_treeroot(commit, path)

        response = get(source.api_endpoint +
          source.organization + "/" + source.project +
          "/_apis/git/repositories/" + source.unscoped_repo +
          "/trees/" + tree + "?recursive=false")

        JSON.parse(response.body).fetch("treeEntries")
      end

      def fetch_repo_contents_treeroot(commit = nil, path = nil)
        actual_path = path
        actual_path = "/" if path.to_s.empty?

        tree_url = source.api_endpoint +
                   source.organization + "/" + source.project +
                   "/_apis/git/repositories/" + source.unscoped_repo +
                   "/items?path=" + actual_path

        unless commit.to_s.empty?
          tree_url += "&versionDescriptor.versionType=commit" \
                      "&versionDescriptor.version=" + commit
        end

        tree_response = get(tree_url)

        JSON.parse(tree_response.body).fetch("objectId")
      end

      def fetch_file_contents(commit, path)
        response = get(source.api_endpoint +
          source.organization + "/" + source.project +
          "/_apis/git/repositories/" + source.unscoped_repo +
          "/items?path=" + path +
          "&versionDescriptor.versionType=commit" \
          "&versionDescriptor.version=" + commit)

        response.body
      end

      def commits(branch_name = nil)
        commits_url = source.api_endpoint +
                      source.organization + "/" + source.project +
                      "/_apis/git/repositories/" + source.unscoped_repo +
                      "/commits"

        unless branch_name.to_s.empty?
          commits_url += "?searchCriteria.itemVersion.version=" + branch_name
        end

        response = get(commits_url)

        JSON.parse(response.body).fetch("value")
      end

      def branch(branch_name)
        response = get(source.api_endpoint +
          source.organization + "/" + source.project +
          "/_apis/git/repositories/" + source.unscoped_repo +
          "/refs?filter=heads/" + branch_name)

        JSON.parse(response.body).fetch("value").first
      end

      def pull_requests(source_branch, target_branch)
        response = get(source.api_endpoint +
          source.organization + "/" + source.project +
          "/_apis/git/repositories/" + source.unscoped_repo +
          "/pullrequests?searchCriteria.status=all" \
          "&searchCriteria.sourceRefName=refs/heads/" + source_branch +
          "&searchCriteria.targetRefName=refs/heads/" + target_branch)

        JSON.parse(response.body).fetch("value")
      end

      def create_commit(branch_name, base_commit, commit_message, files,
                        author_details)
         content = {
          refUpdates: [
            { name: "refs/heads/" + branch_name, oldObjectId: base_commit }
          ],
          commits: [
            {
              comment: commit_message,
              author: author_details,
              changes: files.map do |file|
                {
                  changeType: file_exists?(base_commit, file.path) ? "edit": "add",
                  item: { path: file.path },
                  newContent: {
                    content: Base64.encode64(file.content),
                    contentType: "base64encoded"
                  }
                }
              end
            }.compact
          ]
        }

        post(source.api_endpoint + source.organization + "/" + source.project +
          "/_apis/git/repositories/" + source.unscoped_repo +
          "/pushes?api-version=5.0", content.to_json)
      end

      def create_pull_request(pr_name, source_branch, target_branch,
                              pr_description, labels)
        # Azure DevOps only support descriptions up to 4000 characters
        # https://developercommunity.visualstudio.com/content/problem/608770/remove-4000-character-limit-on-pull-request-descri.html
        azure_max_length = 3999
        if pr_description.length > azure_max_length
          truncated_msg = "...\n\n_Description has been truncated_"
          truncate_length = azure_max_length - truncated_msg.length
          pr_description = pr_description[0..truncate_length] + truncated_msg
        end

        puts "Create pull request from source: #{source_branch} to target: #{target_branch}"
        puts "PR name:#{pr_name}"
        content = {
          sourceRefName: "refs/heads/" + source_branch,
          targetRefName: "refs/heads/" + target_branch,
          title: pr_name,
          description: pr_description,
          labels: labels.map { |label| { name: label } }
        }

        post(source.api_endpoint +
          source.organization + "/" + source.project +
          "/_apis/git/repositories/" + source.unscoped_repo +
          "/pullrequests?api-version=5.0", content.to_json)
      end

      def get(url)
        response = Excon.get(
          url,
          headers: auth_header,
          user: credentials&.fetch("username", nil),
          password: credentials&.fetch("password", nil),
          idempotent: true,
          **SharedHelpers.excon_defaults
        )
        raise NotFound if response.status == 404

        response
      end

      def post(url, json)
        response = Excon.post(
          url,
          headers: auth_header.merge(
            {
              "Content-Type" => "application/json"
            }
          ),
          body: json,
          user: credentials&.fetch("username", nil),
          password: credentials&.fetch("password", nil),
          idempotent: true,
          **SharedHelpers.excon_defaults
        )
        raise NotFound if response.status == 404

        response
      end

      private

<<<<<<< HEAD
      def auth_header_for(token)
        return {} unless token

        if token.include?(":")
          encoded_token = Base64.encode64(token).delete("\n")
          { "Authorization" => "Basic #{encoded_token}" }
        elsif Base64.decode64(token).ascii_only? &&
              Base64.decode64(token).include?(":")
          { "Authorization" => "Basic #{token.delete("\n")}" }
        else
          { "Authorization" => "Bearer #{token}" }
        end
      end

      attr_reader :auth_header
=======
      def file_exists?(commit, path)
        # Get the file base and directory name
        dir = File.dirname(path)
        basename = File.basename(path)

        # Fetch the contents for the dir and check if there exists any file that matches basename. 
        # We ignore any sub-dir paths by rejecting "tree" gitObjectType (which is what ADO uses to specify a directory.)
        fetch_repo_contents(commit, dir)
            .reject { |f| f["gitObjectType"] == "tree" }
            .one? { |f| f["relativePath"] == basename}

      rescue Dependabot::Clients::Azure::NotFound
        # ADO throws exception if dir not found. Return false
        false
      end
>>>>>>> 4cd33de7
      attr_reader :credentials
      attr_reader :source
    end
  end
end<|MERGE_RESOLUTION|>--- conflicted
+++ resolved
@@ -214,8 +214,7 @@
 
       private
 
-<<<<<<< HEAD
-      def auth_header_for(token)
+\      def auth_header_for(token)
         return {} unless token
 
         if token.include?(":")
@@ -229,8 +228,7 @@
         end
       end
 
-      attr_reader :auth_header
-=======
+      
       def file_exists?(commit, path)
         # Get the file base and directory name
         dir = File.dirname(path)
@@ -246,7 +244,7 @@
         # ADO throws exception if dir not found. Return false
         false
       end
->>>>>>> 4cd33de7
+      attr_reader :auth_header
       attr_reader :credentials
       attr_reader :source
     end
