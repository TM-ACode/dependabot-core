--- conflicted
+++ resolved
@@ -1896,13 +1896,9 @@
 
       context "with a security vulnerability fixed" do
         let(:vulnerabilities_fixed) { { business: [{}] } }
-<<<<<<< HEAD
-        it { is_expected.to start_with(":arrow_up::lock: Bump ") }
-=======
         it "uses gitmoji" do
           is_expected.to start_with(":arrow_up::lock: Bump ")
         end
->>>>>>> 69f01216
       end
     end
   end
