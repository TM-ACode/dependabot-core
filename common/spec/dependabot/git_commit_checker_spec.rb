--- conflicted
+++ resolved
@@ -1042,8 +1042,6 @@
     end
   end
 
-<<<<<<< HEAD
-=======
   describe "#local_tags_for_latest_version_commit_sha" do
     subject { checker.local_tags_for_latest_version_commit_sha }
     let(:repo_url) { "https://github.com/gocardless/business.git" }
@@ -1109,7 +1107,6 @@
     end
   end
 
->>>>>>> 69f01216
   describe "#local_tag_for_pinned_version" do
     subject { checker.local_tag_for_pinned_version }
 
