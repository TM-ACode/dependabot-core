# typed: false
# frozen_string_literal: true

require "spec_helper"
require "dependabot/dependency"
require "dependabot/git_commit_checker"

RSpec.describe Dependabot::GitCommitChecker do
  let(:checker) do
    described_class.new(
      dependency: dependency,
      credentials: credentials,
      ignored_versions: ignored_versions,
      raise_on_ignored: raise_on_ignored
    )
  end

  let(:dependency) do
    Dependabot::Dependency.new(
      name: "business",
      version: version,
      requirements: requirements,
      package_manager: "dummy"
    )
  end
  let(:ignored_versions) { [] }
  let(:raise_on_ignored) { false }

  let(:requirements) do
    [{ file: "Gemfile", requirement: ">= 0", groups: [], source: source }]
  end

  let(:source) do
    {
      type: "git",
      url: "https://github.com/gocardless/business",
      branch: "master",
      ref: "master"
    }
  end

  let(:version) { "df9f605d7111b6814fe493cf8f41de3f9f0978b2" }
  let(:credentials) do
    [{
      "type" => "git_source",
      "host" => "github.com",
      "username" => "x-access-token",
      "password" => "token"
    }, {
      "some" => "irrelevant credential"
    }]
  end

  describe "#git_dependency?" do
    subject { checker.git_dependency? }

    context "with a non-git dependency" do
      let(:source) { nil }

      it { is_expected.to eq(false) }
    end

    context "with a non-git dependency that has multiple sources" do
      let(:requirements) do
        [
          {
            file: "package.json",
            requirement: "0.1.0",
            groups: ["dependencies"],
            source: { type: "registry", url: "https://registry.npmjs.org" }
          },
          {
            file: "package.json",
            requirement: "0.1.0",
            groups: ["devDependencies"],
            source: { type: "registry", url: "https://registry.yarnpkg.com" }
          }
        ]
      end

      it { is_expected.to eq(false) }
    end

    context "with a git dependency" do
      let(:source) do
        {
          type: "git",
          url: "https://github.com/gocardless/business",
          branch: nil,
          ref: nil
        }
      end

      it { is_expected.to eq(true) }

      context "hosted on bitbucket" do
        let(:source) do
          {
            type: "git",
            url: "https://bitbucket.org/gocardless/business",
            branch: nil,
            ref: nil
          }
        end

        it { is_expected.to eq(true) }
      end

      context "with multiple sources" do
        let(:requirements) do
          [
            { file: "Gemfile", requirement: ">= 0", groups: [], source: s1 },
            { file: "Gemfile", requirement: ">= 0", groups: [], source: s2 }
          ]
        end

        let(:s1) { source }

        context "both of which are git, with the same URL" do
          let(:s2) do
            {
              type: "git",
              url: "https://github.com/gocardless/business",
              branch: nil,
              ref: nil
            }
          end

          it { is_expected.to eq(true) }
        end

        context "with multiple source types" do
          let(:s2) { { type: "git", url: "https://github.com/dependabot/dependabot-core" } }

          it "raises a helpful error" do
            expect { checker.git_dependency? }
              .to raise_error(/Multiple sources!/)
          end
        end
      end
    end
  end

  describe "#branch_or_ref_in_release?" do
    subject(:branch_or_ref_in_release?) { checker.branch_or_ref_in_release?(Dependabot::Version.new("1.5.0")) }

    context "with a non-git dependency" do
      let(:source) { nil }
<<<<<<< HEAD
      specify { expect { branch_or_ref_in_release? }.to raise_error(/Not a git dependency!/) }
=======

      specify { expect { subject }.to raise_error(/Not a git dependency!/) }
>>>>>>> 13bf8117
    end

    context "with a git dependency" do
      let(:source) do
        {
          type: "git",
          url: "https://github.com/gocardless/business",
          branch: "master",
          ref: "df9f605"
        }
      end

      context "when the source code can't be found" do
        before do
          allow_any_instance_of(DummyPackageManager::MetadataFinder)
            .to receive(:look_up_source).and_return(nil)
        end

        it { is_expected.to eq(false) }
      end

      context "with source code hosted on GitHub" do
        let(:repo_url) { "https://api.github.com/repos/gocardless/business" }
        let(:service_pack_url) do
          "https://github.com/gocardless/business.git/info/refs" \
            "?service=git-upload-pack"
        end
        before do
          stub_request(:get, service_pack_url)
            .to_return(
              status: 200,
              body: fixture("git", "upload_packs", upload_pack_fixture),
              headers: {
                "content-type" => "application/x-git-upload-pack-advertisement"
              }
            )
        end

        let(:upload_pack_fixture) { "no_tags" }

        context "but no tags on GitHub" do
          let(:upload_pack_fixture) { "no_tags" }

          it { is_expected.to eq(false) }
        end

        context "but GitHub returns a 404" do
          let(:url) { "https://github.com/gocardless/business.git" }

          before do
            stub_request(:get, service_pack_url).to_return(status: 404)

            exit_status = double(success?: false)
            allow(Open3).to receive(:capture3).and_call_original
            allow(Open3).to receive(:capture3).with(anything, "git ls-remote #{url}").and_return(["", "", exit_status])
          end

          it { is_expected.to eq(false) }
        end

        context "with tags on GitHub" do
          let(:upload_pack_fixture) { "business" }
          let(:comparison_url) { repo_url + "/compare/v1.5.0...df9f605" }

          before do
            stub_request(:get, comparison_url)
              .to_return(
                status: 200,
                body: comparison_response,
                headers: { "Content-Type" => "application/json" }
              )
          end

          context "when the specified reference is not in the release" do
            let(:comparison_response) do
              fixture("github", "commit_compare_diverged.json")
            end

            it { is_expected.to eq(false) }
          end

          context "when the specified reference is included in the release" do
            let(:comparison_response) do
              fixture("github", "commit_compare_behind.json")
            end

            it { is_expected.to eq(true) }

            context "even though this fork is not on GitHub" do
              let(:source) do
                {
                  type: "git",
                  url: "https://bitbucket.org/gocardless/business",
                  branch: "master",
                  ref: "df9f605"
                }
              end

              it { is_expected.to eq(true) }
            end

            context "when there is no github.com credential" do
              let(:credentials) do
                [{
                  "type" => "git_source",
                  "host" => "bitbucket.org",
                  "username" => "x-access-token",
                  "password" => "token"
                }]
              end

              it { is_expected.to eq(true) }
            end
          end

          context "with an unpinned dependency" do
            let(:source) do
              {
                type: "git",
                url: "https://github.com/gocardless/business",
                branch: branch,
                ref: nil
              }
            end
            let(:branch) { "master" }
            let(:comparison_url) { repo_url + "/compare/v1.5.0...master" }
            let(:comparison_response) do
              fixture("github", "commit_compare_behind.json")
            end

            it { is_expected.to eq(true) }

            context "that has no branch specified" do
              let(:branch) { nil }
              let(:comparison_url) { "unused" }
              let(:comparison_response) { "unused" }

              it { is_expected.to eq(false) }
            end
          end
        end
      end

      context "with source code not hosted on GitHub" do
        before do
          allow_any_instance_of(DummyPackageManager::MetadataFinder)
            .to receive(:look_up_source)
            .and_return(Dependabot::Source.from_url(source_url))
        end

        let(:source_url) { "https://bitbucket.org/gocardless/business" }
        let(:service_pack_url) do
          "https://bitbucket.org/gocardless/business.git/info/refs" \
            "?service=git-upload-pack"
        end
        let(:bitbucket_url) do
          "https://api.bitbucket.org/2.0/repositories/" \
            "gocardless/business/commits/?exclude=v1.5.0&include=df9f605"
        end
        before do
          stub_request(:get, service_pack_url)
            .to_return(
              status: 200,
              body: fixture("git", "upload_packs", upload_pack_fixture),
              headers: {
                "content-type" => "application/x-git-upload-pack-advertisement"
              }
            )
        end

        let(:upload_pack_fixture) { "business" }

        context "when not included in a release" do
          before do
            stub_request(:get, bitbucket_url)
              .to_return(
                status: 200,
                body: fixture("bitbucket", "business_compare_commits.json"),
                headers: { "Content-Type" => "application/json" }
              )
          end

          it { is_expected.to eq(false) }
        end

        context "when bitbucket 404s" do
          before do
            stub_request(:get, bitbucket_url)
              .to_return(
                status: 404,
                body: { "type" => "error" }.to_json,
                headers: { "Content-Type" => "application/json" }
              )
          end

          it { is_expected.to eq(false) }
        end

        context "when bitbucket 404s" do
          before do
            stub_request(:get, bitbucket_url)
              .to_return(
                status: 200,
                body: { "pagelen" => 30, "values" => [] }.to_json,
                headers: { "Content-Type" => "application/json" }
              )
          end

          it { is_expected.to eq(true) }
        end
      end
    end
  end

  describe "#pinned?" do
    subject(:pinned) { checker.pinned? }

    let(:source) do
      {
        type: "git",
        url: "https://github.com/gocardless/business",
        branch: branch,
        ref: ref
      }
    end

    context "with a non-git dependency" do
      let(:source) { nil }
<<<<<<< HEAD
      specify { expect { pinned }.to raise_error(/Not a git dependency!/) }
=======

      specify { expect { subject }.to raise_error(/Not a git dependency!/) }
>>>>>>> 13bf8117
    end

    context "with no branch or reference specified" do
      let(:ref) { nil }
      let(:branch) { nil }

      it { is_expected.to eq(false) }
    end

    context "with no reference specified" do
      let(:ref) { nil }
      let(:branch) { "master" }

      it { is_expected.to eq(false) }
    end

    context "with a reference that matches the branch" do
      let(:ref) { "master" }
      let(:branch) { "master" }

      it { is_expected.to eq(false) }
    end

    context "with a reference that does not match the branch" do
      let(:ref) { "v1.0.0" }
      let(:branch) { "master" }

      it { is_expected.to eq(true) }
    end

    context "with no branch specified" do
      let(:branch) { nil }

      context "and a reference that matches the version" do
        let(:ref) { "df9f605" }

        it { is_expected.to eq(true) }
      end

      context "and a reference that does not match the version" do
        let(:repo_url) { "https://github.com/gocardless/business.git" }

        before do
          stub_request(:get, repo_url + "/info/refs?service=git-upload-pack")
            .to_return(
              status: 200,
              body: fixture("git", "upload_packs", "manifesto"),
              headers: {
                "content-type" => "application/x-git-upload-pack-advertisement"
              }
            )
        end

        context "and does not match any branch names" do
          let(:ref) { "my_ref" }

          it { is_expected.to eq(true) }
        end

        context "and does match a branch names" do
          let(:ref) { "master" }

          it { is_expected.to eq(false) }
        end

        context "with a bitbucket source" do
          let(:source) do
            {
              type: "git",
              url: "https://bitbucket.org/gocardless/business",
              branch: branch,
              ref: ref
            }
          end
          let(:repo_url) { "https://bitbucket.org/gocardless/business.git" }

          let(:ref) { "my_ref" }

          it { is_expected.to eq(true) }
        end

        context "when the source is unreachable" do
          before do
            git_url = "https://github.com/gocardless/business.git"
            stub_request(:get, git_url + "/info/refs?service=git-upload-pack")
              .to_return(status: 404)

            exit_status = double(success?: false)
            allow(Open3).to receive(:capture3).and_call_original
            allow(Open3).to receive(:capture3)
              .with(anything, "git ls-remote #{git_url}")
              .and_return(["", "", exit_status])
          end

          let(:ref) { "my_ref" }

          it "raises a helpful error" do
            expect { checker.head_commit_for_current_branch }
              .to raise_error(Dependabot::GitDependenciesNotReachable)
          end
        end

        context "when the source returns a timeout" do
          context "and is unknown" do
            let(:source) do
              {
                type: "git",
                url: "https://dodgyhost.com/gocardless/business",
                branch: "master",
                ref: "master"
              }
            end
            before do
              url = "https://dodgyhost.com/gocardless/business.git"
              stub_request(:get, url + "/info/refs?service=git-upload-pack")
                .to_raise(Excon::Error::Timeout)
            end

            let(:ref) { "my_ref" }

            it "raises a helpful error" do
              expect { checker.head_commit_for_current_branch }
                .to raise_error(Dependabot::GitDependenciesNotReachable)
            end
          end

          context "but is GitHub" do
            before do
              url = "https://github.com/gocardless/business.git"
              stub_request(:get, url + "/info/refs?service=git-upload-pack")
                .to_raise(Excon::Error::Timeout)
            end

            let(:ref) { "my_ref" }

            it "raises a generic error (that won't be misinterpreted)" do
              expect { checker.head_commit_for_current_branch }
                .to raise_error(Excon::Error::Timeout)
            end
          end
        end
      end
    end
  end

  describe "#head_commit_for_current_branch" do
    subject(:head_commit_for_current_branch) { checker.head_commit_for_current_branch }

    context "with a pinned dependency" do
      let(:source) do
        {
          type: "git",
          url: "https://github.com/gocardless/business",
          branch: "master",
          ref: "v1.0.0"
        }
      end

      let(:git_header) do
        { "content-type" => "application/x-git-upload-pack-advertisement" }
      end
      let(:auth_header) { "Basic eC1hY2Nlc3MtdG9rZW46dG9rZW4=" }

      let(:git_url) do
        "https://github.com/gocardless/business.git" \
          "/info/refs?service=git-upload-pack"
      end

      context "that can be reached just fine" do
        before do
          stub_request(:get, git_url)
            .with(headers: { "Authorization" => auth_header })
            .to_return(
              status: 200,
              body: fixture("git", "upload_packs", "business"),
              headers: git_header
            )
        end

        it { is_expected.to eq(dependency.version) }

        context "without a version" do
          let(:version) { nil }

          it { is_expected.to eq("df9f605d7111b6814fe493cf8f41de3f9f0978b2") }

          context "but doesn't have details of the current branch" do
            before { source.merge!(ref: "rando") }

            it { is_expected.to be_nil }
          end
        end
      end
    end

    context "with a non-pinned dependency" do
      let(:source) do
        {
          type: "git",
          url: "https://github.com/gocardless/business",
          branch: "master",
          ref: "master"
        }
      end
      let(:git_header) do
        { "content-type" => "application/x-git-upload-pack-advertisement" }
      end
      let(:auth_header) { "Basic eC1hY2Nlc3MtdG9rZW46dG9rZW4=" }

      let(:git_url) do
        "https://github.com/gocardless/business.git" \
          "/info/refs?service=git-upload-pack"
      end

      context "that can be reached just fine" do
        before do
          stub_request(:get, git_url)
            .with(headers: { "Authorization" => auth_header })
            .to_return(
              status: 200,
              body: fixture("git", "upload_packs", "business"),
              headers: git_header
            )
        end

        it { is_expected.to eq("7bb4e41ce5164074a0920d5b5770d196b4d90104") }

        context "with no branch specified" do
          let(:source) do
            {
              type: "git",
              url: "https://github.com/gocardless/business",
              branch: nil,
              ref: nil
            }
          end

          it { is_expected.to eq("7bb4e41ce5164074a0920d5b5770d196b4d90104") }
        end

        context "with a symref specified" do
          before do
            stub_request(:get, git_url)
              .with(headers: { "Authorization" => auth_header })
              .to_return(
                status: 200,
                body: fixture("git", "upload_packs", "sym-linked"),
                headers: git_header
              )
          end

          it { is_expected.to eq("c01b0c78663a92f5cb7057cc92f910919f4085fc") }

          context "with no branch specified" do
            let(:source) do
              {
                type: "git",
                url: "https://github.com/gocardless/business",
                branch: nil,
                ref: nil
              }
            end

            it { is_expected.to eq("c01b0c78663a92f5cb7057cc92f910919f4085fc") }
          end
        end

        context "specified with an SSH URL" do
          before { source.merge!(url: "git@github.com:gocardless/business") }

          it { is_expected.to eq("7bb4e41ce5164074a0920d5b5770d196b4d90104") }
        end

        context "specified with a git URL" do
          before do
            source.merge!(url: "git://github.com/gocardless/business.git")
          end

          it { is_expected.to eq("7bb4e41ce5164074a0920d5b5770d196b4d90104") }
        end

        context "but doesn't have details of the current branch" do
          before { source.merge!(branch: "rando", ref: "rando") }

          it "raises a helpful error" do
            expect { checker.head_commit_for_current_branch }
              .to raise_error(Dependabot::GitDependencyReferenceNotFound)
          end
        end
      end

      context "that results in a 403" do
        let(:url) { "https://github.com/gocardless/business.git" }

        before do
          stub_request(:get, git_url)
            .with(headers: { "Authorization" => auth_header })
            .to_return(status: 403)

          exit_status = double(success?: false)
          allow(Open3).to receive(:capture3).and_call_original
          allow(Open3).to receive(:capture3).with(anything, "git ls-remote #{url}").and_return(["", "", exit_status])
        end

        it "raises a helpful error" do
          expect { checker.head_commit_for_current_branch }
            .to raise_error(Dependabot::GitDependenciesNotReachable)
        end
      end

      context "with a bitbucket source" do
        let(:source) do
          {
            type: "git",
            url: "https://bitbucket.org/gocardless/business",
            branch: "master",
            ref: "master"
          }
        end
        let(:git_url) do
          "https://bitbucket.org/gocardless/business.git" \
            "/info/refs?service=git-upload-pack"
        end

        context "that needs credentials to succeed" do
          before do
            stub_request(:get, git_url).to_return(status: 403)
            stub_request(:get, git_url)
              .with(headers: { "Authorization" => auth_header })
              .to_return(
                status: 200,
                body: fixture("git", "upload_packs", "business"),
                headers: git_header
              )
          end

          context "and doesn't have them" do
            it "raises a helpful error" do
              expect { checker.head_commit_for_current_branch }
                .to raise_error(Dependabot::GitDependenciesNotReachable)
            end
          end

          context "and has them" do
            let(:credentials) do
              [{
                "type" => "git_source",
                "host" => "bitbucket.org",
                "username" => "x-access-token",
                "password" => "token"
              }]
            end

            it { is_expected.to eq("7bb4e41ce5164074a0920d5b5770d196b4d90104") }

            context "already encoded in the URL" do
              let(:source) do
                {
                  type: "git",
                  url: "https://x-access-token:token@bitbucket.org/gocardless/" \
                       "business",
                  branch: "master",
                  ref: "master"
                }
              end

              it do
                is_expected.to eq("7bb4e41ce5164074a0920d5b5770d196b4d90104")
              end
            end
          end
        end
      end
    end
  end

  describe "#pinned_ref_looks_like_version?" do
    subject { checker.pinned_ref_looks_like_version? }

    context "with a non-pinned dependency" do
      let(:source) do
        {
          type: "git",
          url: "https://github.com/gocardless/business",
          branch: "master",
          ref: "master"
        }
      end

      it { is_expected.to eq(false) }
    end

    context "with a version pin" do
      let(:source) do
        {
          type: "git",
          url: "https://github.com/gocardless/business",
          branch: "master",
          ref: "v1.0.0"
        }
      end

      it { is_expected.to eq(true) }

      context "that includes a hyphen" do
        let(:source) do
          {
            type: "git",
            url: "https://github.com/gocardless/business",
            branch: "master",
            ref: "v1.0.0-pre"
          }
        end

        it { is_expected.to eq(true) }
      end

      context "that is just v1" do
        let(:source) do
          {
            type: "git",
            url: "https://github.com/gocardless/business",
            branch: "master",
            ref: "v1"
          }
        end

        it { is_expected.to eq(true) }
      end
    end

    context "with a non-version pin" do
      let(:source) do
        {
          type: "git",
          url: "https://github.com/gocardless/business",
          branch: "master",
          ref: "1a21311"
        }
      end

      it { is_expected.to eq(false) }
    end

    context "with no ref" do
      let(:source) do
        {
          type: "git",
          url: "https://github.com/gocardless/business",
          branch: "master",
          ref: nil
        }
      end

      it { is_expected.to eq(false) }
    end
  end

  describe "#pinned_ref_looks_like_commit_sha?" do
    subject { checker.pinned_ref_looks_like_commit_sha? }

    context "with a non-pinned dependency" do
      let(:source) do
        {
          type: "git",
          url: "https://github.com/gocardless/business",
          branch: "master",
          ref: "master"
        }
      end

      it { is_expected.to eq(false) }
    end

    context "with a version pin" do
      let(:source) do
        {
          type: "git",
          url: "https://github.com/gocardless/business",
          branch: "master",
          ref: "v1.0.0"
        }
      end

      it { is_expected.to eq(false) }
    end

    context "with a git commit pin" do
      let(:source) do
        {
          type: "git",
          url: "https://github.com/gocardless/business",
          branch: "master",
          ref: "1a21311"
        }
      end

      let(:repo_url) { "https://github.com/gocardless/business.git" }
      let(:service_pack_url) { repo_url + "/info/refs?service=git-upload-pack" }
      before do
        stub_request(:get, service_pack_url)
          .to_return(
            status: 200,
            body: fixture("git", "upload_packs", upload_pack_fixture),
            headers: {
              "content-type" => "application/x-git-upload-pack-advertisement"
            }
          )
      end

      let(:upload_pack_fixture) { "monolog" }

      it { is_expected.to eq(true) }

      context "that matches a tag" do
        let(:source) do
          {
            type: "git",
            url: "https://github.com/gocardless/business",
            branch: "master",
            ref: "aaaaaaaa"
          }
        end

        it { is_expected.to eq(false) }
      end
    end

    context "with no ref" do
      let(:source) do
        {
          type: "git",
          url: "https://github.com/gocardless/business",
          branch: "master",
          ref: nil
        }
      end

      it { is_expected.to eq(false) }
    end
  end

  describe "#head_commit_for_local_branch" do
    let(:tip_of_example) { "303b8a83c87d5c6d749926cf02620465a5dcd0f2" }

    subject { checker.head_commit_for_local_branch("example") }

    let(:repo_url) { "https://github.com/gocardless/business.git" }
    let(:service_pack_url) { repo_url + "/info/refs?service=git-upload-pack" }
    before do
      stub_request(:get, service_pack_url)
        .to_return(
          status: 200,
          body: fixture("git", "upload_packs", upload_pack_fixture),
          headers: {
            "content-type" => "application/x-git-upload-pack-advertisement"
          }
        )
    end

    let(:upload_pack_fixture) { "monolog" }

    it { is_expected.to eq(tip_of_example) }
  end

  describe "#local_tag_for_latest_version" do
<<<<<<< HEAD
    subject(:local_tag_for_latest_version) { checker.local_tag_for_latest_version }
=======
    subject { checker.local_tag_for_latest_version }

>>>>>>> 13bf8117
    let(:repo_url) { "https://github.com/gocardless/business.git" }
    let(:service_pack_url) { repo_url + "/info/refs?service=git-upload-pack" }
    before do
      stub_request(:get, service_pack_url)
        .to_return(
          status: 200,
          body: fixture("git", "upload_packs", upload_pack_fixture),
          headers: {
            "content-type" => "application/x-git-upload-pack-advertisement"
          }
        )
    end

    let(:upload_pack_fixture) { "no_tags" }

    context "with no tags on GitHub" do
      it { is_expected.to eq(nil) }
    end

    context "but GitHub returns a 404" do
      let(:url) { "https://github.com/gocardless/business.git" }

      before do
        stub_request(:get, service_pack_url).to_return(status: 404)

        exit_status = double(success?: false)
        allow(Open3).to receive(:capture3).and_call_original
        allow(Open3).to receive(:capture3).with(anything, "git ls-remote #{url}").and_return(["", "", exit_status])
      end

      it "raises a helpful error" do
        expect { checker.local_tag_for_latest_version }
          .to raise_error(Dependabot::GitDependenciesNotReachable)
      end
    end

    context "with tags on GitHub" do
      context "but no version tags" do
        let(:upload_pack_fixture) { "no_versions" }

        it { is_expected.to eq(nil) }
      end

      context "with version tags" do
        let(:upload_pack_fixture) { "business" }

        its([:tag]) { is_expected.to eq("v1.13.0") }

        its([:commit_sha]) do
          is_expected.to eq("7bb4e41ce5164074a0920d5b5770d196b4d90104")
        end

        its([:tag_sha]) do
          is_expected.to eq("37f41032a0f191507903ebbae8a5c0cb945d7585")
        end

        context "and a pre-release latest version" do
          let(:upload_pack_fixture) { "k8s-apiextensions-apiserver" }

          its([:tag]) { is_expected.to eq("kubernetes-1.11.2") }

          context "when using a pre-release" do
            let(:source) do
              {
                type: "git",
                url: "https://github.com/gocardless/business",
                branch: "master",
                ref: "kubernetes-1.11.3-beta.0"
              }
            end

            its([:tag]) { is_expected.to eq("kubernetes-1.13.0-alpha.0") }
          end
        end

        context "and a monorepo using prefixed tags" do
          let(:upload_pack_fixture) { "gatsby" }
          let(:source) do
            {
              type: "git",
              url: "https://github.com/gocardless/business",
              branch: "master",
              ref: "gatsby-transformer-sqip@2.0.39"
            }
          end

          its([:tag]) { is_expected.to eq("gatsby-transformer-sqip@2.0.40") }
        end

        context "raise_on_ignored when later versions are allowed" do
          let(:raise_on_ignored) { true }

          it "doesn't raise an error" do
            expect { local_tag_for_latest_version }.to_not raise_error
          end
        end

        context "already on the latest version" do
          let(:version) { "1.13.0" }

          its([:tag]) { is_expected.to eq("v1.13.0") }

          context "raise_on_ignored" do
            let(:raise_on_ignored) { true }

            it "doesn't raise an error" do
              expect { local_tag_for_latest_version }.to_not raise_error
            end
          end
        end

        context "all later versions ignored" do
          let(:version) { "1.0.0" }
          let(:ignored_versions) { ["> 1.0.0"] }

          its([:tag]) { is_expected.to eq("v1.0.0") }

          context "raise_on_ignored" do
            let(:raise_on_ignored) { true }

            it "raises an error" do
              expect { local_tag_for_latest_version }.to raise_error(Dependabot::AllVersionsIgnored)
            end
          end
        end

        context "and an ignore condition" do
          let(:ignored_versions) { [">= 1.12.0"] }

          its([:tag]) { is_expected.to eq("v1.11.1") }
        end

        context "multiple ignore conditions" do
          let(:ignored_versions) { [">= 1.11.2, < 1.12.0"] }

          its([:tag]) { is_expected.to eq("v1.13.0") }
        end

        context "all versions ignored" do
          let(:ignored_versions) { [">= 0"] }

          it "returns nil" do
            expect(local_tag_for_latest_version).to be_nil
          end

          context "raise_on_ignored" do
            let(:raise_on_ignored) { true }

            it "raises an error" do
              expect { local_tag_for_latest_version }.to raise_error(Dependabot::AllVersionsIgnored)
            end
          end
        end

        context "and a ref prefixed with tags/" do
          let(:source) do
            {
              type: "git",
              url: "https://github.com/gocardless/business",
              branch: "master",
              ref: "tags/1.2.0"
            }
          end

          its([:tag]) { is_expected.to eq("tags/v1.13.0") }
        end
      end
    end
  end

  describe "#local_ref_for_latest_version_matching_existing_precision" do
<<<<<<< HEAD
    subject(:local_ref_for_latest_version_matching_existing_precision) do
      checker.local_ref_for_latest_version_matching_existing_precision
    end
=======
    subject { checker.local_ref_for_latest_version_matching_existing_precision }

>>>>>>> 13bf8117
    let(:repo_url) { "https://github.com/gocardless/business.git" }
    let(:service_pack_url) { repo_url + "/info/refs?service=git-upload-pack" }

    before do
      stub_request(:get, service_pack_url)
        .to_return(
          status: 200,
          body: fixture("git", "upload_packs", upload_pack_fixture),
          headers: {
            "content-type" => "application/x-git-upload-pack-advertisement"
          }
        )
    end

    context "with no tags, nor version branches" do
      let(:upload_pack_fixture) { "no_tags" }

      it { is_expected.to be_nil }
    end

    context "with no version tags nor version branches" do
      let(:upload_pack_fixture) { "no_versions" }

      it { is_expected.to be_nil }
    end

    context "with version tags, and some version branches not matching pinned schema" do
      let(:upload_pack_fixture) { "actions-checkout" }
      let(:version) { "1.1.1" }

      let(:source) do
        {
          type: "git",
          url: "https://github.com/gocardless/business",
          branch: "master",
          ref: "v#{version}"
        }
      end

      let(:latest_patch) do
        {
          commit_sha: "5a4ac9002d0be2fb38bd78e4b4dbde5606d7042f",
          tag: "v2.3.4",
          tag_sha: anything,
          version: anything
        }
      end

      it { is_expected.to match(latest_patch) }
    end

    context "with a version branch higher than the latest version tag, and pinned to the commit sha of a version tag" do
      let(:upload_pack_fixture) { "actions-checkout-2022-12-01" }
      let(:version) { "1.1.0" }

      let(:source) do
        {
          type: "git",
          url: "https://github.com/gocardless/business",
          branch: "master",
          ref: "0b496e91ec7ae4428c3ed2eeb4c3a40df431f2cc"
        }
      end

      let(:latest_patch) do
        {
          commit_sha: "93ea575cb5d8a053eaa0ac8fa3b40d7e05a33cc8",
          tag: "v3.1.0",
          tag_sha: anything,
          version: anything
        }
      end

      it { is_expected.to match(latest_patch) }
    end

    context "with tags for minor versions and branches for major versions" do
      let(:upload_pack_fixture) { "run-vcpkg" }

      context "when pinned to a major" do
        let(:version) { "7" }

        let(:latest_major_branch) do
          {
            commit_sha: "831e6cd560cc8688a4967c5766e4215afbd196d9",
            tag: "v10",
            tag_sha: anything,
            version: anything
          }
        end

        it { is_expected.to match(latest_major_branch) }
      end

      context "when pinned to a minor" do
        let(:version) { "7.0" }

        let(:latest_minor_tag) do
          {
            commit_sha: "831e6cd560cc8688a4967c5766e4215afbd196d9",
            tag: "v10.6",
            tag_sha: anything,
            version: anything
          }
        end

        it { is_expected.to match(latest_minor_tag) }
      end

      context "when pinned to a patch" do
        let(:version) { "7.0.0" }

        let(:latest_minor_tag) do
          {
            commit_sha: "831e6cd560cc8688a4967c5766e4215afbd196d9",
            tag: "v10.6",
            tag_sha: anything,
            version: anything
          }
        end

        it { is_expected.to be_nil }
      end
    end
  end

  describe "#local_ref_for_latest_version_lower_precision" do
    subject { checker.local_ref_for_latest_version_lower_precision }

    let(:repo_url) { "https://github.com/gocardless/business.git" }
    let(:service_pack_url) { repo_url + "/info/refs?service=git-upload-pack" }

    before do
      stub_request(:get, service_pack_url)
        .to_return(
          status: 200,
          body: fixture("git", "upload_packs", upload_pack_fixture),
          headers: {
            "content-type" => "application/x-git-upload-pack-advertisement"
          }
        )
    end

    context "with no tags, nor version branches" do
      let(:upload_pack_fixture) { "no_tags" }

      it { is_expected.to be_nil }
    end

    context "with no version tags nor version branches" do
      let(:upload_pack_fixture) { "no_versions" }

      it { is_expected.to be_nil }
    end

    context "with version tags, and some version branches not matching pinned schema" do
      let(:upload_pack_fixture) { "actions-checkout" }
      let(:version) { "1.1.1" }

      let(:source) do
        {
          type: "git",
          url: "https://github.com/gocardless/business",
          branch: "master",
          ref: "v#{version}"
        }
      end

      let(:latest_patch) do
        {
          commit_sha: "5a4ac9002d0be2fb38bd78e4b4dbde5606d7042f",
          tag: "v2.3.4",
          tag_sha: anything,
          version: anything
        }
      end

      it { is_expected.to match(latest_patch) }
    end

    context "with a version branch higher than the latest version tag, and pinned to the commit sha of a version tag" do
      let(:upload_pack_fixture) { "actions-checkout-2022-12-01" }
      let(:version) { "1.1.0" }

      let(:source) do
        {
          type: "git",
          url: "https://github.com/gocardless/business",
          branch: "master",
          ref: "0b496e91ec7ae4428c3ed2eeb4c3a40df431f2cc"
        }
      end

      let(:latest_patch) do
        {
          commit_sha: "93ea575cb5d8a053eaa0ac8fa3b40d7e05a33cc8",
          tag: "v3.1.0",
          tag_sha: anything,
          version: anything
        }
      end

      it { is_expected.to match(latest_patch) }
    end

    context "with tags for minor versions and branches for major versions" do
      let(:upload_pack_fixture) { "run-vcpkg" }

      context "when pinned to a major" do
        let(:version) { "7" }

        let(:latest_major_branch) do
          {
            commit_sha: "831e6cd560cc8688a4967c5766e4215afbd196d9",
            tag: "v10",
            tag_sha: anything,
            version: anything
          }
        end

        it { is_expected.to match(latest_major_branch) }
      end

      context "when pinned to a minor" do
        let(:version) { "7.0" }

        let(:latest_minor_tag) do
          {
            commit_sha: "831e6cd560cc8688a4967c5766e4215afbd196d9",
            tag: "v10.6",
            tag_sha: anything,
            version: anything
          }
        end

        it { is_expected.to match(latest_minor_tag) }
      end

      context "when pinned to a patch" do
        let(:version) { "7.0.0" }

        let(:latest_minor_tag) do
          {
            commit_sha: "831e6cd560cc8688a4967c5766e4215afbd196d9",
            tag: "v10.6",
            tag_sha: anything,
            version: anything
          }
        end

        it { is_expected.to match(latest_minor_tag) }
      end
    end
  end

  describe "#local_tag_for_pinned_sha" do
    subject { checker.local_tag_for_pinned_sha }

    context "with a git commit pin" do
      let(:source) do
        {
          type: "git",
          url: "https://github.com/actions/checkout",
          branch: "main",
          ref: source_commit
        }
      end

      let(:repo_url) { "https://github.com/actions/checkout.git" }
      let(:service_pack_url) { repo_url + "/info/refs?service=git-upload-pack" }
      before do
        stub_request(:get, service_pack_url)
          .to_return(
            status: 200,
            body: fixture("git", "upload_packs", upload_pack_fixture),
            headers: {
              "content-type" => "application/x-git-upload-pack-advertisement"
            }
          )
      end

      let(:upload_pack_fixture) { "actions-checkout" }

      context "that is a tag" do
        let(:source_commit) { "a81bbbf8298c0fa03ea29cdc473d45769f953675" }

        it { is_expected.to eq("v2.3.3") }
      end

      context "that is not a tag" do
        let(:source_commit) { "25a956c84d5dd820d28caab9f86b8d183aeeff3d" }

        it { is_expected.to be_nil }
      end

      context "that is an invalid tag" do
        let(:source_commit) { "18217bbd6de24e775799c3d99058f167ad168624" }

        it { is_expected.to be_nil }
      end

      context "that is not found" do
        let(:source_commit) { "f0987d27b23cb3fd0e97eb7908c1a27df5bf8329" }

        it { is_expected.to be_nil }
      end

      context "that is multiple tags" do
        let(:source_commit) { "5a4ac9002d0be2fb38bd78e4b4dbde5606d7042f" }

        it { is_expected.to eq("v2.3.4") }
      end
    end
  end

  describe "#most_specific_tag_equivalent_to_pinned_ref" do
    subject { checker.most_specific_tag_equivalent_to_pinned_ref }

    let(:source) do
      {
        type: "git",
        url: "https://github.com/actions/checkout",
        branch: "main",
        ref: source_ref
      }
    end

    let(:repo_url) { "https://github.com/actions/checkout.git" }
    let(:service_pack_url) { repo_url + "/info/refs?service=git-upload-pack" }
    before do
      stub_request(:get, service_pack_url)
        .to_return(
          status: 200,
          body: fixture("git", "upload_packs", upload_pack_fixture),
          headers: {
            "content-type" => "application/x-git-upload-pack-advertisement"
          }
        )
    end

    let(:upload_pack_fixture) { "actions-checkout-moving-v2" }

    context "for a moving major tag" do
      let(:source_ref) { "v2" }

      it { is_expected.to eq("v2.3.4") }
    end

    context "for a fixed patch tag" do
      let(:source_ref) { "v2.3.4" }

      it { is_expected.to eq("v2.3.4") }
    end
  end

  describe "#git_repo_reachable?" do
    subject { checker.git_repo_reachable? }

    let(:source) do
      {
        type: "git",
        url: "https://github.com/gocardless/business",
        branch: "master",
        ref: "master"
      }
    end
    let(:git_header) do
      { "content-type" => "application/x-git-upload-pack-advertisement" }
    end
    let(:auth_header) { "Basic eC1hY2Nlc3MtdG9rZW46dG9rZW4=" }

    let(:git_url) do
      "https://github.com/gocardless/business.git" \
        "/info/refs?service=git-upload-pack"
    end

    context "that can be reached just fine" do
      before do
        stub_request(:get, git_url)
          .with(headers: { "Authorization" => auth_header })
          .to_return(
            status: 200,
            body: fixture("git", "upload_packs", "business"),
            headers: git_header
          )
      end

      it { is_expected.to eq(true) }
    end

    context "that results in a 403" do
      let(:url) { "https://github.com/gocardless/business.git" }

      before do
        stub_request(:get, git_url)
          .with(headers: { "Authorization" => auth_header })
          .to_return(status: 403)

        exit_status = double(success?: false)
        allow(Open3).to receive(:capture3).and_call_original
        allow(Open3).to receive(:capture3).with(anything, "git ls-remote #{url}").and_return(["", "", exit_status])
      end

      it { is_expected.to eq(false) }
    end
  end
end<|MERGE_RESOLUTION|>--- conflicted
+++ resolved
@@ -146,12 +146,7 @@
 
     context "with a non-git dependency" do
       let(:source) { nil }
-<<<<<<< HEAD
       specify { expect { branch_or_ref_in_release? }.to raise_error(/Not a git dependency!/) }
-=======
-
-      specify { expect { subject }.to raise_error(/Not a git dependency!/) }
->>>>>>> 13bf8117
     end
 
     context "with a git dependency" do
@@ -380,13 +375,7 @@
 
     context "with a non-git dependency" do
       let(:source) { nil }
-<<<<<<< HEAD
       specify { expect { pinned }.to raise_error(/Not a git dependency!/) }
-=======
-
-      specify { expect { subject }.to raise_error(/Not a git dependency!/) }
->>>>>>> 13bf8117
-    end
 
     context "with no branch or reference specified" do
       let(:ref) { nil }
@@ -952,12 +941,8 @@
   end
 
   describe "#local_tag_for_latest_version" do
-<<<<<<< HEAD
     subject(:local_tag_for_latest_version) { checker.local_tag_for_latest_version }
-=======
-    subject { checker.local_tag_for_latest_version }
-
->>>>>>> 13bf8117
+
     let(:repo_url) { "https://github.com/gocardless/business.git" }
     let(:service_pack_url) { repo_url + "/info/refs?service=git-upload-pack" }
     before do
@@ -1129,14 +1114,10 @@
   end
 
   describe "#local_ref_for_latest_version_matching_existing_precision" do
-<<<<<<< HEAD
     subject(:local_ref_for_latest_version_matching_existing_precision) do
       checker.local_ref_for_latest_version_matching_existing_precision
     end
-=======
-    subject { checker.local_ref_for_latest_version_matching_existing_precision }
-
->>>>>>> 13bf8117
+
     let(:repo_url) { "https://github.com/gocardless/business.git" }
     let(:service_pack_url) { repo_url + "/info/refs?service=git-upload-pack" }
 
