--- conflicted
+++ resolved
@@ -191,11 +191,7 @@
           with(basic_auth: [username, password]).
           to_return({ status: 503 }, { status: 503 }, { status: 503 })
 
-<<<<<<< HEAD
-        expect { client.get(base_url) }.to raise_error(Dependabot::Clients::Azure::ServiceNotAvailaible)
-=======
         expect { client.get(base_url) }.to raise_error(Dependabot::Clients::Azure::ServiceNotAvailable)
->>>>>>> f66290a0
       end
     end
   end
