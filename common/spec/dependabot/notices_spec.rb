# typed: false
# frozen_string_literal: true

require "dependabot/version"
require "dependabot/experiments"
require "dependabot/ecosystem"
require "dependabot/notices"
require "debug"

# A stub package manager for testing purposes.
<<<<<<< HEAD
class StubPackageManager < Dependabot::Ecosystem::VersionManager
  def initialize(name:, detected_version:, raw_version:, deprecated_versions: [], supported_versions: [],
=======
class StubVersionManager < Dependabot::Ecosystem::VersionManager
  def initialize(name:, version:, deprecated_versions: [], supported_versions: [],
>>>>>>> ea29c7ea
                 support_later_versions: false)
    @support_later_versions = support_later_versions
    super(
      name: name,
      detected_version: Dependabot::Version.new(detected_version),
      version: Dependabot::Version.new(raw_version),
      deprecated_versions: deprecated_versions,
      supported_versions: supported_versions
   )
  end

  attr_reader :support_later_versions

  sig { override.returns(T::Boolean) }
  def unsupported?
    # Determine if the version is unsupported.
    version < supported_versions.first
  end

  sig { override.returns(T::Boolean) }
  def support_later_versions?
    # Determine if the Bundler version is unsupported.
    support_later_versions
  end
end

RSpec.describe Dependabot::Notice do
  describe ".generate_supported_versions_description" do
    subject(:generate_supported_versions_description) do
      described_class.generate_supported_versions_description(supported_versions, support_later_versions)
    end

    context "when supported_versions has one version" do
      let(:supported_versions) { [Dependabot::Version.new("2")] }
      let(:support_later_versions) { false }

      it "returns the correct description" do
        expect(generate_supported_versions_description)
          .to eq("Please upgrade to version `v2`.")
      end
    end

    context "when supported_versions has one version and later versions are supported" do
      let(:supported_versions) { [Dependabot::Version.new("2")] }
      let(:support_later_versions) { true }

      it "returns the correct description" do
        expect(generate_supported_versions_description)
          .to eq("Please upgrade to version `v2`, or later.")
      end
    end

    context "when supported_versions has multiple versions" do
      let(:supported_versions) do
        [Dependabot::Version.new("2"), Dependabot::Version.new("3"),
         Dependabot::Version.new("4")]
      end
      let(:support_later_versions) { false }

      it "returns the correct description" do
        expect(generate_supported_versions_description)
          .to eq("Please upgrade to one of the following versions: `v2`, `v3`, or `v4`.")
      end
    end

    context "when supported_versions has multiple versions and later versions are supported" do
      let(:supported_versions) do
        [Dependabot::Version.new("2"), Dependabot::Version.new("3"),
         Dependabot::Version.new("4")]
      end
      let(:support_later_versions) { true }

      it "returns the correct description" do
        expect(generate_supported_versions_description)
          .to eq("Please upgrade to one of the following versions: `v2`, `v3`, `v4`, or later.")
      end
    end

    context "when supported_versions is nil" do
      let(:supported_versions) { nil }
      let(:support_later_versions) { false }

      it "returns empty string" do
        expect(generate_supported_versions_description).to eq("Please upgrade your package manager version")
      end
    end

    context "when supported_versions is empty" do
      let(:supported_versions) { [] }
      let(:support_later_versions) { false }

      it "returns the correct description" do
        expect(generate_supported_versions_description).to eq("Please upgrade your package manager version")
      end

      context "when the entity being deprecated is the language" do
        subject(:generate_supported_versions_description) do
          described_class.generate_supported_versions_description(
            supported_versions, support_later_versions, :language
          )
        end

        it "returns the correct description" do
          expect(generate_supported_versions_description).to eq("Please upgrade your language version")
        end
      end
    end
  end

  describe ".generate_deprecation_notice" do
    subject(:package_manager_deprecation_notice) do
      described_class.generate_deprecation_notice(package_manager)
    end

    let(:package_manager) do
      StubVersionManager.new(
        name: "bundler",
        detected_version: Dependabot::Version.new("1"),
        raw_version: Dependabot::Version.new("1.0.0"),
        deprecated_versions: [Dependabot::Version.new("1")],
        supported_versions: [Dependabot::Version.new("2"), Dependabot::Version.new("3")]
      )
    end

    it "returns the correct deprecation notice" do
      allow(package_manager).to receive(:unsupported?).and_return(false)
      expect(package_manager_deprecation_notice.to_hash)
        .to eq({
          mode: "WARN",
          type: "bundler_deprecated_warn",
          package_manager_name: "bundler",
          title: "Package manager deprecation notice",
          description: "Dependabot will stop supporting `bundler v1`!" \
                       "\n\nPlease upgrade to one of the following versions: `v2`, or `v3`.\n",
          show_in_pr: true,
          show_alert: true
        })
    end

    context "when generating a notice for a deprecated language" do
      subject(:deprecation_notice) do
        described_class.generate_deprecation_notice(language_manager, :language)
      end

      let(:language_manager) do
        StubVersionManager.new(
          name: "python",
          version: Dependabot::Version.new("3.8"),
          deprecated_versions: [Dependabot::Version.new("3.8")],
          supported_versions: [Dependabot::Version.new("3.9")]
        )
      end

      it "returns the correct deprecation notice" do
        allow(language_manager).to receive(:unsupported?).and_return(false)
        expect(deprecation_notice.to_hash)
          .to eq({
            mode: "WARN",
            type: "python_deprecated_warn",
            package_manager_name: "python",
            title: "Language deprecation notice",
            description: "Dependabot will stop supporting `python v3.8`!" \
                         "\n\nPlease upgrade to version `v3.9`.\n",
            show_in_pr: true,
            show_alert: true
          })
      end
    end
  end
end<|MERGE_RESOLUTION|>--- conflicted
+++ resolved
@@ -8,13 +8,8 @@
 require "debug"
 
 # A stub package manager for testing purposes.
-<<<<<<< HEAD
-class StubPackageManager < Dependabot::Ecosystem::VersionManager
+class StubVersionManager < Dependabot::Ecosystem::VersionManager
   def initialize(name:, detected_version:, raw_version:, deprecated_versions: [], supported_versions: [],
-=======
-class StubVersionManager < Dependabot::Ecosystem::VersionManager
-  def initialize(name:, version:, deprecated_versions: [], supported_versions: [],
->>>>>>> ea29c7ea
                  support_later_versions: false)
     @support_later_versions = support_later_versions
     super(
