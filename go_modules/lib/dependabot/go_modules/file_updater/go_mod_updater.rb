--- conflicted
+++ resolved
@@ -35,14 +35,11 @@
           /go: ([^@\s]+)(?:@[^\s]+)?: .* declares its path as: ([\S]*)/m
         ].freeze
 
-<<<<<<< HEAD
-=======
         OUT_OF_DISK_REGEXES = [
           %r{input/output error}.freeze,
           /no space left on device/.freeze
         ].freeze
 
->>>>>>> 8fa6c1d1
         def initialize(dependencies:, credentials:, repo_contents_path:,
                        directory:, options:)
           @dependencies = dependencies
@@ -100,19 +97,11 @@
             # requirements rather than using the regenerated file directly
             original_reqs = original_manifest["Require"] || []
             updated_reqs = parse_manifest["Require"] || []
-<<<<<<< HEAD
 
             original_paths = original_reqs.map { |r| r["Path"] }
             updated_paths = updated_reqs.map { |r| r["Path"] }
             req_paths_to_remove = original_paths - updated_paths
 
-=======
-
-            original_paths = original_reqs.map { |r| r["Path"] }
-            updated_paths = updated_reqs.map { |r| r["Path"] }
-            req_paths_to_remove = original_paths - updated_paths
-
->>>>>>> 8fa6c1d1
             # Put back the original content before we replace just the updated
             # dependencies.
             write_go_mod(original_go_mod)
@@ -130,15 +119,6 @@
             { go_mod: updated_go_mod, go_sum: updated_go_sum }
           end
         end
-<<<<<<< HEAD
-
-        def run_go_mod_tidy
-          return unless tidy?
-
-          command = "go mod tidy"
-          _, stderr, status = Open3.capture3(ENVIRONMENT, command)
-          handle_subprocess_error(stderr) unless status.success?
-=======
 
         def run_go_mod_tidy
           return unless tidy?
@@ -152,7 +132,6 @@
           # because there are some edge cases where it's OK to fail (such as
           # generated files not available yet to us).
           Open3.capture3(ENVIRONMENT, command)
->>>>>>> 8fa6c1d1
         end
 
         def run_go_vendor
@@ -267,8 +246,6 @@
             end
         end
 
-<<<<<<< HEAD
-=======
         # returns true if the provided path should be replaced with a stub
         def stub_replace_path?(path)
           return true if absolute_path?(path)
@@ -294,7 +271,6 @@
           @module_pathname ||= Pathname.new(repo_contents_path).join(directory)
         end
 
->>>>>>> 8fa6c1d1
         def substitute_all(substitutions)
           body = substitutions.reduce(File.read("go.mod")) do |text, (a, b)|
             text.sub(a, b)
@@ -319,15 +295,12 @@
               new(go_mod_path, match[1], match[2])
           end
 
-<<<<<<< HEAD
-=======
           out_of_disk_regex = OUT_OF_DISK_REGEXES.find { |r| stderr =~ r }
           if out_of_disk_regex
             lines = stderr.lines.select { |l| out_of_disk_regex =~ l }
             raise Dependabot::OutOfDisk.new, lines.join
           end
 
->>>>>>> 8fa6c1d1
           # We don't know what happened so we raise a generic error
           msg = stderr.lines.last(10).join.strip
           raise Dependabot::DependabotError, msg
