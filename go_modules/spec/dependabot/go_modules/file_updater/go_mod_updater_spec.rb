# typed: false
# frozen_string_literal: true

require "spec_helper"
require "dependabot/dependency"
require "dependabot/dependency_file"
require "dependabot/go_modules/file_updater/go_mod_updater"

RSpec.describe Dependabot::GoModules::FileUpdater::GoModUpdater do
  let(:updater) do
    described_class.new(
      dependencies: [dependency],
      dependency_files: dependency_files,
      credentials: credentials,
      repo_contents_path: repo_contents_path,
      directory: directory,
      options: { tidy: tidy, vendor: false, goprivate: goprivate }
    )
  end

  let(:project_name) { "simple" }
  let(:repo_contents_path) { build_tmp_repo(project_name) }
  let(:go_mod_content) { fixture("projects", project_name, "go.mod") }
  let(:tidy) { true }
  let(:directory) { "/" }
  let(:goprivate) { "*" }
  let(:dependency_files) { [] }

  let(:credentials) { [] }

  let(:dependency) do
    Dependabot::Dependency.new(
      name: dependency_name,
      version: dependency_version,
      requirements: requirements,
      previous_version: dependency_previous_version,
      previous_requirements: previous_requirements,
      package_manager: "go_modules"
    )
  end

  describe "#updated_go_mod_content" do
    subject(:updated_go_mod_content) { updater.updated_go_mod_content }

    context "when dealing with a grouped update" do
      let(:dependency_name) { "rsc.io/quote" }
      let(:dependency_version) { "v1.5.2" }
      let(:dependency_previous_version) { "v1.4.0" }
      let(:requirements) { previous_requirements }
      let(:previous_requirements) do
        [{
          file: "go.mod",
          requirement: "v1.4.0",
          groups: [],
          source: {
            type: "default",
            source: "rsc.io/quote"
          }
        }]
      end
      let(:dependency_files) do
        [
          Dependabot::DependencyFile.new(
            name: "go.mod",
            # simulate a previous update from a grouped update
            content: go_mod_content.gsub("rsc.io/qr v0.1.0", "rsc.io/qr v0.1.1")
          )
        ]
      end

      it "updated the dependency" do
        expect(subject).to include(%(rsc.io/quote v1.5.2\n))
      end

      it "retained the previous change" do
        expect(subject).to include(%(rsc.io/qr v0.1.1\n))
      end
    end

    context "when dealing with a top level dependency" do
      let(:dependency_name) { "rsc.io/quote" }
      let(:dependency_version) { "v1.4.0" }
      let(:dependency_previous_version) { "v1.4.0" }
      let(:requirements) { previous_requirements }
      let(:previous_requirements) do
        [{
          file: "go.mod",
          requirement: "v1.4.0",
          groups: [],
          source: {
            type: "default",
            source: "rsc.io/quote"
          }
        }]
      end

      context "when no files have changed" do
        it { is_expected.to eq(go_mod_content) }
      end

      context "when the requirement has changed" do
        let(:dependency_version) { "v1.5.2" }
        let(:requirements) do
          [{
            file: "go.mod",
            requirement: "v1.5.2",
            groups: [],
            source: {
              type: "default",
              source: "rsc.io/quote"
            }
          }]
        end

        it { is_expected.to include(%(rsc.io/quote v1.5.2\n)) }

        context "when a path-based replace directive is present" do
          let(:project_name) { "replace" }

          it { is_expected.to include(%(rsc.io/quote v1.5.2\n)) }
        end

        context "with an unrestricted goprivate" do
          let(:goprivate) { "" }

          it { is_expected.to include(%(rsc.io/quote v1.5.2\n)) }
        end

        context "with an org specific goprivate" do
          let(:goprivate) { "rsc.io/*" }

          it { is_expected.to include(%(rsc.io/quote v1.5.2\n)) }
        end

        context "when dealing with a go 1.11 go.mod" do
          let(:project_name) { "go_1.11" }

          it { is_expected.not_to include("go 1.") }
          it { is_expected.to include("module github.com/dependabot/vgotest\n\nrequire") }
        end

        context "when dealing with a go 1.12 go.mod" do
          let(:project_name) { "simple" }

          it { is_expected.to include("go 1.12") }
        end

        context "when dealing with a go 1.13 go.mod" do
          let(:project_name) { "go_1.13" }

          it { is_expected.to include("go 1.13") }

          it "doesn't add additional go 1.17 requirement sections" do
            expect(subject).to include("require").once
          end
        end

        context "when dealing with a go 1.17 go.mod" do
          let(:project_name) { "go_1.17" }

          it { is_expected.to include("go 1.17") }

          it "preserves the two requirements sections" do
            expect(subject).to include("require").twice
          end
        end

        context "when a retract directive is present" do
          let(:project_name) { "go_retracted" }

          it { is_expected.to include("// reason for retraction") }
          it { is_expected.to include("retract v1.0.5") }
        end

        describe "a dependency who's module path has changed during an update" do
          let(:project_name) { "module_path_and_version_changed_during_update" }
          let(:dependency_name) { "gopkg.in/DATA-DOG/go-sqlmock.v1" }
          let(:dependency_version) { "v1.3.3" }
          let(:dependency_previous_version) { "v1.3.0" }
          let(:requirements) do
            [{
              file: "go.mod",
              requirement: dependency_version,
              groups: [],
              source: {
                type: "default",
                source: dependency_name
              }
            }]
          end
          let(:previous_requirements) do
            [{
              file: "go.mod",
              requirement: dependency_previous_version,
              groups: [],
              source: {
                type: "default",
                source: dependency_name
              }
            }]
          end

          it "raises the correct error" do
            error_class = Dependabot::GoModulePathMismatch
            expect { updater.updated_go_sum_content }
              .to raise_error(error_class) do |error|
              expect(error.message).to include("github.com/DATA-DOG")
            end
          end
        end

        describe "a dependency who's module path has changed (inc version)" do
          let(:project_name) { "module_path_and_version_changed" }

          it "raises the correct error" do
            error_class = Dependabot::GoModulePathMismatch
            expect { updater.updated_go_sum_content }
              .to raise_error(error_class) do |error|
              expect(error.message).to include("github.com/DATA-DOG")
            end
          end
        end

        describe "a dependency who's module path has changed" do
          let(:project_name) { "module_path_changed" }

          it "raises the correct error" do
            error_class = Dependabot::GoModulePathMismatch
            expect { updater.updated_go_sum_content }
              .to raise_error(error_class) do |error|
              expect(error.message).to include("github.com/Sirupsen")
              expect(error.message).to include("github.com/sirupsen")
            end
          end
        end

        context "with a go.sum" do
          subject(:updated_go_mod_content) { updater.updated_go_sum_content }

          let(:project_name) { "go_sum" }

          it "adds new entries to the go.sum" do
            expect(subject)
              .to include(%(rsc.io/quote v1.5.2 h1:))
            expect(subject)
              .to include(%(rsc.io/quote v1.5.2/go.mod h1:))
          end

          it "removes old entries from the go.sum" do
<<<<<<< HEAD
            expect(subject)
              .to_not include(%(rsc.io/quote v1.4.0 h1:))
            expect(subject)
              .to_not include(%(rsc.io/quote v1.4.0/go.mod h1:))
=======
            is_expected
              .not_to include(%(rsc.io/quote v1.4.0 h1:))
            is_expected
              .not_to include(%(rsc.io/quote v1.4.0/go.mod h1:))
>>>>>>> 9411c113
          end

          describe "a non-existent dependency with a pseudo-version" do
            let(:project_name) { "non_existent_dependency" }

            it "raises the correct error" do
              error_class = Dependabot::GitDependenciesNotReachable
              expect { updater.updated_go_sum_content }
                .to raise_error(error_class) do |error|
                  expect(error.message).to include("hmarr/404")
                  expect(error.dependency_urls)
                    .to eq(["github.com/hmarr/404"])
                end
            end
          end

          describe "a dependency with a checksum mismatch" do
            let(:project_name) { "checksum_mismatch" }

            it "raises the correct error" do
              error_class = Dependabot::DependencyFileNotResolvable
              expect { updater.updated_go_sum_content }
                .to raise_error(error_class) do |error|
                  expect(error.message).to include("fatih/Color")
                end
            end
          end

          describe "a dependency that has no top-level package" do
            let(:dependency_name) { "github.com/prometheus/client_golang" }
            let(:dependency_version) { "v0.9.3" }
            let(:project_name) { "no_top_level_package" }

            it "does not raise an error" do
              expect { updater.updated_go_sum_content }.not_to raise_error
            end
          end

          describe "with a main.go that is not in the root directory" do
            let(:project_name) { "not_root" }

            it "updates the go.mod" do
              expect(updater.updated_go_mod_content).to include(
                %(rsc.io/quote v1.5.2\n)
              )
            end

            it "adds new entries to the go.sum" do
              expect(subject)
                .to include(%(rsc.io/quote v1.5.2 h1:))
              expect(subject)
                .to include(%(rsc.io/quote v1.5.2/go.mod h1:))
            end

            it "removes old entries from the go.sum" do
<<<<<<< HEAD
              expect(subject)
                .to_not include(%(rsc.io/quote v1.4.0 h1:))
              expect(subject)
                .to_not include(%(rsc.io/quote v1.4.0/go.mod h1:))
=======
              is_expected
                .not_to include(%(rsc.io/quote v1.4.0 h1:))
              is_expected
                .not_to include(%(rsc.io/quote v1.4.0/go.mod h1:))
>>>>>>> 9411c113
            end

            it "does not leave a temporary file lingering in the repo" do
              updater.updated_go_mod_content

              go_files = Dir.glob("#{repo_contents_path}/*.go")
              expect(go_files).to be_empty
            end
          end

          describe "with ignored go files in the root" do
            let(:project_name) { "ignored_go_files" }

            it "updates the go.mod" do
              expect(updater.updated_go_mod_content).to include(
                %(rsc.io/quote v1.5.2\n)
              )
            end
          end

          context "when the package is renamed" do
            let(:project_name) { "renamed_package" }
            let(:dependency_name) { "github.com/googleapis/gnostic" }
            # OpenAPIV2 has been renamed to openapiv2 in this version
            let(:dependency_version) { "v0.5.1" }

            it "raises a DependencyFileNotResolvable error" do
              error_class = Dependabot::DependencyFileNotResolvable
              expect { updater.updated_go_sum_content }
                .to raise_error(error_class) do |error|
                expect(error.message).to include("googleapis/gnostic/OpenAPIv2")
              end
            end
          end
        end

        context "without a go.sum" do
          let(:project_name) { "simple" }

          it "doesn't return a go.sum" do
            expect(updater.updated_go_sum_content).to be_nil
          end
        end
      end

      context "when it has become indirect" do
        let(:project_name) { "indirect_after_update" }
        let(:dependency_name) { "github.com/mattn/go-isatty" }
        let(:dependency_version) { "v0.0.12" }
        let(:requirements) do
          []
        end

        it do
          expect(subject).to include(
            %(github.com/mattn/go-isatty v0.0.12 // indirect\n)
          )
        end
      end

      context "when it has become unneeded" do
        context "when it has become indirect" do
          let(:project_name) { "unneeded_after_update" }
          let(:dependency_version) { "v1.5.2" }
          let(:requirements) do
            []
          end

          it { is_expected.not_to include(%(rsc.io/quote)) }
        end
      end
    end

    context "when the remote end hangs up unexpectedly" do
      let(:dependency_name) { "github.com/spf13/viper" }
      let(:dependency_version) { "v1.7.1" }
      let(:dependency_previous_version) { "v1.7.1" }
      let(:requirements) { [] }
      let(:previous_requirements) { [] }
      let(:exit_status) { double(status: 128, success?: false) }
      let(:stderr) do
        <<~ERROR
          go: github.com/spf13/viper@v1.7.1 requires
          	github.com/grpc-ecosystem/grpc-gateway@v1.9.0 requires
          	gopkg.in/yaml.v2@v2.0.0-20170812160011-eb3733d160e7: invalid version: git fetch --unshallow -f origin in /opt/go/gopath/pkg/mod/cache/vcs/sha1: exit status 128:
          	fatal: The remote end hung up unexpectedly
        ERROR
      end

      before do
        allow(Open3).to receive(:capture3).and_call_original
        allow(Open3).to receive(:capture3).with(anything,
                                                "go get github.com/spf13/viper@v1.7.1").and_return(["", stderr,
                                                                                                    exit_status])
      end

      it {
        expect do
          updated_go_mod_content
        end.to raise_error(Dependabot::DependencyFileNotResolvable, /The remote end hung up/)
      }
    end

    context "when dealing with an explicit indirect dependency" do
      let(:project_name) { "indirect" }
      let(:dependency_name) { "github.com/mattn/go-isatty" }
      let(:dependency_version) { "v0.0.4" }
      let(:dependency_previous_version) { "v0.0.4" }
      let(:requirements) { previous_requirements }
      let(:previous_requirements) { [] }

      context "when no files have changed" do
        it { is_expected.to eq(go_mod_content) }
      end

      context "when the version has changed" do
        let(:dependency_version) { "v0.0.12" }

        it do
          expect(subject)
            .to include(%(github.com/mattn/go-isatty v0.0.12 // indirect\n))
        end
      end
    end

    context "when dealing with an implicit (vgo) indirect dependency" do
      let(:dependency_name) { "rsc.io/sampler" }
      let(:dependency_version) { "v1.2.0" }
      let(:dependency_previous_version) { "v1.2.0" }
      let(:requirements) { previous_requirements }
      let(:previous_requirements) { [] }

      context "when the version has changed" do
        let(:dependency_version) { "v1.3.0" }

        it do
          expect(subject)
            .to include(%(rsc.io/sampler v1.3.0 // indirect\n))
        end
      end
    end

    context "when dealing with an upgraded indirect dependency" do
      let(:go_mod_fixture_name) { "upgraded_indirect_dependency.mod" }
      let(:dependency_name) { "github.com/gorilla/csrf" }
      let(:dependency_version) { "v1.7.0" }
      let(:dependency_previous_version) { "v1.6.2" }
      let(:requirements) do
        [{
          file: "go.mod",
          requirement: "v1.7.0",
          groups: [],
          source: {
            type: "default",
            source: "github.com/gorilla/csrf"
          }
        }]
      end
      let(:previous_requirements) do
        [requirements.first.merge(requirement: "1.6.2")]
      end

      it do
<<<<<<< HEAD
        expect(subject).to_not include("github.com/pkg/errors")
=======
        is_expected.not_to include("github.com/pkg/errors")
>>>>>>> 9411c113
      end
    end

    context "when dealing with a revision that does not exist" do
      # The go.mod file contains a reference to a revision of
      # google.golang.org/grpc that does not exist.
      let(:project_name) { "unknown_revision" }
      let(:dependency_name) { "rsc.io/quote" }
      let(:dependency_version) { "v1.5.2" }
      let(:dependency_previous_version) { "v1.4.0" }
      let(:requirements) do
        [{
          file: "go.mod",
          requirement: "v1.5.2",
          groups: [],
          source: {
            type: "default",
            source: "rsc.io/quote"
          }
        }]
      end
      let(:previous_requirements) { [] }

      it "raises the correct error" do
        error_class = Dependabot::DependencyFileNotResolvable
        expect { updater.updated_go_sum_content }
          .to raise_error(error_class) do |error|
          expect(error.message).to include("unknown revision v1.33.999")
        end
      end
    end

    context "when dealing with a project that references a non-existing proxy" do
      let(:project_name) { "nonexisting_proxy" }
      let(:dependency_name) { "rsc.io/quote" }
      let(:dependency_version) { "v1.5.2" }
      let(:dependency_previous_version) { "v1.4.0" }
      let(:requirements) do
        [{
          file: "go.mod",
          requirement: "v1.5.2",
          groups: [],
          source: {
            type: "default",
            source: "rsc.io/quote"
          }
        }]
      end
      let(:previous_requirements) { [] }

      it "raises the correct error" do
        error_class = Dependabot::DependencyFileNotResolvable
        expect { updater.updated_go_sum_content }
          .to raise_error(error_class) do |error|
          expect(error.message).to include("unrecognized import path")
        end
      end
    end

    context "when module major version doesn't match (v1)" do
      let(:project_name) { "module_major_version_mismatch_v1" }
      let(:dependency_name) do
        "github.com/dependabot-fixtures/go-major-mismatch"
      end
      let(:dependency_version) { "v1.0.5" }
      let(:dependency_previous_version) { "v1.0.4" }
      let(:requirements) do
        [{
          file: "go.mod",
          requirement: "v1.0.5",
          groups: [],
          source: {
            type: "default",
            source: "github.com/dependabot-fixtures/go-major-mismatch"
          }
        }]
      end
      let(:previous_requirements) { [] }

      it "raises the correct error" do
        error_class = Dependabot::DependencyFileNotResolvable
        expect { updater.updated_go_sum_content }
          .to raise_error(error_class) do |error|
          expect(error.message).to include("go.mod has post-v1 module path")
        end
      end
    end

    context "when module major version doesn't match (v0)" do
      let(:project_name) { "module_major_version_mismatch_v0" }
      let(:dependency_name) do
        "github.com/jenkins-x/jx-api"
      end
      let(:dependency_version) { "v0.0.25" }
      let(:dependency_previous_version) { "v0.0.24" }
      let(:requirements) do
        [{
          file: "go.mod",
          requirement: "v0.0.25",
          groups: [],
          source: {
            type: "default",
            source: "github.com/jenkins-x/jx-api"
          }
        }]
      end
      let(:previous_requirements) { [] }

      it "raises the correct error" do
        error_class = Dependabot::DependencyFileNotResolvable
        expect { updater.updated_go_sum_content }
          .to raise_error(error_class) do |error|
          expect(error.message).to include("go.mod has post-v0 module path")
        end
      end
    end

    context "when dealing with a invalid pseudo version" do
      let(:project_name) { "invalid_pseudo_version" }
      let(:dependency_name) do
        "rsc.io/quote"
      end
      let(:dependency_version) { "v1.5.2" }
      let(:dependency_previous_version) { "v1.4.0" }
      let(:requirements) do
        [{
          file: "go.mod",
          requirement: dependency_version,
          groups: [],
          source: {
            type: "default",
            source: "rsc.io/quote"
          }
        }]
      end
      let(:previous_requirements) { [] }

      it "raises the correct error" do
        error_class = Dependabot::DependencyFileNotResolvable
        expect { updater.updated_go_sum_content }
          .to raise_error(error_class) do |error|
          expect(error.message).to include(
            "go: github.com/openshift/api@v3.9.1-0.20190424152011-77b8897ec79a+incompatible: " \
            "invalid pseudo-version:"
          )
        end
      end
    end

    context "when dealing with an unknown revision version" do
      let(:project_name) { "unknown_revision_version" }
      let(:dependency_name) do
        "github.com/deislabs/oras"
      end
      let(:dependency_version) { "v0.10.0" }
      let(:dependency_previous_version) { "v0.9.0" }
      let(:requirements) do
        [{
          file: "go.mod",
          requirement: dependency_version,
          groups: [],
          source: {
            type: "default",
            source: "github.com/deislabs/oras"
          }
        }]
      end
      let(:previous_requirements) { [] }

      it "raises the correct error" do
        error_class = Dependabot::DependencyFileNotResolvable
        expect { updater.updated_go_sum_content }
          .to raise_error(error_class) do |error|
          expect(error.message).to include(
            "go: github.com/deislabs/oras@v0.9.0 requires\n" \
            "	github.com/docker/distribution@v0.0.0-00010101000000-000000000000: " \
            "invalid version: unknown revision"
          )
        end
      end
    end

    context "with an unreachable dependency" do
      let(:project_name) { "unreachable_dependency" }
      let(:dependency_name) { "rsc.io/quote" }
      let(:dependency_version) { "v1.5.2" }
      let(:dependency_previous_version) { "v1.4.0" }
      let(:requirements) do
        [{
          file: "go.mod",
          requirement: dependency_version,
          groups: [],
          source: {
            type: "default",
            source: "rsc.io/quote"
          }
        }]
      end
      let(:previous_requirements) { [] }

      it "raises the correct error" do
        error_class = Dependabot::GitDependenciesNotReachable
        expect { updater.updated_go_sum_content }
          .to raise_error(error_class) do |error|
          expect(error.message).to include("dependabot-fixtures/go-modules-private")
          expect(error.dependency_urls)
            .to eq(["github.com/dependabot-fixtures/go-modules-private"])
        end
      end

      context "with an unrestricted goprivate" do
        let(:goprivate) { "" }

        it "raises the correct error" do
          expect { updater.updated_go_sum_content }
            .to raise_error(Dependabot::GitDependenciesNotReachable)
        end
      end

      context "with an org specific goprivate" do
        let(:goprivate) { "github.com/dependabot-fixtures/*" }

        it "raises the correct error" do
          expect { updater.updated_go_sum_content }
            .to raise_error(Dependabot::GitDependenciesNotReachable)
        end
      end
    end

    context "with an unreachable dependency with a pseudo version" do
      let(:project_name) { "unreachable_dependency_pseudo_version" }
      let(:dependency_name) { "rsc.io/quote" }
      let(:dependency_version) { "v1.5.2" }
      let(:dependency_previous_version) { "v1.4.0" }
      let(:requirements) do
        [{
          file: "go.mod",
          requirement: dependency_version,
          groups: [],
          source: {
            type: "default",
            source: "rsc.io/quote"
          }
        }]
      end
      let(:previous_requirements) { [] }

      it "raises the correct error" do
        error_class = Dependabot::GitDependenciesNotReachable
        expect { updater.updated_go_sum_content }
          .to raise_error(error_class) do |error|
          expect(error.message).to include("dependabot-fixtures/go-modules-private")
          expect(error.dependency_urls)
            .to eq(["github.com/dependabot-fixtures/go-modules-private"])
        end
      end

      context "with bad credentials" do
        let(:credentials) do
          [{
            "type" => "git_source",
            "host" => "github.com",
            "username" => "x-access-token",
            "password" => ""
          }]
        end

        it "raises the correct error" do
          error_class = Dependabot::PrivateSourceAuthenticationFailure
          expect { updater.updated_go_sum_content }
            .to raise_error(error_class) do |error|
            expect(error.message).to include("dependabot-fixtures/go-modules-private")
          end
        end
      end
    end

    context "with an unreachable sub-dependency" do
      let(:project_name) { "unreachable_sub_dependency" }
      let(:dependency_name) { "rsc.io/quote" }
      let(:dependency_version) { "v1.5.2" }
      let(:dependency_previous_version) { "v1.4.0" }
      let(:requirements) do
        [{
          file: "go.mod",
          requirement: dependency_version,
          groups: [],
          source: {
            type: "default",
            source: "rsc.io/quote"
          }
        }]
      end
      let(:previous_requirements) { [] }

      it "raises the correct error" do
        error_class = Dependabot::GitDependenciesNotReachable
        expect { updater.updated_go_sum_content }
          .to raise_error(error_class) do |error|
          expect(error.message).to include("dependabot-fixtures/go-modules-private")
          expect(error.dependency_urls)
            .to eq(["github.com/dependabot-fixtures/go-modules-private"])
        end
      end
    end

    context "with an unreachable sub-dependency with a pseudo version" do
      let(:project_name) { "unreachable_sub_dependency_pseudo_version" }
      let(:dependency_name) { "rsc.io/quote" }
      let(:dependency_version) { "v1.5.2" }
      let(:dependency_previous_version) { "v1.4.0" }
      let(:requirements) do
        [{
          file: "go.mod",
          requirement: dependency_version,
          groups: [],
          source: {
            type: "default",
            source: "rsc.io/quote"
          }
        }]
      end
      let(:previous_requirements) { [] }

      it "raises the correct error" do
        error_class = Dependabot::GitDependenciesNotReachable
        expect { updater.updated_go_sum_content }
          .to raise_error(error_class) do |error|
          expect(error.message).to include("dependabot-fixtures/go-modules-private")
          expect(error.dependency_urls)
            .to eq(["github.com/dependabot-fixtures/go-modules-private"])
        end
      end
    end
  end

  describe "#updated_go_sum_content" do
    subject(:updated_go_mod_content) { updater.updated_go_sum_content }

    let(:project_name) { "go_sum" }

    context "when dealing with a top level dependency" do
      let(:dependency_name) { "rsc.io/quote" }
      let(:dependency_version) { "v1.4.0" }
      let(:dependency_previous_version) { "v1.4.0" }
      let(:requirements) { previous_requirements }
      let(:previous_requirements) do
        [{
          file: "go.mod",
          requirement: "v1.4.0",
          groups: [],
          source: {
            type: "default",
            source: "rsc.io/quote"
          }
        }]
      end

      context "when no files have changed" do
        let(:go_sum_content) { fixture("projects", project_name, "go.sum") }

        it { is_expected.to eq(go_sum_content) }
      end

      context "when the requirement has changed" do
        let(:dependency_version) { "v1.5.2" }
        let(:requirements) do
          [{
            file: "go.mod",
            requirement: "v1.5.2",
            groups: [],
            source: {
              type: "default",
              source: "rsc.io/quote"
            }
          }]
        end

        it { is_expected.to include(%(rsc.io/quote v1.5.2)) }
        it { is_expected.not_to include(%(rsc.io/quote v1.4.0)) }

        context "when tidying is disabled" do
          let(:tidy) { false }

          it { is_expected.to include(%(rsc.io/quote v1.5.2)) }
          it { is_expected.to include(%(rsc.io/quote v1.4.0)) }
        end
      end
    end

    context "when dealing with a monorepo directory" do
      let(:project_name) { "monorepo" }
      let(:directory) { "/cmd" }

      let(:dependency_name) { "rsc.io/qr" }
      let(:dependency_version) { "v0.2.0" }
      let(:dependency_previous_version) { "v0.1.0" }
      let(:requirements) { previous_requirements }
      let(:previous_requirements) do
        [{
          file: "go.mod",
          requirement: "v0.1.0",
          groups: [],
          source: {
            type: "default",
            source: "rsc.io/qr"
          }
        }]
      end

      # updated and tidied
      it { is_expected.to include(%(rsc.io/qr v0.2.0)) }
      it { is_expected.not_to include(%(rsc.io/qr v0.1.0)) }
      # module was not stubbed
      it { is_expected.to include(%(rsc.io/quote v1.4.0)) }
    end

    context "when dealing with a monorepo root" do
      let(:project_name) { "monorepo" }

      let(:dependency_name) { "rsc.io/qr" }
      let(:dependency_version) { "v0.2.0" }
      let(:dependency_previous_version) { "v0.1.0" }
      let(:requirements) { previous_requirements }
      let(:previous_requirements) do
        [{
          file: "go.mod",
          requirement: "v0.1.0",
          groups: [],
          source: {
            type: "default",
            source: "rsc.io/qr"
          }
        }]
      end

      # updated and tidied
      it { is_expected.to include(%(rsc.io/qr v0.2.0)) }
      it { is_expected.not_to include(%(rsc.io/qr v0.1.0)) }
      # module was not stubbed
      it { is_expected.to include(%(rsc.io/quote v1.4.0)) }
    end

    context "when dealing with an external path replacement" do
      let(:project_name) { "substituted" }

      let(:dependency_name) { "rsc.io/qr" }
      let(:dependency_version) { "v0.2.0" }
      let(:dependency_previous_version) { "v0.1.0" }
      let(:requirements) { previous_requirements }
      let(:previous_requirements) do
        [{
          file: "go.mod",
          requirement: "v0.1.0",
          groups: [],
          source: {
            type: "default",
            source: "rsc.io/qr"
          }
        }]
      end

      # Update is applied, stubbed indirect dependencies are not culled
      it { is_expected.to include(%(rsc.io/qr v0.2.0)) }
      it { is_expected.to include(%(rsc.io/quote v1.4.0)) }
    end
  end

  describe "#handle_subprocess_error" do
    context "when dealing with an error caused by running out of disk space" do
      let(:dependency_name) { "rsc.io/quote" }
      let(:dependency_version) { "v1.5.2" }
      let(:dependency_previous_version) { "v1.4.0" }
      let(:requirements) { previous_requirements }
      let(:previous_requirements) { [] }

      it "detects 'input/output error'" do
        stderr = <<~ERROR
          rsc.io/sampler imports
          golang.org/x/text/language: write /tmp/go-codehost-014108053: input/output error
        ERROR

        expect { updater.send(:handle_subprocess_error, stderr) }.to raise_error(Dependabot::OutOfDisk) do |error|
          expect(error.message).to include("write /tmp/go-codehost-014108053: input/output error")
        end
      end

      it "detects 'no space left on device'" do
        stderr = <<~ERROR
          rsc.io/sampler imports
          write /opt/go/gopath/pkg/mod/cache/vcs/0123456789abcdef0123456789abcdef0123456789abcdef0123456789abcdef/info/attributes: no space left on device
        ERROR

        expect { updater.send(:handle_subprocess_error, stderr) }.to raise_error(Dependabot::OutOfDisk) do |error|
          expect(error.message).to include("info/attributes: no space left on device")
        end
      end

      it "detects 'Out of diskspace'" do
        stderr = <<~ERROR
          rsc.io/sampler imports
          write fatal: sha1 file '/home/dependabot/dependabot-updater/repo/.git/index.lock' write error. Out of diskspace
        ERROR

        expect { updater.send(:handle_subprocess_error, stderr) }.to raise_error(Dependabot::OutOfDisk) do |error|
          expect(error.message).to include("write error. Out of diskspace")
        end
      end
    end
  end
end<|MERGE_RESOLUTION|>--- conflicted
+++ resolved
@@ -247,17 +247,10 @@
           end
 
           it "removes old entries from the go.sum" do
-<<<<<<< HEAD
             expect(subject)
-              .to_not include(%(rsc.io/quote v1.4.0 h1:))
+              .not_to include(%(rsc.io/quote v1.4.0 h1:))
             expect(subject)
-              .to_not include(%(rsc.io/quote v1.4.0/go.mod h1:))
-=======
-            is_expected
-              .not_to include(%(rsc.io/quote v1.4.0 h1:))
-            is_expected
               .not_to include(%(rsc.io/quote v1.4.0/go.mod h1:))
->>>>>>> 9411c113
           end
 
           describe "a non-existent dependency with a pseudo-version" do
@@ -313,17 +306,10 @@
             end
 
             it "removes old entries from the go.sum" do
-<<<<<<< HEAD
               expect(subject)
-                .to_not include(%(rsc.io/quote v1.4.0 h1:))
+                .not_to include(%(rsc.io/quote v1.4.0 h1:))
               expect(subject)
-                .to_not include(%(rsc.io/quote v1.4.0/go.mod h1:))
-=======
-              is_expected
-                .not_to include(%(rsc.io/quote v1.4.0 h1:))
-              is_expected
                 .not_to include(%(rsc.io/quote v1.4.0/go.mod h1:))
->>>>>>> 9411c113
             end
 
             it "does not leave a temporary file lingering in the repo" do
@@ -487,11 +473,7 @@
       end
 
       it do
-<<<<<<< HEAD
-        expect(subject).to_not include("github.com/pkg/errors")
-=======
-        is_expected.not_to include("github.com/pkg/errors")
->>>>>>> 9411c113
+        expect(subject).not_to include("github.com/pkg/errors")
       end
     end
 
