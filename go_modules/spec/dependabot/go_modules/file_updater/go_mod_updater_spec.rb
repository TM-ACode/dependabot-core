--- conflicted
+++ resolved
@@ -24,11 +24,6 @@
   let(:goprivate) { "*" }
 
   let(:credentials) { [] }
-<<<<<<< HEAD
-
-  let(:credentials) { [] }
-=======
->>>>>>> 69f01216
 
   let(:dependency) do
     Dependabot::Dependency.new(
