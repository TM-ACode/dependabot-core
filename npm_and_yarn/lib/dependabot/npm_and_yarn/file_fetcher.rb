--- conflicted
+++ resolved
@@ -140,15 +140,12 @@
           fetch_file_if_present("common/config/rush/common-versions.json"),
           fetch_file_if_present("common/config/rush/version-policies.json")
         ].compact
-<<<<<<< HEAD
       end
 
       def fetch_root_manifest_files
         raise Dependabot::ManifestFileNotFound unless package_json || rush_json
 
         [package_json, rush_json].compact
-=======
->>>>>>> 2aef454f
       end
 
       def workspace_package_jsons
