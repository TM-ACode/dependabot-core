# frozen_string_literal: true

require "spec_helper"
require "dependabot/npm_and_yarn/file_fetcher"
require_common_spec "file_fetchers/shared_examples_for_file_fetchers"

RSpec.describe Dependabot::NpmAndYarn::FileFetcher do
  it_behaves_like "a dependency file fetcher"

  let(:source) do
    Dependabot::Source.new(
      provider: "github",
      repo: "gocardless/bump",
      directory: directory
    )
  end
  let(:file_fetcher_instance) do
    described_class.new(source: source, credentials: credentials)
  end
  let(:url) { "https://api.github.com/repos/gocardless/bump/contents/" }
  let(:directory) { "/" }
  let(:credentials) do
    [{
      "type" => "git_source",
      "host" => "github.com",
      "username" => "x-access-token",
      "password" => "token"
    }]
  end
  let(:json_header) { { "content-type" => "application/json" } }
  let(:events) { [] }

  before do
    allow(file_fetcher_instance).to receive(:commit).and_return("sha")

    stub_request(:get, url + "?ref=sha").
      with(headers: { "Authorization" => "token token" }).
      to_return(
        status: 200,
        body: fixture("github", "contents_js_npm.json"),
        headers: json_header
      )

    stub_request(:get, File.join(url, "package.json?ref=sha")).
      with(headers: { "Authorization" => "token token" }).
      to_return(
        status: 200,
        body: fixture("github", "package_json_content.json"),
        headers: json_header
      )

    stub_request(:get, File.join(url, "package-lock.json?ref=sha")).
      with(headers: { "Authorization" => "token token" }).
      to_return(
        status: 200,
        body: fixture("github", "package_lock_content.json"),
        headers: json_header
      )

<<<<<<< HEAD
    stub_request(:get, File.join(url, "common/config/rush?ref=sha")).
      with(headers: { "Authorization" => "token token" }).
      to_return(status: 404)

    stub_request(:get, File.join(url, "common/scripts?ref=sha")).
      with(headers: { "Authorization" => "token token" }).
      to_return(status: 404)

    stub_request(:get, File.join(url, "common/config?ref=sha")).
      with(headers: { "Authorization" => "token token" }).
      to_return(status: 404)
  end

  context "for manifest files" do
    before :each do
      stub_request(:get, File.join(url, "rush.json?ref=sha")).
        with(headers: { "Authorization" => "token token" }).
        to_return(
          status: 200,
          body: fixture("github", "rush_json_content.json"),
          headers: json_header
        )
    end

    it "raises an error if no manifest file is found" do
      stub_request(:get, url + "?ref=sha").
        with(headers: { "Authorization" => "token token" }).
        to_return(
          status: 200,
          body: fixture("github", "content_js_npm_without_manifest.json"),
          headers: json_header
        )

      stub_request(:get, File.join(url, "package.json?ref=sha")).
        with(headers: { "Authorization" => "token token" }).
        to_return(
          status: 404,
          body: fixture("github", "package_json_content.json"),
          headers: json_header
        )

      stub_request(:get, File.join(url, "rush.json?ref=sha")).
        with(headers: { "Authorization" => "token token" }).
        to_return(
          status: 404,
          body: fixture("github", "rush_json_content.json"),
          headers: json_header
        )

      expect { file_fetcher_instance.files }.
        to raise_error(Dependabot::ManifestFileNotFound)
    end

    context "returns an array of manifest files" do
      it "when only package.json or rush.json is found" do
        stub_request(:get, url + "?ref=sha").
          with(headers: { "Authorization" => "token token" }).
          to_return(
            status: 200,
            body: fixture("github", "contents_js_npm_with_rush.json"),
            headers: json_header
          )

        stub_request(:get, File.join(url, "package.json?ref=sha")).
          with(headers: { "Authorization" => "token token" }).
          to_return(
            status: 404,
            body: fixture("github", "package_json_content.json"),
            headers: json_header
          )

        expect(file_fetcher_instance.files.count).to eq(1)
        expect(file_fetcher_instance.files.map(&:name)).
          to include("rush.json")
      end

      it "when both package.json and rush.json are found" do
        stub_request(:get, url + "?ref=sha").
          with(headers: { "Authorization" => "token token" }).
          to_return(
            status: 200,
            body: fixture("github", "contents_js_npm_with_rush_and_package_json.json"),
            headers: json_header
          )

        stub_request(:get, File.join(url, "package.json?ref=sha")).
          with(headers: { "Authorization" => "token token" }).
          to_return(
            status: 200,
            body: fixture("github", "package_json_content.json"),
            headers: json_header
          )

        expect(file_fetcher_instance.files.count).to eq(2)
        expect(file_fetcher_instance.files.map(&:name)).
          to include("rush.json")
        expect(file_fetcher_instance.files.map(&:name)).
          to include("package.json")
      end
=======
    Dependabot.subscribe(Dependabot::Notifications::FILE_PARSER_PACKAGE_MANAGER_VERSION_PARSED) do |*args|
      events << ActiveSupport::Notifications::Event.new(*args)
>>>>>>> 69f01216
    end
  end

  context "with a .npmrc file" do
    before do
      stub_request(:get, url + "?ref=sha").
        with(headers: { "Authorization" => "token token" }).
        to_return(
          status: 200,
          body: fixture("github", "contents_js_npm_with_config.json"),
          headers: json_header
        )

      stub_request(:get, File.join(url, ".npmrc?ref=sha")).
        with(headers: { "Authorization" => "token token" }).
        to_return(
          status: 200,
          body: fixture("github", "npmrc_content.json"),
          headers: json_header
        )
    end

    it "fetches the .npmrc" do
      expect(file_fetcher_instance.files.count).to eq(3)
      expect(file_fetcher_instance.files.map(&:name)).to include(".npmrc")
      expect(file_fetcher_instance.files.map(&:name)).
        to include("package-lock.json")
    end

    context "that specifies no package-lock" do
      before do
        stub_request(:get, File.join(url, ".npmrc?ref=sha")).
          with(headers: { "Authorization" => "token token" }).
          to_return(
            status: 200,
            body: fixture("github", "npmrc_content_no_lockfile.json"),
            headers: json_header
          )
      end

      it "doesn't include the package-lock" do
        expect(file_fetcher_instance.files.count).to eq(2)
        expect(file_fetcher_instance.files.map(&:name)).to include(".npmrc")
        expect(file_fetcher_instance.files.map(&:name)).
          to_not include("package-lock.json")
      end
    end
  end

  context "without a package-lock.json file or a yarn.lock" do
    before do
      stub_request(:get, url + "?ref=sha").
        with(headers: { "Authorization" => "token token" }).
        to_return(
          status: 200,
          body: fixture("github", "contents_js_library.json"),
          headers: json_header
        )
      stub_request(:get, File.join(url, "package-lock.json?ref=sha")).
        with(headers: { "Authorization" => "token token" }).
        to_return(status: 404)
    end

    it "fetches the package.json" do
      expect(file_fetcher_instance.files.map(&:name)).to eq(["package.json"])
      expect(file_fetcher_instance.files.first.type).to eq("file")
    end

    context "with a path dependency" do
      before do
        stub_request(:get, File.join(url, "package.json?ref=sha")).
          with(headers: { "Authorization" => "token token" }).
          to_return(
            status: 200,
            body: fixture("github", "package_json_with_path_content.json"),
            headers: json_header
          )
      end

      context "that has an unfetchable path" do
        before do
          stub_request(:get, File.join(url, "deps/etag/package.json?ref=sha")).
            with(headers: { "Authorization" => "token token" }).
            to_return(status: 404)
          stub_request(:get, File.join(url, "deps/etag?ref=sha")).
            with(headers: { "Authorization" => "token token" }).
            to_return(status: 404)
          stub_request(:get, File.join(url, "deps?ref=sha")).
            with(headers: { "Authorization" => "token token" }).
            to_return(status: 404)
        end

        it "fetches the package.json and ignores the missing path dep" do
          expect(file_fetcher_instance.files.map(&:name)).
            to eq(["package.json"])
          expect(file_fetcher_instance.files.first.type).to eq("file")
        end
      end
    end
  end

  context "with a yarn.lock but no package-lock.json file" do
    before do
      stub_request(:get, url + "?ref=sha").
        with(headers: { "Authorization" => "token token" }).
        to_return(
          status: 200,
          body: fixture("github", "contents_js_yarn.json"),
          headers: json_header
        )
      stub_request(:get, File.join(url, "package-lock.json?ref=sha")).
        with(headers: { "Authorization" => "token token" }).
        to_return(status: 404)
      stub_request(:get, File.join(url, "yarn.lock?ref=sha")).
        with(headers: { "Authorization" => "token token" }).
        to_return(
          status: 200,
          body: fixture("github", "yarn_lock_content.json"),
          headers: json_header
        )
    end

    it "fetches the package.json and yarn.lock" do
      expect(file_fetcher_instance.files.map(&:name)).
        to match_array(%w(package.json yarn.lock))
    end

    it "instruments the yarn lockfile" do
      file_fetcher_instance.files
      expect(events.last.payload).to eq(
        { ecosystem: "npm", package_managers: { "yarn" => 1 } }
      )
    end

    context "with a .yarnrc file" do
      before do
        stub_request(:get, url + "?ref=sha").
          with(headers: { "Authorization" => "token token" }).
          to_return(
            status: 200,
            body: fixture("github", "contents_js_yarn_with_config.json"),
            headers: json_header
          )

        stub_request(:get, File.join(url, ".yarnrc?ref=sha")).
          with(headers: { "Authorization" => "token token" }).
          to_return(
            status: 200,
            body: fixture("github", "npmrc_content.json"),
            headers: json_header
          )
      end

      it "fetches the .yarnrc" do
        expect(file_fetcher_instance.files.count).to eq(3)
        expect(file_fetcher_instance.files.map(&:name)).to include(".yarnrc")
      end
    end
  end

  context "with an npm-shrinkwrap.json but no package-lock.json file" do
    before do
      stub_request(:get, url + "?ref=sha").
        with(headers: { "Authorization" => "token token" }).
        to_return(
          status: 200,
          body: fixture("github", "contents_js_shrinkwrap.json"),
          headers: json_header
        )
      stub_request(:get, File.join(url, "package-lock.json?ref=sha")).
        with(headers: { "Authorization" => "token token" }).
        to_return(status: 404)
      stub_request(:get, File.join(url, "npm-shrinkwrap.json?ref=sha")).
        with(headers: { "Authorization" => "token token" }).
        to_return(
          status: 200,
          body: fixture("github", "package_lock_content.json"),
          headers: json_header
        )
    end

    it "fetches the package.json and npm-shrinkwrap.json" do
      expect(file_fetcher_instance.files.map(&:name)).
        to match_array(%w(package.json npm-shrinkwrap.json))
    end

    it "instruments the shrinkwrap file" do
      file_fetcher_instance.files
      expect(events.last.payload).to eq(
        { ecosystem: "npm", package_managers: { "shrinkwrap" => 1 } }
      )
    end
  end

  context "with a package-lock.json file but no yarn.lock" do
    before do
      stub_request(:get, url + "?ref=sha").
        with(headers: { "Authorization" => "token token" }).
        to_return(
          status: 200,
          body: fixture("github", "contents_js_npm.json"),
          headers: json_header
        )
      stub_request(:get, File.join(url, "yarn.lock?ref=sha")).
        with(headers: { "Authorization" => "token token" }).
        to_return(status: 404)
      stub_request(:get, File.join(url, "package-lock.json?ref=sha")).
        with(headers: { "Authorization" => "token token" }).
        to_return(
          status: 200,
          body: fixture("github", "package_lock_content.json"),
          headers: json_header
        )
    end

    it "fetches the package.json and package-lock.json" do
      expect(file_fetcher_instance.files.map(&:name)).
        to match_array(%w(package.json package-lock.json))
    end

    it "instruments the npm lockfile" do
      file_fetcher_instance.files
      expect(events.last.payload).to eq(
        { ecosystem: "npm", package_managers: { "npm" => 6 } }
      )
    end
  end

  context "with both a package-lock.json file and a yarn.lock" do
    before do
      stub_request(:get, url + "?ref=sha").
        with(headers: { "Authorization" => "token token" }).
        to_return(
          status: 200,
          body: fixture("github", "contents_js_npm_and_yarn.json"),
          headers: json_header
        )
      stub_request(:get, File.join(url, "yarn.lock?ref=sha")).
        with(headers: { "Authorization" => "token token" }).
        to_return(
          status: 200,
          body: fixture("github", "yarn_lock_content.json"),
          headers: json_header
        )
      stub_request(:get, File.join(url, "package-lock.json?ref=sha")).
        with(headers: { "Authorization" => "token token" }).
        to_return(
          status: 200,
          body: fixture("github", "package_lock_content.json"),
          headers: json_header
        )
    end

    it "fetches the package.json, package-lock.json and yarn.lock" do
      expect(file_fetcher_instance.files.map(&:name)).
        to match_array(%w(package.json package-lock.json yarn.lock))
    end

    it "instruments the npm and yarn lockfiles" do
      file_fetcher_instance.files
      expect(events.last.payload).to eq(
        { ecosystem: "npm", package_managers: { "npm" => 6, "yarn" => 1 } }
      )
    end
  end

  context "with a path dependency" do
    before do
      stub_request(:get, File.join(url, "package.json?ref=sha")).
        with(headers: { "Authorization" => "token token" }).
        to_return(
          status: 200,
          body: fixture("github", "package_json_with_path_content.json"),
          headers: json_header
        )
    end

    context "with a bad package.json" do
      before do
        stub_request(:get, File.join(url, "package.json?ref=sha")).
          with(headers: { "Authorization" => "token token" }).
          to_return(
            status: 200,
            body: fixture("github", "gemfile_content.json"),
            headers: json_header
          )
      end

      it "raises a DependencyFileNotParseable error" do
        expect { file_fetcher_instance.files }.
          to raise_error(Dependabot::DependencyFileNotParseable) do |error|
            expect(error.file_name).to eq("package.json")
          end
      end
    end

    context "with a bad dependencies object" do
      before do
        stub_request(:get, File.join(url, "package.json?ref=sha")).
          with(headers: { "Authorization" => "token token" }).
          to_return(
            status: 200,
            body: fixture("github", "package_json_with_dependency_arrays.json"),
            headers: json_header
          )
      end

      it "raises a DependencyFileNotParseable error" do
        expect { file_fetcher_instance.files }.
          to raise_error(Dependabot::DependencyFileNotParseable) do |error|
            expect(error.file_name).to eq("package.json")
          end
      end
    end

    context "that has a fetchable path" do
      before do
        stub_request(:get, File.join(url, "deps/etag/package.json?ref=sha")).
          with(headers: { "Authorization" => "token token" }).
          to_return(
            status: 200,
            body: fixture("github", "package_json_content.json"),
            headers: json_header
          )
      end

      it "fetches package.json from path dependency" do
        expect(file_fetcher_instance.files.count).to eq(3)
        expect(file_fetcher_instance.files.map(&:name)).
          to include("deps/etag/package.json")
        path_file = file_fetcher_instance.files.
                    find { |f| f.name == "deps/etag/package.json" }
        expect(path_file.support_file?).to eq(true)
      end
    end

    context "that is specified as a link" do
      before do
        stub_request(:get, File.join(url, "package.json?ref=sha")).
          with(headers: { "Authorization" => "token token" }).
          to_return(
            status: 200,
            body: fixture("github", "package_json_with_path_link_content.json"),
            headers: json_header
          )
        stub_request(:get, File.join(url, "deps/etag/package.json?ref=sha")).
          with(headers: { "Authorization" => "token token" }).
          to_return(
            status: 200,
            body: fixture("github", "package_json_content.json"),
            headers: json_header
          )
      end

      it "fetches package.json from path dependency" do
        expect(file_fetcher_instance.files.count).to eq(3)
        expect(file_fetcher_instance.files.map(&:name)).
          to include("deps/etag/package.json")
        path_file = file_fetcher_instance.files.
                    find { |f| f.name == "deps/etag/package.json" }
        expect(path_file.support_file?).to eq(true)
      end
    end

    context "with a tarball path dependency" do
      before do
        stub_request(:get, File.join(url, "package.json?ref=sha")).
          with(headers: { "Authorization" => "token token" }).
          to_return(
            status: 200,
            body: fixture("github", "package_json_with_tarball_path.json"),
            headers: json_header
          )
        stub_request(:get, "https://api.github.com/repos/gocardless/bump/"\
                           "contents/deps/etag.tgz?ref=sha").
          with(headers: { "Authorization" => "token token" }).
          to_return(
            status: 403,
            body: fixture("github", "file_too_large.json"),
            headers: json_header
          )
        stub_request(:get, "https://api.github.com/repos/gocardless/bump/"\
                            "contents/deps?ref=sha").
          with(headers: { "Authorization" => "token token" }).
          to_return(
            status: 200,
            body: fixture("github", "contents_js_tarball.json"),
            headers: json_header
          )
        stub_request(:get, "https://api.github.com/repos/gocardless/bump/git/"\
                           "blobs/2393602fac96cfe31d64f89476014124b4a13b85").
          with(headers: { "Authorization" => "token token" }).
          to_return(
            status: 200,
            body: fixture("github", "blob_js_tarball.json"),
            headers: json_header
          )
      end

      it "fetches the tarball path dependency" do
        expect(file_fetcher_instance.files.map(&:name)).to eq(
          ["package.json", "package-lock.json", "deps/etag.tgz"]
        )
      end
    end

    context "that has an unfetchable tarball path dependency" do
      before do
        stub_request(:get, File.join(url, "package.json?ref=sha")).
          with(headers: { "Authorization" => "token token" }).
          to_return(
            status: 200,
            body: fixture("github", "package_json_with_tarball_path.json"),
            headers: json_header
          )
        stub_request(:get, "https://api.github.com/repos/gocardless/bump/"\
                            "contents/deps?ref=sha").
          with(headers: { "Authorization" => "token token" }).
          to_return(
            status: 200,
            body: fixture("github", "contents_js_tarball.json"),
            headers: json_header
          )
        stub_request(:get, "https://api.github.com/repos/gocardless/bump/"\
                          "contents/deps/etag.tgz?ref=sha").
          with(headers: { "Authorization" => "token token" }).
          to_return(status: 404)
      end

      it "doesn't try to fetch the tarball as a package" do
        expect(file_fetcher_instance.files.map(&:name)).to eq(
          ["package.json", "package-lock.json"]
        )
      end
    end

    context "with a tar path dependency" do
      before do
        stub_request(:get, File.join(url, "package.json?ref=sha")).
          with(headers: { "Authorization" => "token token" }).
          to_return(
            status: 200,
            body: fixture("github", "package_json_with_tar_path.json"),
            headers: json_header
          )
        stub_request(:get, "https://api.github.com/repos/gocardless/bump/"\
                           "contents/deps/etag.tar?ref=sha").
          with(headers: { "Authorization" => "token token" }).
          to_return(
            status: 403,
            body: fixture("github", "file_too_large.json"),
            headers: json_header
          )
        stub_request(:get, "https://api.github.com/repos/gocardless/bump/"\
                            "contents/deps?ref=sha").
          with(headers: { "Authorization" => "token token" }).
          to_return(
            status: 200,
            body: fixture("github", "contents_js_tar.json"),
            headers: json_header
          )
        stub_request(:get, "https://api.github.com/repos/gocardless/bump/git/"\
                           "blobs/2393602fac96cfe31d64f89476014124b4a13b85").
          with(headers: { "Authorization" => "token token" }).
          to_return(
            status: 200,
            body: fixture("github", "blob_js_tarball.json"),
            headers: json_header
          )
      end

      it "fetches the tar path dependency" do
        expect(file_fetcher_instance.files.map(&:name)).to eq(
          ["package.json", "package-lock.json", "deps/etag.tar"]
        )
      end
    end

    context "that has an unfetchable tar path dependency" do
      before do
        stub_request(:get, File.join(url, "package.json?ref=sha")).
          with(headers: { "Authorization" => "token token" }).
          to_return(
            status: 200,
            body: fixture("github", "package_json_with_tar_path.json"),
            headers: json_header
          )
        stub_request(:get, "https://api.github.com/repos/gocardless/bump/"\
                            "contents/deps?ref=sha").
          with(headers: { "Authorization" => "token token" }).
          to_return(
            status: 200,
            body: fixture("github", "contents_js_tar.json"),
            headers: json_header
          )
        stub_request(:get, "https://api.github.com/repos/gocardless/bump/"\
                          "contents/deps/etag.tar?ref=sha").
          with(headers: { "Authorization" => "token token" }).
          to_return(status: 404)
      end

      it "doesn't try to fetch the tar as a package" do
        expect(file_fetcher_instance.files.map(&:name)).to eq(
          ["package.json", "package-lock.json"]
        )
      end
    end

    context "that has an unfetchable path" do
      before do
        stub_request(:get, File.join(url, "deps/etag/package.json?ref=sha")).
          with(headers: { "Authorization" => "token token" }).
          to_return(status: 404)
        stub_request(:get, File.join(url, "deps/etag?ref=sha")).
          with(headers: { "Authorization" => "token token" }).
          to_return(status: 404)
        stub_request(:get, File.join(url, "deps?ref=sha")).
          with(headers: { "Authorization" => "token token" }).
          to_return(status: 404)
      end

      context "when the path dep doesn't appear in the lockfile" do
        it "raises a PathDependenciesNotReachable error with details" do
          expect { file_fetcher_instance.files }.
            to raise_error(
              Dependabot::PathDependenciesNotReachable,
              "The following path based dependencies could not be retrieved: " \
              "etag"
            )
        end
      end

      context "when the path dep does appear in the lockfile" do
        before do
          stub_request(:get, File.join(url, "package-lock.json?ref=sha")).
            with(headers: { "Authorization" => "token token" }).
            to_return(
              status: 200,
              body: fixture("github", "package_lock_with_path_content.json"),
              headers: json_header
            )
        end

        it "builds an imitation path dependency" do
          expect(file_fetcher_instance.files.count).to eq(3)
          expect(file_fetcher_instance.files.map(&:name)).
            to include("deps/etag/package.json")
          path_file = file_fetcher_instance.files.
                      find { |f| f.name == "deps/etag/package.json" }
          expect(path_file.support_file?).to eq(true)
          expect(path_file.content).
            to eq('{"name":"etag","version":"0.0.1"}')
        end
      end

      context "that only appears in the lockfile" do
        before do
          stub_request(:get, url + "?ref=sha").
            with(headers: { "Authorization" => "token token" }).
            to_return(
              status: 200,
              body: fixture("github", "contents_js_npm.json"),
              headers: json_header
            )
          stub_request(:get, File.join(url, "package.json?ref=sha")).
            with(headers: { "Authorization" => "token token" }).
            to_return(
              status: 200,
              body: fixture("github", "package_json_content.json"),
              headers: json_header
            )
          stub_request(:get, File.join(url, "package-lock.json?ref=sha")).
            with(headers: { "Authorization" => "token token" }).
            to_return(
              status: 200,
              body: fixture("github", "package_lock_with_path_content.json"),
              headers: json_header
            )
        end

        it "builds an imitation path dependency" do
          expect(file_fetcher_instance.files.count).to eq(3)
          expect(file_fetcher_instance.files.map(&:name)).
            to include("deps/etag/package.json")
          path_file = file_fetcher_instance.files.
                      find { |f| f.name == "deps/etag/package.json" }
          expect(path_file.support_file?).to eq(true)
        end
      end
    end
  end

  context "with a path dependency in a yarn resolution" do
    before do
      stub_request(:get, File.join(url, "package.json?ref=sha")).
        with(headers: { "Authorization" => "token token" }).
        to_return(
          status: 200,
          body: fixture("github",
                        "package_json_with_yarn_resolution_file_content.json"),
          headers: json_header
        )
    end

    context "that has a fetchable path" do
      before do
        file_url = File.join(url, "mocks/sprintf-js/package.json?ref=sha")
        stub_request(:get, file_url).
          with(headers: { "Authorization" => "token token" }).
          to_return(
            status: 200,
            body: fixture("github", "package_json_content.json"),
            headers: json_header
          )
      end

      it "fetches package.json from path dependency" do
        expect(file_fetcher_instance.files.count).to eq(3)
        expect(file_fetcher_instance.files.map(&:name)).
          to include("mocks/sprintf-js/package.json")
        path_file = file_fetcher_instance.files.
                    find { |f| f.name == "mocks/sprintf-js/package.json" }
        expect(path_file.support_file?).to eq(true)
      end
    end

    context "that has an unfetchable path" do
      before do
        file_url = File.join(url, "mocks/sprintf-js/package.json?ref=sha")
        stub_request(:get, file_url).
          with(headers: { "Authorization" => "token token" }).
          to_return(status: 404)
        stub_request(:get, File.join(url, "mocks/sprintf-js?ref=sha")).
          with(headers: { "Authorization" => "token token" }).
          to_return(status: 404)
        stub_request(:get, File.join(url, "mocks?ref=sha")).
          with(headers: { "Authorization" => "token token" }).
          to_return(status: 404)
      end

      context "when the path dep doesn't appear in the lockfile" do
        it "raises a PathDependenciesNotReachable error with details" do
          expect { file_fetcher_instance.files }.
            to raise_error(
              Dependabot::PathDependenciesNotReachable,
              "The following path based dependencies could not be retrieved: " \
              "sprintf-js"
            )
        end
      end

      context "when the path dep does appear in the lockfile" do
        before do
          stub_request(:get, url + "?ref=sha").
            with(headers: { "Authorization" => "token token" }).
            to_return(
              status: 200,
              body: fixture("github", "contents_js_yarn.json"),
              headers: json_header
            )
          stub_request(:get, File.join(url, "package-lock.json?ref=sha")).
            with(headers: { "Authorization" => "token token" }).
            to_return(status: 404)
          stub_request(:get, File.join(url, "yarn.lock?ref=sha")).
            with(headers: { "Authorization" => "token token" }).
            to_return(
              status: 200,
              body: fixture("github", "yarn_lock_with_path_content.json"),
              headers: json_header
            )
        end

        it "builds an imitation path dependency" do
          expect(file_fetcher_instance.files.map(&:name)).to match_array(
            %w(package.json yarn.lock mocks/sprintf-js/package.json)
          )
          path_file = file_fetcher_instance.files.
                      find { |f| f.name == "mocks/sprintf-js/package.json" }
          expect(path_file.support_file?).to eq(true)
          expect(path_file.content).
            to eq('{"name":"sprintf-js","version":"0.0.0"}')
        end
      end
    end
  end

  context "with a lerna.json file" do
    before do
      stub_request(:get, url + "?ref=sha").
        with(headers: { "Authorization" => "token token" }).
        to_return(
          status: 200,
          body: fixture("github", "contents_js_npm_lerna.json"),
          headers: json_header
        )
      stub_request(:get, File.join(url, "lerna.json?ref=sha")).
        with(headers: { "Authorization" => "token token" }).
        to_return(
          status: 200,
          body: fixture("github", "lerna_content.json"),
          headers: json_header
        )
    end

    context "that have fetchable paths" do
      before do
        stub_request(:get, File.join(url, "packages?ref=sha")).
          with(headers: { "Authorization" => "token token" }).
          to_return(
            status: 200,
            body: fixture("github", "packages_files.json"),
            headers: json_header
          )
        stub_request(
          :get,
          File.join(url, "packages/package1/package.json?ref=sha")
        ).with(headers: { "Authorization" => "token token" }).
          to_return(
            status: 200,
            body: fixture("github", "package_json_content.json"),
            headers: json_header
          )
        stub_request(
          :get,
          File.join(url, "packages/package1?ref=sha")
        ).with(headers: { "Authorization" => "token token" }).
          to_return(
            status: 200,
            body: fixture("github", "contents_js_library.json"),
            headers: json_header
          )
        stub_request(
          :get,
          File.join(url, "packages/package2/package.json?ref=sha")
        ).with(headers: { "Authorization" => "token token" }).
          to_return(
            status: 200,
            body: fixture("github", "package_json_content.json"),
            headers: json_header
          )
        stub_request(
          :get,
          File.join(url, "packages/package2?ref=sha")
        ).with(headers: { "Authorization" => "token token" }).
          to_return(
            status: 200,
            body: fixture("github", "contents_js_library.json"),
            headers: json_header
          )
        stub_request(
          :get,
          File.join(url, "other_package/package.json?ref=sha")
        ).with(headers: { "Authorization" => "token token" }).
          to_return(
            status: 200,
            body: fixture("github", "package_json_content.json"),
            headers: json_header
          )
        stub_request(
          :get,
          File.join(url, "other_package?ref=sha")
        ).with(headers: { "Authorization" => "token token" }).
          to_return(
            status: 200,
            body: fixture("github", "contents_js_library.json"),
            headers: json_header
          )
      end

      it "fetches the lerna.json" do
        expect(file_fetcher_instance.files.count).to eq(6)
        expect(file_fetcher_instance.files.map(&:name)).to include("lerna.json")
      end

      it "fetches package.jsons for the dependencies" do
        expect(file_fetcher_instance.files.count).to eq(6)
        expect(file_fetcher_instance.files.map(&:name)).
          to include("packages/package2/package.json")
      end

      context "with two stars to expand (not one)" do
        before do
          stub_request(:get, File.join(url, "lerna.json?ref=sha")).
            with(headers: { "Authorization" => "token token" }).
            to_return(
              status: 200,
              body: fixture("github", "lerna_content_two_stars.json"),
              headers: json_header
            )
        end

        it "fetches the lerna.json and package.jsons" do
          expect(file_fetcher_instance.files.count).to eq(6)
          expect(file_fetcher_instance.files.map(&:name)).
            to include("packages/package2/package.json")
        end

        context "and a deeply nested package" do
          before do
            stub_request(
              :get,
              File.join(url, "packages/package1/package.json?ref=sha")
            ).with(headers: { "Authorization" => "token token" }).
              to_return(status: 404)
            stub_request(
              :get,
              File.join(url, "packages/package1?ref=sha")
            ).with(headers: { "Authorization" => "token token" }).
              to_return(
                status: 200,
                body: fixture("github", "packages_files_nested2.json"),
                headers: json_header
              )
            stub_request(
              :get,
              File.join(url, "packages/package1/package1?ref=sha")
            ).with(headers: { "Authorization" => "token token" }).
              to_return(
                status: 200,
                body: fixture("github", "contents_js_library.json"),
                headers: json_header
              )
            stub_request(
              :get,
              File.join(url, "packages/package1/package2?ref=sha")
            ).with(headers: { "Authorization" => "token token" }).
              to_return(
                status: 200,
                body: fixture("github", "contents_python_repo.json"),
                headers: json_header
              )
            stub_request(
              :get,
              File.join(url, "packages/package1/package2/package.json?ref=sha")
            ).with(headers: { "Authorization" => "token token" }).
              to_return(status: 404)
            stub_request(
              :get,
              File.join(url, "packages/package1/package1/package.json?ref=sha")
            ).with(headers: { "Authorization" => "token token" }).
              to_return(
                status: 200,
                body: fixture("github", "package_json_content.json"),
                headers: json_header
              )
          end

          it "fetches the nested package.jsons" do
            expect(file_fetcher_instance.files.count).to eq(6)
            expect(file_fetcher_instance.files.map(&:name)).
              to include("packages/package1/package1/package.json")
          end
        end
      end

      context "with a glob that specifies only the second package" do
        before do
          stub_request(:get, File.join(url, "lerna.json?ref=sha")).
            with(headers: { "Authorization" => "token token" }).
            to_return(
              status: 200,
              body: fixture("github", "lerna_content_specific.json"),
              headers: json_header
            )
        end

        it "fetches the lerna.json and package.jsons" do
          expect(file_fetcher_instance.files.count).to eq(5)
          expect(file_fetcher_instance.files.map(&:name)).
            to include("packages/package2/package.json")
          expect(file_fetcher_instance.files.map(&:name)).
            to_not include("packages/package/package.json")
        end
      end

      context "with a glob that prefixes the packages names" do
        before do
          stub_request(:get, File.join(url, "lerna.json?ref=sha")).
            with(headers: { "Authorization" => "token token" }).
            to_return(
              status: 200,
              body: fixture("github", "lerna_content_prefix.json"),
              headers: json_header
            )
        end

        it "fetches the lerna.json and package.jsons" do
          expect(file_fetcher_instance.files.count).to eq(6)
        end
      end

      context "with a lockfile for one of the packages" do
        before do
          stub_request(
            :get,
            File.join(url, "other_package?ref=sha")
          ).with(headers: { "Authorization" => "token token" }).
            to_return(
              status: 200,
              body: fixture("github", "contents_js_npm.json"),
              headers: json_header
            )
          stub_request(
            :get,
            File.join(url, "other_package/package-lock.json?ref=sha")
          ).with(headers: { "Authorization" => "token token" }).
            to_return(
              status: 200,
              body: fixture("github", "package_lock_content.json"),
              headers: json_header
            )
        end

        it "fetches the lockfile" do
          expect(file_fetcher_instance.files.count).to eq(7)
          expect(file_fetcher_instance.files.map(&:name)).
            to include("other_package/package-lock.json")
        end
      end

      context "in a directory" do
        let(:url) do
          "https://api.github.com/repos/gocardless/bump/contents/etc"
        end
        let(:directory) { "/etc" }
        before do
          stub_request(:get, File.join(url, "packages?ref=sha")).
            with(headers: { "Authorization" => "token token" }).
            to_return(
              status: 200,
              body: fixture("github", "packages_files_nested.json"),
              headers: json_header
            )
          stub_request(
            :get,
            "https://api.github.com/repos/gocardless/bump/contents/"\
            ".npmrc?ref=sha"
          ).with(headers: { "Authorization" => "token token" }).
            to_return(status: 404)
          stub_request(
            :get,
            "https://api.github.com/repos/gocardless/bump/contents/"\
            ".yarnrc?ref=sha"
          ).with(headers: { "Authorization" => "token token" }).
            to_return(status: 404)
        end

        it "fetches package.json from the workspace dependencies" do
          expect(file_fetcher_instance.files.count).to eq(6)
          expect(file_fetcher_instance.files.map(&:name)).
            to include("packages/package2/package.json")
        end
      end
    end

    context "that has an unfetchable path" do
      before do
        stub_request(:get, File.join(url, "packages?ref=sha")).
          with(headers: { "Authorization" => "token token" }).
          to_return(
            status: 200,
            body: fixture("github", "packages_files.json"),
            headers: json_header
          )
        stub_request(
          :get,
          File.join(url, "packages/package1/package.json?ref=sha")
        ).with(headers: { "Authorization" => "token token" }).
          to_return(
            status: 200,
            body: fixture("github", "package_json_content.json"),
            headers: json_header
          )
        stub_request(
          :get,
          File.join(url, "packages/package1?ref=sha")
        ).with(headers: { "Authorization" => "token token" }).
          to_return(
            status: 200,
            body: fixture("github", "contents_js_library.json"),
            headers: json_header
          )
        stub_request(
          :get,
          File.join(url, "packages/package2/package.json?ref=sha")
        ).with(headers: { "Authorization" => "token token" }).
          to_return(
            status: 200,
            body: fixture("github", "package_json_content.json"),
            headers: json_header
          )
        stub_request(
          :get,
          File.join(url, "packages/package2?ref=sha")
        ).with(headers: { "Authorization" => "token token" }).
          to_return(
            status: 200,
            body: fixture("github", "contents_js_library.json"),
            headers: json_header
          )
        stub_request(
          :get,
          File.join(url, "other_package/package.json?ref=sha")
        ).with(headers: { "Authorization" => "token token" }).
          to_return(
            status: 404,
            body: fixture("github", "package_json_content.json"),
            headers: json_header
          )
      end

      it "fetches package.json from the workspace dependencies it can" do
        expect(file_fetcher_instance.files.count).to eq(5)
        expect(file_fetcher_instance.files.map(&:name)).
          to include("packages/package2/package.json")
        expect(file_fetcher_instance.files.map(&:name)).
          to_not include("other_package/package.json")
      end
    end
  end

  context "with workspaces" do
    before do
      allow(file_fetcher_instance).to receive(:commit).and_return("sha")

      stub_request(:get, File.join(url, "package.json?ref=sha")).
        with(headers: { "Authorization" => "token token" }).
        to_return(
          status: 200,
          body: fixture("github", "package_json_with_workspaces_content.json"),
          headers: json_header
        )

      stub_request(:get, File.join(url, "yarn.lock?ref=sha")).
        with(headers: { "Authorization" => "token token" }).
        to_return(
          status: 200,
          body: fixture("github", "yarn_lock_content.json"),
          headers: json_header
        )
    end

    context "that have fetchable paths" do
      before do
        stub_request(:get, File.join(url, "packages?ref=sha")).
          with(headers: { "Authorization" => "token token" }).
          to_return(
            status: 200,
            body: fixture("github", "packages_files.json"),
            headers: json_header
          )
        stub_request(
          :get,
          File.join(url, "packages/package1/package.json?ref=sha")
        ).with(headers: { "Authorization" => "token token" }).
          to_return(
            status: 200,
            body: fixture("github", "package_json_content.json"),
            headers: json_header
          )
        stub_request(
          :get,
          File.join(url, "packages/package2/package.json?ref=sha")
        ).with(headers: { "Authorization" => "token token" }).
          to_return(
            status: 200,
            body: fixture("github", "package_json_content.json"),
            headers: json_header
          )
        stub_request(
          :get,
          File.join(url, "other_package/package.json?ref=sha")
        ).with(headers: { "Authorization" => "token token" }).
          to_return(
            status: 200,
            body: fixture("github", "package_json_content.json"),
            headers: json_header
          )
      end

      it "fetches package.json from the workspace dependencies" do
        expect(file_fetcher_instance.files.count).to eq(5)
        expect(file_fetcher_instance.files.map(&:name)).
          to include("packages/package2/package.json")

        workspace_dep =
          file_fetcher_instance.files.
          find { |f| f.name == "packages/package1/package.json" }
        expect(workspace_dep.type).to eq("file")
      end

      context "specified using './packages/*'" do
        before do
          stub_request(:get, File.join(url, "package.json?ref=sha")).
            with(headers: { "Authorization" => "token token" }).
            to_return(
              status: 200,
              body:
                fixture("github", "package_json_with_relative_workspaces.json"),
              headers: json_header
            )
        end

        it "fetches package.json from the workspace dependencies" do
          expect(file_fetcher_instance.files.count).to eq(5)
          expect(file_fetcher_instance.files.map(&:name)).
            to include("packages/package2/package.json")

          workspace_dep =
            file_fetcher_instance.files.
            find { |f| f.name == "packages/package1/package.json" }
          expect(workspace_dep.type).to eq("file")
        end
      end

<<<<<<< HEAD
      context "specified using complex glob pattern like packages/**/*" do
        let(:package_json_code_search_results) do
          [
            "/packages/folderA/subfolderA/packageA/package.json",
            "/packages/folderA/subfolderB/packageA/package.json",
            "/packages/folderB/subfolderA/packageA/package1.json",
            "/paster/folderA/subfolderA/packageA/package.json",
            "/packages1/folderA/subfolderA/packageA/package2.json"
          ]
        end

=======
      context "specified using 'packages/*/*'" do
>>>>>>> 69f01216
        before do
          stub_request(:get, File.join(url, "package.json?ref=sha")).
            with(headers: { "Authorization" => "token token" }).
            to_return(
              status: 200,
              body:
<<<<<<< HEAD
                fixture("github", "package_json_with_complex_workspaces.json"),
              headers: json_header
            )

          stub_request(
            :get,
            File.join(url, "packages/folderA/subfolderA/packageA/package.json?ref=sha")
          ).with(headers: { "Authorization" => "token token" }).
            to_return(
              status: 200,
              body: fixture("github", "package_json_content.json"),
              headers: json_header
            )

          stub_request(
            :get,
            File.join(url, "packages/folderA/subfolderB/packageA/package.json?ref=sha")
=======
                fixture("github", "package_json_with_nested_glob_workspaces.json"),
              headers: json_header
            )
          stub_request(
            :get,
            File.join(url, "packages/package1?ref=sha")
          ).with(headers: { "Authorization" => "token token" }).
            to_return(
              status: 200,
              body: fixture("github", "packages_files_nested2.json"),
              headers: json_header
            )
          stub_request(
            :get,
            File.join(url, "packages/package2?ref=sha")
          ).with(headers: { "Authorization" => "token token" }).
            to_return(
              status: 200,
              body: fixture("github", "packages_files_nested3.json"),
              headers: json_header
            )
          stub_request(
            :get,
            File.join(url, "packages/package1/package1/package.json?ref=sha")
>>>>>>> 69f01216
          ).with(headers: { "Authorization" => "token token" }).
            to_return(
              status: 200,
              body: fixture("github", "package_json_content.json"),
              headers: json_header
            )
<<<<<<< HEAD

          allow(file_fetcher_instance).to receive(:fetch_repo_paths_for_code_search).
            with("package.json", source.directory).
            and_return(package_json_code_search_results)
        end

        it "fetches package.json from the workspace dependencies" do
          expect(file_fetcher_instance.files.map(&:name)).
            to match_array(
              %w(
                package.json
                package-lock.json
                packages/folderA/subfolderA/packageA/package.json
                packages/folderA/subfolderB/packageA/package.json
              )
            )
        end

        it "ignores excluded workspaces while fetching package.json from workspace dependencies" do
          stub_request(:get, File.join(url, "package.json?ref=sha")).
            with(headers: { "Authorization" => "token token" }).
            to_return(
              status: 200,
              body:
                fixture("github", "package_json_with_complex_and_exclusion_workspaces.json"),
              headers: json_header
            )
          expect(file_fetcher_instance.files.count).to eq(3)
          expect(file_fetcher_instance.files.map(&:name)).
            not_to include("packages/folderA/subfolderB/packageA/package.json")
        end

        it "tries to fetch package.json from condensed glob pattern in case no paths are detected via code search" do
          stub_request(:get, File.join(url, "packages?ref=sha")).
            with(headers: { "Authorization" => "token token" }).
            to_return(
              status: 200,
              body: fixture("github", "packages_files.json"),
              headers: json_header
            )

          allow(file_fetcher_instance).to receive(:fetch_repo_paths_for_code_search).
            with("package.json", source.directory).
            and_return([])

=======
          stub_request(
            :get,
            File.join(url, "packages/package1/package2/package.json?ref=sha")
          ).with(headers: { "Authorization" => "token token" }).
            to_return(
              status: 200,
              body: fixture("github", "package_json_content.json"),
              headers: json_header
            )
          stub_request(
            :get,
            File.join(url, "packages/package2/package21/package.json?ref=sha")
          ).with(headers: { "Authorization" => "token token" }).
            to_return(
              status: 200,
              body: fixture("github", "package_json_content.json"),
              headers: json_header
            )
          stub_request(
            :get,
            File.join(url, "packages/package2/package22/package.json?ref=sha")
          ).with(headers: { "Authorization" => "token token" }).
            to_return(
              status: 200,
              body: fixture("github", "package_json_content.json"),
              headers: json_header
            )
        end

        it "fetches package.json from the workspace dependencies" do
>>>>>>> 69f01216
          expect(file_fetcher_instance.files.map(&:name)).
            to match_array(
              %w(
                package.json
                package-lock.json
<<<<<<< HEAD
              )
            )
=======
                packages/package1/package1/package.json
                packages/package1/package2/package.json
                packages/package2/package21/package.json
                packages/package2/package22/package.json
              )
            )

          workspace_dep =
            file_fetcher_instance.files.
            find { |f| f.name == "packages/package1/package1/package.json" }
          expect(workspace_dep.type).to eq("file")
>>>>>>> 69f01216
        end
      end

      context "specified using a hash" do
        before do
          stub_request(:get, File.join(url, "package.json?ref=sha")).
            with(headers: { "Authorization" => "token token" }).
            to_return(
              status: 200,
              body: fixture("github", "package_json_with_hash_workspaces.json"),
              headers: json_header
            )
        end

        it "fetches package.json from the workspace dependencies" do
          expect(file_fetcher_instance.files.count).to eq(5)
          expect(file_fetcher_instance.files.map(&:name)).
            to include("packages/package2/package.json")
        end

        context "that excludes a workspace" do
          before do
            stub_request(:get, File.join(url, "package.json?ref=sha")).
              with(headers: { "Authorization" => "token token" }).
              to_return(
                status: 200,
                body: fixture(
                  "github",
                  "package_json_with_exclusion_workspace.json"
                ),
                headers: json_header
              )
            stub_request(:get, File.join(url, "packages?ref=sha")).
              with(headers: { "Authorization" => "token token" }).
              to_return(
                status: 200,
                body: fixture("github", "packages_files2.json"),
                headers: json_header
              )
          end

          it "fetches package.json from the workspace dependencies" do
            expect(file_fetcher_instance.files.map(&:name)).
              to match_array(
                %w(
                  package.json
                  package-lock.json
                  packages/package1/package.json
                  packages/package2/package.json
                )
              )
          end
        end

        context "that uses nohoist" do
          before do
            stub_request(:get, File.join(url, "package.json?ref=sha")).
              with(headers: { "Authorization" => "token token" }).
              to_return(
                status: 200,
                body: fixture(
                  "github",
                  "package_json_with_nohoist_workspaces_content.json"
                ),
                headers: json_header
              )
          end

          it "fetches package.json from the workspace dependencies" do
            expect(file_fetcher_instance.files.count).to eq(5)
            expect(file_fetcher_instance.files.map(&:name)).
              to include("packages/package2/package.json")
          end
        end
      end

      context "specified with a top-level wildcard" do
        before do
          stub_request(:get, File.join(url, "package.json?ref=sha")).
            with(headers: { "Authorization" => "token token" }).
            to_return(
              status: 200,
              body:
                fixture("github", "package_json_with_wildcard_workspace.json"),
              headers: json_header
            )

          %w(build_scripts data migrations tests).each do |dir|
            stub_request(:get, url + "#{dir}/package.json?ref=sha").
              with(headers: { "Authorization" => "token token" }).
              to_return(status: 404, headers: json_header)
          end

          stub_request(:get, File.join(url, "app/package.json?ref=sha")).
            with(headers: { "Authorization" => "token token" }).
            to_return(
              status: 200,
              body: fixture("github", "package_json_content.json"),
              headers: json_header
            )
        end

        it "fetches package.json from the workspace dependencies" do
          expect(file_fetcher_instance.files.count).to eq(4)
          expect(file_fetcher_instance.files.map(&:name)).
            to include("app/package.json")
        end
      end

      context "with a path dependency" do
        before do
          stub_request(
            :get,
            File.join(url, "packages/package2/package.json?ref=sha")
          ).with(headers: { "Authorization" => "token token" }).
            to_return(
              status: 200,
              body: fixture("github", "package_json_with_path_content.json"),
              headers: json_header
            )

          stub_request(
            :get,
            File.join(url, "packages/package2/deps/etag/package.json?ref=sha")
          ).with(headers: { "Authorization" => "token token" }).
            to_return(
              status: 200,
              body: fixture("github", "package_json_content.json"),
              headers: json_header
            )
        end

        it "fetches package.json from the workspace dependencies" do
          expect(file_fetcher_instance.files.count).to eq(6)
          expect(file_fetcher_instance.files.map(&:name)).
            to include("packages/package2/deps/etag/package.json")
        end
      end

      context "including an empty folder" do
        before do
          stub_request(
            :get,
            File.join(url, "packages/package2/package.json?ref=sha")
          ).with(headers: { "Authorization" => "token token" }).
            to_return(status: 404)
        end

        it "fetches the other workspaces, ignoring the empty folder" do
          expect(file_fetcher_instance.files.count).to eq(4)
          expect(file_fetcher_instance.files.map(&:name)).
            to_not include("packages/package2/package.json")
        end
      end

      context "in a directory" do
        let(:url) do
          "https://api.github.com/repos/gocardless/bump/contents/etc"
        end
        let(:directory) { "/etc" }
        before do
          stub_request(:get, File.join(url, "packages?ref=sha")).
            with(headers: { "Authorization" => "token token" }).
            to_return(
              status: 200,
              body: fixture("github", "packages_files_nested.json"),
              headers: json_header
            )
          stub_request(
            :get,
            "https://api.github.com/repos/gocardless/bump/contents/"\
            ".npmrc?ref=sha"
          ).with(headers: { "Authorization" => "token token" }).
            to_return(status: 404)
          stub_request(
            :get,
            "https://api.github.com/repos/gocardless/bump/contents/"\
            ".yarnrc?ref=sha"
          ).with(headers: { "Authorization" => "token token" }).
            to_return(status: 404)
        end

        it "fetches package.json from the workspace dependencies" do
          expect(file_fetcher_instance.files.count).to eq(5)
          expect(file_fetcher_instance.files.map(&:name)).
            to include("packages/package2/package.json")
        end

        context "and an npmrc file in the parent directory" do
          before do
            stub_request(
              :get,
              "https://api.github.com/repos/gocardless/bump/contents/"\
              ".npmrc?ref=sha"
            ).with(headers: { "Authorization" => "token token" }).
              to_return(
                status: 200,
                body: fixture("github", "npmrc_content.json"),
                headers: json_header
              )
          end

          it "fetches the npmrc file" do
            expect(file_fetcher_instance.files.count).to eq(6)
            expect(file_fetcher_instance.files.map(&:name)).
              to include("../.npmrc")
          end
        end
      end
    end

    context "that has an unfetchable path" do
      before do
        stub_request(:get, File.join(url, "packages?ref=sha")).
          with(headers: { "Authorization" => "token token" }).
          to_return(
            status: 200,
            body: fixture("github", "packages_files.json"),
            headers: json_header
          )
        stub_request(
          :get,
          File.join(url, "packages/package1/package.json?ref=sha")
        ).with(headers: { "Authorization" => "token token" }).
          to_return(
            status: 200,
            body: fixture("github", "package_json_content.json"),
            headers: json_header
          )
        stub_request(
          :get,
          File.join(url, "packages/package2/package.json?ref=sha")
        ).with(headers: { "Authorization" => "token token" }).
          to_return(
            status: 200,
            body: fixture("github", "package_json_content.json"),
            headers: json_header
          )
        stub_request(
          :get,
          File.join(url, "other_package/package.json?ref=sha")
        ).with(headers: { "Authorization" => "token token" }).
          to_return(status: 404, headers: json_header)
      end

      it "fetches package.json from the workspace dependencies it can" do
        expect(file_fetcher_instance.files.count).to eq(4)
        expect(file_fetcher_instance.files.map(&:name)).
          to include("packages/package2/package.json")
        expect(file_fetcher_instance.files.map(&:name)).
          to_not include("other_package/package.json")
      end

      context "because one of the repos isn't fetchable" do
        before do
          stub_request(:get, File.join(url, "packages?ref=sha")).
            with(headers: { "Authorization" => "token token" }).
            to_return(
              status: 404,
              headers: json_header
            )

          stub_request(
            :get,
            File.join(url, "other_package/package.json?ref=sha")
          ).with(headers: { "Authorization" => "token token" }).
            to_return(
              status: 200,
              body: fixture("github", "package_json_content.json"),
              headers: json_header
            )
        end

        it "fetches package.json from the workspace dependencies it can" do
          expect(file_fetcher_instance.files.count).to eq(4)
          expect(file_fetcher_instance.files.map(&:name)).
            to_not include("packages/package2/package.json")
          expect(file_fetcher_instance.files.map(&:name)).
            to include("other_package/package.json")
        end
      end
    end
  end
end<|MERGE_RESOLUTION|>--- conflicted
+++ resolved
@@ -57,110 +57,8 @@
         headers: json_header
       )
 
-<<<<<<< HEAD
-    stub_request(:get, File.join(url, "common/config/rush?ref=sha")).
-      with(headers: { "Authorization" => "token token" }).
-      to_return(status: 404)
-
-    stub_request(:get, File.join(url, "common/scripts?ref=sha")).
-      with(headers: { "Authorization" => "token token" }).
-      to_return(status: 404)
-
-    stub_request(:get, File.join(url, "common/config?ref=sha")).
-      with(headers: { "Authorization" => "token token" }).
-      to_return(status: 404)
-  end
-
-  context "for manifest files" do
-    before :each do
-      stub_request(:get, File.join(url, "rush.json?ref=sha")).
-        with(headers: { "Authorization" => "token token" }).
-        to_return(
-          status: 200,
-          body: fixture("github", "rush_json_content.json"),
-          headers: json_header
-        )
-    end
-
-    it "raises an error if no manifest file is found" do
-      stub_request(:get, url + "?ref=sha").
-        with(headers: { "Authorization" => "token token" }).
-        to_return(
-          status: 200,
-          body: fixture("github", "content_js_npm_without_manifest.json"),
-          headers: json_header
-        )
-
-      stub_request(:get, File.join(url, "package.json?ref=sha")).
-        with(headers: { "Authorization" => "token token" }).
-        to_return(
-          status: 404,
-          body: fixture("github", "package_json_content.json"),
-          headers: json_header
-        )
-
-      stub_request(:get, File.join(url, "rush.json?ref=sha")).
-        with(headers: { "Authorization" => "token token" }).
-        to_return(
-          status: 404,
-          body: fixture("github", "rush_json_content.json"),
-          headers: json_header
-        )
-
-      expect { file_fetcher_instance.files }.
-        to raise_error(Dependabot::ManifestFileNotFound)
-    end
-
-    context "returns an array of manifest files" do
-      it "when only package.json or rush.json is found" do
-        stub_request(:get, url + "?ref=sha").
-          with(headers: { "Authorization" => "token token" }).
-          to_return(
-            status: 200,
-            body: fixture("github", "contents_js_npm_with_rush.json"),
-            headers: json_header
-          )
-
-        stub_request(:get, File.join(url, "package.json?ref=sha")).
-          with(headers: { "Authorization" => "token token" }).
-          to_return(
-            status: 404,
-            body: fixture("github", "package_json_content.json"),
-            headers: json_header
-          )
-
-        expect(file_fetcher_instance.files.count).to eq(1)
-        expect(file_fetcher_instance.files.map(&:name)).
-          to include("rush.json")
-      end
-
-      it "when both package.json and rush.json are found" do
-        stub_request(:get, url + "?ref=sha").
-          with(headers: { "Authorization" => "token token" }).
-          to_return(
-            status: 200,
-            body: fixture("github", "contents_js_npm_with_rush_and_package_json.json"),
-            headers: json_header
-          )
-
-        stub_request(:get, File.join(url, "package.json?ref=sha")).
-          with(headers: { "Authorization" => "token token" }).
-          to_return(
-            status: 200,
-            body: fixture("github", "package_json_content.json"),
-            headers: json_header
-          )
-
-        expect(file_fetcher_instance.files.count).to eq(2)
-        expect(file_fetcher_instance.files.map(&:name)).
-          to include("rush.json")
-        expect(file_fetcher_instance.files.map(&:name)).
-          to include("package.json")
-      end
-=======
     Dependabot.subscribe(Dependabot::Notifications::FILE_PARSER_PACKAGE_MANAGER_VERSION_PARSED) do |*args|
       events << ActiveSupport::Notifications::Event.new(*args)
->>>>>>> 69f01216
     end
   end
 
@@ -1276,46 +1174,13 @@
         end
       end
 
-<<<<<<< HEAD
-      context "specified using complex glob pattern like packages/**/*" do
-        let(:package_json_code_search_results) do
-          [
-            "/packages/folderA/subfolderA/packageA/package.json",
-            "/packages/folderA/subfolderB/packageA/package.json",
-            "/packages/folderB/subfolderA/packageA/package1.json",
-            "/paster/folderA/subfolderA/packageA/package.json",
-            "/packages1/folderA/subfolderA/packageA/package2.json"
-          ]
-        end
-
-=======
       context "specified using 'packages/*/*'" do
->>>>>>> 69f01216
         before do
           stub_request(:get, File.join(url, "package.json?ref=sha")).
             with(headers: { "Authorization" => "token token" }).
             to_return(
               status: 200,
               body:
-<<<<<<< HEAD
-                fixture("github", "package_json_with_complex_workspaces.json"),
-              headers: json_header
-            )
-
-          stub_request(
-            :get,
-            File.join(url, "packages/folderA/subfolderA/packageA/package.json?ref=sha")
-          ).with(headers: { "Authorization" => "token token" }).
-            to_return(
-              status: 200,
-              body: fixture("github", "package_json_content.json"),
-              headers: json_header
-            )
-
-          stub_request(
-            :get,
-            File.join(url, "packages/folderA/subfolderB/packageA/package.json?ref=sha")
-=======
                 fixture("github", "package_json_with_nested_glob_workspaces.json"),
               headers: json_header
             )
@@ -1340,18 +1205,39 @@
           stub_request(
             :get,
             File.join(url, "packages/package1/package1/package.json?ref=sha")
->>>>>>> 69f01216
           ).with(headers: { "Authorization" => "token token" }).
             to_return(
               status: 200,
               body: fixture("github", "package_json_content.json"),
               headers: json_header
             )
-<<<<<<< HEAD
-
-          allow(file_fetcher_instance).to receive(:fetch_repo_paths_for_code_search).
-            with("package.json", source.directory).
-            and_return(package_json_code_search_results)
+          stub_request(
+            :get,
+            File.join(url, "packages/package1/package2/package.json?ref=sha")
+          ).with(headers: { "Authorization" => "token token" }).
+            to_return(
+              status: 200,
+              body: fixture("github", "package_json_content.json"),
+              headers: json_header
+            )
+          stub_request(
+            :get,
+            File.join(url, "packages/package2/package21/package.json?ref=sha")
+          ).with(headers: { "Authorization" => "token token" }).
+            to_return(
+              status: 200,
+              body: fixture("github", "package_json_content.json"),
+              headers: json_header
+            )
+          stub_request(
+            :get,
+            File.join(url, "packages/package2/package22/package.json?ref=sha")
+          ).with(headers: { "Authorization" => "token token" }).
+            to_return(
+              status: 200,
+              body: fixture("github", "package_json_content.json"),
+              headers: json_header
+            )
         end
 
         it "fetches package.json from the workspace dependencies" do
@@ -1360,80 +1246,6 @@
               %w(
                 package.json
                 package-lock.json
-                packages/folderA/subfolderA/packageA/package.json
-                packages/folderA/subfolderB/packageA/package.json
-              )
-            )
-        end
-
-        it "ignores excluded workspaces while fetching package.json from workspace dependencies" do
-          stub_request(:get, File.join(url, "package.json?ref=sha")).
-            with(headers: { "Authorization" => "token token" }).
-            to_return(
-              status: 200,
-              body:
-                fixture("github", "package_json_with_complex_and_exclusion_workspaces.json"),
-              headers: json_header
-            )
-          expect(file_fetcher_instance.files.count).to eq(3)
-          expect(file_fetcher_instance.files.map(&:name)).
-            not_to include("packages/folderA/subfolderB/packageA/package.json")
-        end
-
-        it "tries to fetch package.json from condensed glob pattern in case no paths are detected via code search" do
-          stub_request(:get, File.join(url, "packages?ref=sha")).
-            with(headers: { "Authorization" => "token token" }).
-            to_return(
-              status: 200,
-              body: fixture("github", "packages_files.json"),
-              headers: json_header
-            )
-
-          allow(file_fetcher_instance).to receive(:fetch_repo_paths_for_code_search).
-            with("package.json", source.directory).
-            and_return([])
-
-=======
-          stub_request(
-            :get,
-            File.join(url, "packages/package1/package2/package.json?ref=sha")
-          ).with(headers: { "Authorization" => "token token" }).
-            to_return(
-              status: 200,
-              body: fixture("github", "package_json_content.json"),
-              headers: json_header
-            )
-          stub_request(
-            :get,
-            File.join(url, "packages/package2/package21/package.json?ref=sha")
-          ).with(headers: { "Authorization" => "token token" }).
-            to_return(
-              status: 200,
-              body: fixture("github", "package_json_content.json"),
-              headers: json_header
-            )
-          stub_request(
-            :get,
-            File.join(url, "packages/package2/package22/package.json?ref=sha")
-          ).with(headers: { "Authorization" => "token token" }).
-            to_return(
-              status: 200,
-              body: fixture("github", "package_json_content.json"),
-              headers: json_header
-            )
-        end
-
-        it "fetches package.json from the workspace dependencies" do
->>>>>>> 69f01216
-          expect(file_fetcher_instance.files.map(&:name)).
-            to match_array(
-              %w(
-                package.json
-                package-lock.json
-<<<<<<< HEAD
-              )
-            )
-=======
                 packages/package1/package1/package.json
                 packages/package1/package2/package.json
                 packages/package2/package21/package.json
@@ -1445,7 +1257,6 @@
             file_fetcher_instance.files.
             find { |f| f.name == "packages/package1/package1/package.json" }
           expect(workspace_dep.type).to eq("file")
->>>>>>> 69f01216
         end
       end
 
