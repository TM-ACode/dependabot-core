# typed: false
# frozen_string_literal: true

require "spec_helper"
require "dependabot/source"
require "dependabot/dependency_file"
require "dependabot/npm_and_yarn/file_parser"
require_common_spec "file_parsers/shared_examples_for_file_parsers"

RSpec.describe Dependabot::NpmAndYarn::FileParser do
  it_behaves_like "a dependency file parser"

  let(:parser) do
    described_class.new(
      dependency_files: files,
      source: source,
      credentials: credentials
    )
  end
  let(:source) do
    Dependabot::Source.new(
      provider: "github",
      repo: "gocardless/bump",
      directory: "/"
    )
  end
  let(:credentials) do
    [Dependabot::Credential.new({
      "type" => "git_source",
      "host" => "github.com",
      "username" => "x-access-token",
      "password" => "token"
    })]
  end

  describe "parse" do
    subject(:dependencies) { parser.parse }

    describe "top level dependencies" do
      subject(:top_level_dependencies) { dependencies.select(&:top_level?) }

      context "with no lockfile" do
        let(:files) { project_dependency_files("npm6/exact_version_requirements_no_lockfile") }

        its(:length) { is_expected.to eq(3) }

        describe "the first dependency" do
          subject { top_level_dependencies.first }

          it { is_expected.to be_a(Dependabot::Dependency) }
          its(:name) { is_expected.to eq("chalk") }
          its(:version) { is_expected.to eq("0.3.0") }
        end
      end

      context "with no lockfile, and non exact requirements" do
        let(:files) { project_dependency_files("generic/file_version_requirements_no_lockfile") }

        its(:length) { is_expected.to eq(0) }
      end

      context "with yarn `workspace:` requirements and no lockfile" do
        let(:files) { project_dependency_files("yarn/workspace_requirements_no_lockfile") }

        its(:length) { is_expected.to eq(0) }
      end

      context "with a package-lock.json" do
        let(:files) { project_dependency_files("npm6/simple") }

        its(:length) { is_expected.to eq(2) }

        context "with a version specified" do
          describe "the first dependency" do
            subject { top_level_dependencies.first }

            it { is_expected.to be_a(Dependabot::Dependency) }
            its(:name) { is_expected.to eq("fetch-factory") }
            its(:version) { is_expected.to eq("0.0.1") }

            its(:requirements) do
              is_expected.to eq(
                [{
                  requirement: "^0.0.1",
                  file: "package.json",
                  groups: ["dependencies"],
                  source: { type: "registry", url: "https://registry.npmjs.org" }
                }]
              )
            end
          end
        end

        context "with a blank requirement" do
          let(:files) { project_dependency_files("npm6/blank_requirement") }

          describe "the first dependency" do
            subject { top_level_dependencies.first }

            it { is_expected.to be_a(Dependabot::Dependency) }
            its(:name) { is_expected.to eq("fetch-factory") }
            its(:version) { is_expected.to eq("0.2.1") }

            its(:requirements) do
              is_expected.to eq(
                [{
                  requirement: "*",
                  file: "package.json",
                  groups: ["dependencies"],
                  source: { type: "registry", url: "https://registry.npmjs.org" }
                }]
              )
            end
          end
        end

        context "with an ignored hash requirement" do
          let(:files) { project_dependency_files("npm6/hash_requirement") }

          its(:length) { is_expected.to eq(2) }
        end

        context "that contains an empty version string for a sub-dep" do
          let(:files) { project_dependency_files("npm6/empty_version") }

          its(:length) { is_expected.to eq(2) }
        end

        context "that contains a version requirement string" do
          let(:files) { project_dependency_files("npm6/invalid_version_requirement") }

          subject { dependencies.find { |d| d.name == "etag" } }

          it { is_expected.to eq(nil) }
        end

        context "that has URL versions (i.e., is from a bad version of npm)" do
          let(:files) { project_dependency_files("npm6/url_versions") }

          its(:length) { is_expected.to eq(1) }

          describe "the first dependency" do
            subject { top_level_dependencies.first }

            it { is_expected.to be_a(Dependabot::Dependency) }
            its(:name) { is_expected.to eq("hashids") }
            its(:version) { is_expected.to eq("1.1.4") }

            its(:requirements) do
              is_expected.to eq(
                [{
                  requirement: "^1.1.4",
                  file: "package.json",
                  groups: ["dependencies"],
                  source: { type: "registry", url: "https://registry.npmjs.org" }
                }]
              )
            end
          end
        end

        context "with only dev dependencies" do
          let(:files) { project_dependency_files("npm6/only_dev_dependencies") }

          describe "the first dependency" do
            subject { top_level_dependencies.first }

            it { is_expected.to be_a(Dependabot::Dependency) }
            its(:name) { is_expected.to eq("etag") }
            its(:version) { is_expected.to eq("1.8.1") }

            its(:requirements) do
              is_expected.to eq(
                [{
                  requirement: "^1.0.0",
                  file: "package.json",
                  groups: ["devDependencies"],
                  source: { type: "registry", url: "https://registry.npmjs.org" }
                }]
              )
            end
          end
        end

        context "when the dependency is specified as both dev and runtime" do
          let(:files) { project_dependency_files("npm6/duplicate") }

          its(:length) { is_expected.to eq(1) }

          describe "the first dependency" do
            subject { top_level_dependencies.first }

            it { is_expected.to be_a(Dependabot::Dependency) }
            its(:name) { is_expected.to eq("fetch-factory") }
            its(:version) { is_expected.to be_nil }

            its(:requirements) do
              is_expected.to eq(
                [{
                  requirement: "0.1.x",
                  file: "package.json",
                  groups: ["dependencies"],
                  source: nil
                }, {
                  requirement: "^0.1.0",
                  file: "package.json",
                  groups: ["devDependencies"],
                  source: nil
                }]
              )
            end
          end
        end

        context "with a private-source dependency" do
          let(:files) { project_dependency_files("npm6/private_source") }

          its(:length) { is_expected.to eq(7) }

          describe "the first private dependency" do
            subject { top_level_dependencies[1] }

            it { is_expected.to be_a(Dependabot::Dependency) }
            its(:name) { is_expected.to eq("chalk") }
            its(:version) { is_expected.to eq("2.3.0") }

            its(:requirements) do
              is_expected.to eq(
                [{
                  requirement: "^2.0.0",
                  file: "package.json",
                  groups: ["dependencies"],
                  source: {
                    type: "registry",
                    url: "http://registry.npm.taobao.org"
                  }
                }]
              )
            end
          end

          describe "the gemfury dependency" do
            subject { top_level_dependencies[2] }

            it { is_expected.to be_a(Dependabot::Dependency) }
            its(:name) { is_expected.to eq("@dependabot/etag") }
            its(:version) { is_expected.to eq("1.8.1") }

            its(:requirements) do
              is_expected.to eq(
                [{
                  requirement: "^1.0.0",
                  file: "package.json",
                  groups: ["devDependencies"],
                  source: {
                    type: "registry",
                    url: "https://npm.fury.io/dependabot"
                  }
                }]
              )
            end
          end

          describe "the GPR dependency" do
            subject { top_level_dependencies[5] }

            it { is_expected.to be_a(Dependabot::Dependency) }
            its(:name) { is_expected.to eq("@dependabot/pack-core-3") }
            its(:version) { is_expected.to eq("2.0.14") }

            its(:requirements) do
              is_expected.to eq(
                [{
                  requirement: "^2.0.1",
                  file: "package.json",
                  groups: ["devDependencies"],
                  source: {
                    type: "registry",
                    url: "https://npm.pkg.github.com"
                  }
                }]
              )
            end

            context "with a credential that matches the hostname, but not the path" do
              let(:credentials) do
                [Dependabot::Credential.new({
                  "type" => "npm_registry",
                  "registry" => "npm.pkg.github.com/dependabot",
                  "username" => "x-access-token",
                  "password" => "token"
                })]
              end

              its(:requirements) do
                is_expected.to eq(
                  [{
                    requirement: "^2.0.1",
                    file: "package.json",
                    groups: ["devDependencies"],
                    source: {
                      type: "registry",
                      url: "https://npm.pkg.github.com"
                    }
                  }]
                )
              end
            end
          end

          describe "the scoped gitlab dependency" do
            subject { top_level_dependencies[6] }

            it { is_expected.to be_a(Dependabot::Dependency) }
            its(:name) { is_expected.to eq("@dependabot/pack-core-4") }
            its(:version) { is_expected.to eq("2.0.14") }

            its(:requirements) do
              is_expected.to eq(
                [{
                  requirement: "^2.0.1",
                  file: "package.json",
                  groups: ["devDependencies"],
                  source: {
                    type: "registry",
                    url: "https://gitlab.mydomain.com/api/v4/" \
                         "packages/npm"
                  }
                }]
              )
            end
          end

          describe "the scoped artifactory dependency" do
            subject { top_level_dependencies[3] }

            it { is_expected.to be_a(Dependabot::Dependency) }
            its(:name) { is_expected.to eq("@dependabot/pack-core") }
            its(:version) { is_expected.to eq("2.0.14") }

            its(:requirements) do
              is_expected.to eq(
                [{
                  requirement: "^2.0.1",
                  file: "package.json",
                  groups: ["devDependencies"],
                  source: {
                    type: "registry",
                    url: "https://artifactory01.mydomain.com/artifactory/api/" \
                         "npm/my-repo"
                  }
                }]
              )
            end
          end

          describe "the unscoped artifactory dependency" do
            subject { top_level_dependencies[0] }

            it { is_expected.to be_a(Dependabot::Dependency) }
            its(:name) { is_expected.to eq("fetch-factory") }
            its(:version) { is_expected.to eq("0.0.1") }

            its(:requirements) do
              is_expected.to eq(
                [{
                  requirement: "^0.0.1",
                  file: "package.json",
                  groups: ["dependencies"],
                  source: {
                    type: "registry",
                    url: "https://artifactory01.mydomain.com/artifactory/api/" \
                         "npm/my-repo"
                  }
                }]
              )
            end

            context "with credentials" do
              let(:credentials) do
                [Dependabot::Credential.new({
                  "type" => "npm_registry",
                  "registry" =>
                     "artifactory01.mydomain.com.evil.com/artifactory/api/npm/my-repo",
                  "token" => "secret_token"
                }), Dependabot::Credential.new({
                  "type" => "npm_registry",
                  "registry" =>
                    "artifactory01.mydomain.com/artifactory/api/npm/my-repo",
                  "token" => "secret_token"
                })]
              end

              its(:requirements) do
                is_expected.to eq(
                  [{
                    requirement: "^0.0.1",
                    file: "package.json",
                    groups: ["dependencies"],
                    source: {
                      type: "registry",
                      url: "https://artifactory01.mydomain.com/artifactory/" \
                           "api/npm/my-repo"
                    }
                  }]
                )
              end

              context "excluding the auth token" do
                let(:credentials) do
                  [Dependabot::Credential.new({
                    "type" => "npm_registry",
                    "registry" =>
                      "artifactory01.mydomain.com/artifactory/api/npm/my-repo"
                  })]
                end

                its(:requirements) do
                  is_expected.to eq(
                    [{
                      requirement: "^0.0.1",
                      file: "package.json",
                      groups: ["dependencies"],
                      source: {
                        type: "registry",
                        url: "https://artifactory01.mydomain.com/artifactory/" \
                             "api/npm/my-repo"
                      }
                    }]
                  )
                end
              end
            end
          end

          describe "the bintray dependency" do
            subject { top_level_dependencies[4] }

            it { is_expected.to be_a(Dependabot::Dependency) }
            its(:name) { is_expected.to eq("@dependabot/pack-core-2") }
            its(:version) { is_expected.to eq("2.0.14") }

            its(:requirements) do
              is_expected.to eq(
                [{
                  requirement: "^2.0.1",
                  file: "package.json",
                  groups: ["devDependencies"],
                  source: {
                    type: "registry",
                    url: "https://api.bintray.com/npm/dependabot/npm-private"
                  }
                }]
              )
            end
          end
        end

        context "with an optional dependency" do
          let(:files) { project_dependency_files("npm6/optional_dependencies") }

          its(:length) { is_expected.to eq(2) }

          describe "the last dependency" do
            subject { top_level_dependencies.last }

            it { is_expected.to be_a(Dependabot::Dependency) }
            its(:name) { is_expected.to eq("etag") }
            its(:version) { is_expected.to eq("1.8.1") }

            its(:requirements) do
              is_expected.to eq(
                [{
                  requirement: "^1.0.0",
                  file: "package.json",
                  groups: ["optionalDependencies"],
                  source: { type: "registry", url: "https://registry.npmjs.org" }
                }]
              )
            end
          end
        end

        context "with a path-based dependency" do
          let(:files) do
            project_dependency_files("npm6/path_dependency").tap do |files|
              file = files.find { |f| f.name == "deps/etag/package.json" }
              file.support_file = true
            end
          end

          it "doesn't include the path-based dependency" do
            expect(top_level_dependencies.length).to eq(3)
            expect(top_level_dependencies.map(&:name)).to_not include("etag")
          end
        end

        context "with a git-url dependency" do
          let(:files) { project_dependency_files("npm6/git_dependency") }

          its(:length) { is_expected.to eq(4) }

          describe "the git dependency" do
            subject { top_level_dependencies.last }

            it { is_expected.to be_a(Dependabot::Dependency) }
            its(:name) { is_expected.to eq("is-number") }

            its(:version) do
              is_expected.to eq("af885e2e890b9ef0875edd2b117305119ee5bdc5")
            end

            its(:requirements) do
              is_expected.to eq(
                [{
                  requirement: nil,
                  file: "package.json",
                  groups: ["devDependencies"],
                  source: {
                    type: "git",
                    url: "https://github.com/jonschlinkert/is-number.git",
                    branch: nil,
                    ref: "master"
                  }
                }]
              )
            end

            context "when the lockfile has a branch for the version" do
              let(:files) { project_dependency_files("npm6/git_dependency_branch_version") }

              it "is excluded" do
                expect(top_level_dependencies.map(&:name))
                  .to_not include("is-number")
              end
            end
          end
        end

        context "with a github dependency" do
          let(:files) { project_dependency_files("npm6/github_dependency") }

          its(:length) { is_expected.to eq(1) }

          describe "the github dependency" do
            subject { top_level_dependencies.last }

            it { is_expected.to be_a(Dependabot::Dependency) }
            its(:name) { is_expected.to eq("is-number") }

            its(:version) do
              is_expected.to eq("d5ac0584ee9ae7bd9288220a39780f155b9ad4c8")
            end

            its(:requirements) do
              is_expected.to eq(
                [{
                  requirement: nil,
                  file: "package.json",
                  groups: ["devDependencies"],
                  source: {
                    type: "git",
                    url: "https://github.com/jonschlinkert/is-number",
                    branch: nil,
                    ref: "2.0.0"
                  }
                }]
              )
            end
          end

          context "that specifies a semver requirement" do
            let(:files) { project_dependency_files("npm6/github_dependency_semver") }

            before do
              git_url = "https://github.com/jonschlinkert/is-number.git"
              git_header = {
                "content-type" => "application/x-git-upload-pack-advertisement"
              }
              pack_url = git_url + "/info/refs?service=git-upload-pack"
              stub_request(:get, pack_url)
                .with(basic_auth: %w(x-access-token token))
                .to_return(
                  status: 200,
                  body: fixture("git", "upload_packs", git_pack_fixture_name),
                  headers: git_header
                )
            end

            let(:git_pack_fixture_name) { "is-number" }

            its(:length) { is_expected.to eq(1) }

            describe "the github dependency" do
              subject { top_level_dependencies.last }

              it { is_expected.to be_a(Dependabot::Dependency) }
              its(:name) { is_expected.to eq("is-number") }
              its(:version) { is_expected.to eq("2.0.2") }

              its(:requirements) do
                is_expected.to eq(
                  [{
                    requirement: "^2.0.0",
                    file: "package.json",
                    groups: ["devDependencies"],
                    source: {
                      type: "git",
                      url: "https://github.com/jonschlinkert/is-number",
                      branch: nil,
                      ref: "master"
                    }
                  }]
                )
              end

              context "when a tag can't be found" do
                let(:git_pack_fixture_name) { "manifesto" }

                its(:version) do
                  is_expected.to eq("63d5b26c793194bf7f341a7203e0e5568c753539")
                end
              end

              context "when the git repo can't be found" do
                before do
                  git_url = "https://github.com/jonschlinkert/is-number.git"
                  pack_url = git_url + "/info/refs?service=git-upload-pack"
                  stub_request(:get, pack_url)
                    .with(basic_auth: %w(x-access-token token))
                    .to_return(status: 404)
                end

                its(:version) do
                  is_expected.to eq("63d5b26c793194bf7f341a7203e0e5568c753539")
                end
              end
            end
          end

          context "that doesn't specify a reference" do
            let(:files) { project_dependency_files("npm6/github_dependency_no_ref") }

            its(:length) { is_expected.to eq(1) }

            describe "the github dependency" do
              subject { top_level_dependencies.last }

              it { is_expected.to be_a(Dependabot::Dependency) }
              its(:name) { is_expected.to eq("is-number") }

              its(:version) do
                is_expected.to eq("d5ac0584ee9ae7bd9288220a39780f155b9ad4c8")
              end

              its(:requirements) do
                is_expected.to eq(
                  [{
                    requirement: nil,
                    file: "package.json",
                    groups: ["devDependencies"],
                    source: {
                      type: "git",
                      url: "https://github.com/jonschlinkert/is-number",
                      branch: nil,
                      ref: "master"
                    }
                  }]
                )
              end
            end
          end

          context "that is specified with its shortname" do
            let(:files) { project_dependency_files("npm6/github_shortname") }

            its(:length) { is_expected.to eq(1) }

            describe "the github dependency" do
              subject { top_level_dependencies.last }

              it { is_expected.to be_a(Dependabot::Dependency) }
              its(:name) { is_expected.to eq("is-number") }

              its(:version) do
                is_expected.to eq("0c6b15a88bc10cd47f67a09506399dfc9ddc075d")
              end

              its(:requirements) do
                is_expected.to eq(
                  [{
                    requirement: nil,
                    file: "package.json",
                    groups: ["devDependencies"],
                    source: {
                      type: "git",
                      url: "https://github.com/jonschlinkert/is-number",
                      branch: nil,
                      ref: "master"
                    }
                  }]
                )
              end
            end
          end
        end

        context "with only a package.json" do
          let(:project_name) { "npm6/simple" }
          let(:files) { project_dependency_files(project_name).select { |f| f.name == "package.json" } }

          its(:length) { is_expected.to eq(2) }

          describe "the first dependency" do
            subject { top_level_dependencies.first }

            it { is_expected.to be_a(Dependabot::Dependency) }
            its(:name) { is_expected.to eq("fetch-factory") }
            its(:version) { is_expected.to be_nil }

            its(:requirements) do
              is_expected.to eq(
                [{
                  requirement: "^0.0.1",
                  file: "package.json",
                  groups: ["dependencies"],
                  source: nil
                }]
              )
            end
          end

          context "with a git dependency" do
            let(:project_name) { "npm6/git_dependency" }

            its(:length) { is_expected.to eq(4) }

            describe "the git dependency" do
              subject { top_level_dependencies.last }

              it { is_expected.to be_a(Dependabot::Dependency) }
              its(:name) { is_expected.to eq("is-number") }
              its(:version) { is_expected.to be_nil }

              its(:requirements) do
                is_expected.to eq(
                  [{
                    requirement: nil,
                    file: "package.json",
                    groups: ["devDependencies"],
                    source: {
                      type: "git",
                      url: "https://github.com/jonschlinkert/is-number.git",
                      branch: nil,
                      ref: "master"
                    }
                  }]
                )
              end
            end

            context "when the dependency also has a non-git source" do
              let(:project_name) { "npm6/multiple_sources" }

              it "excludes the dependency" do
                expect(dependencies.map(&:name)).to eq(["fetch-factory"])
              end
            end
          end

          context "that does flat resolution" do
            let(:project_name) { "npm6/flat_resolution" }

            its(:length) { is_expected.to eq(0) }
          end
        end
      end

      context "with an npm-shrinkwrap.json" do
        let(:files) { project_dependency_files("npm4/shrinkwrap") }

        its(:length) { is_expected.to eq(2) }

        context "with a version specified" do
          describe "the first dependency" do
            subject { top_level_dependencies.first }

            it { is_expected.to be_a(Dependabot::Dependency) }
            its(:name) { is_expected.to eq("fetch-factory") }
            its(:version) { is_expected.to eq("0.0.1") }

            its(:requirements) do
              is_expected.to eq(
                [{
                  requirement: "^0.0.1",
                  file: "package.json",
                  groups: ["dependencies"],
                  source: { type: "registry", url: "https://registry.npmjs.org" }
                }]
              )
            end
          end
        end

        context "that has relative resolved paths" do
          let(:files) { project_dependency_files("npm4/shrinkwrap_relative") }

          its(:length) { is_expected.to eq(2) }

          context "with a version specified" do
            describe "the first dependency" do
              subject { top_level_dependencies.first }

              it { is_expected.to be_a(Dependabot::Dependency) }
              its(:name) { is_expected.to eq("fetch-factory") }
              its(:version) { is_expected.to eq("0.0.1") }

              its(:requirements) do
                is_expected.to eq(
                  [{
                    requirement: "^0.0.1",
                    file: "package.json",
                    groups: ["dependencies"],
                    source: nil
                  }]
                )
              end
            end
          end
        end
      end

      context "with a yarn.lock" do
        let(:files) { project_dependency_files("yarn/simple") }

        its(:length) { is_expected.to eq(2) }

        context "with a version specified" do
          describe "the first dependency" do
            subject { top_level_dependencies.first }

            it { is_expected.to be_a(Dependabot::Dependency) }
            its(:name) { is_expected.to eq("fetch-factory") }
            its(:version) { is_expected.to eq("0.0.1") }

            its(:requirements) do
              is_expected.to eq(
                [{
                  requirement: "^0.0.1",
                  file: "package.json",
                  groups: ["dependencies"],
                  source: { type: "registry", url: "https://registry.yarnpkg.com" }
                }]
              )
            end
          end
        end

        context "when a dist-tag is specified" do
          let(:files) { project_dependency_files("yarn/dist_tag") }

          describe "the first dependency" do
            subject { top_level_dependencies.first }

            it { is_expected.to be_a(Dependabot::Dependency) }
            its(:name) { is_expected.to eq("npm") }
            its(:version) { is_expected.to eq("5.8.0") }

            its(:requirements) do
              is_expected.to eq(
                [{
                  requirement: "next",
                  file: "package.json",
                  groups: ["dependencies"],
                  source: { type: "registry", url: "https://registry.yarnpkg.com" }
                }]
              )
            end
          end
        end

        context "with only dev dependencies" do
          let(:files) { project_dependency_files("yarn/only_dev_dependencies") }

          describe "the first dependency" do
            subject { top_level_dependencies.first }

            it { is_expected.to be_a(Dependabot::Dependency) }
            its(:name) { is_expected.to eq("etag") }
            its(:version) { is_expected.to eq("1.8.0") }

            its(:requirements) do
              is_expected.to eq(
                [{
                  requirement: "^1.0.0",
                  file: "package.json",
                  groups: ["devDependencies"],
                  source: { type: "registry", url: "https://registry.yarnpkg.com" }
                }]
              )
            end
          end
        end

        context "with an optional dependency" do
          let(:files) { project_dependency_files("yarn/optional_dependencies") }

          its(:length) { is_expected.to eq(2) }

          describe "the last dependency" do
            subject { top_level_dependencies.last }

            it { is_expected.to be_a(Dependabot::Dependency) }
            its(:name) { is_expected.to eq("etag") }
            its(:version) { is_expected.to eq("1.7.0") }

            its(:requirements) do
              is_expected.to eq(
                [{
                  requirement: "^1.0.0",
                  file: "package.json",
                  groups: ["optionalDependencies"],
                  source: { type: "registry", url: "https://registry.yarnpkg.com" }
                }]
              )
            end
          end
        end

        context "with a resolution" do
          let(:files) { project_dependency_files("yarn/resolutions") }

          its(:length) { is_expected.to eq(1) }

          describe "the first dependency" do
            subject(:dependency) { top_level_dependencies.first }

            # Resolutions affect sub-dependencies, *not* top-level dependencies.
            # The parsed version should therefore be 0.1.0, *not* 1.0.0.
            it "has the right details" do
              expect(dependency).to be_a(Dependabot::Dependency)
              expect(dependency.name).to eq("lodash")
              expect(dependency.version).to eq("0.1.0")
              expect(dependency.requirements).to eq(
                [{
                  requirement: "^0.1.0",
                  file: "package.json",
                  groups: ["dependencies"],
                  source: { type: "registry", url: "https://registry.yarnpkg.com" }
                }]
              )
            end
          end
        end

        context "that specifies a semver requirement" do
          let(:files) { project_dependency_files("yarn/github_dependency_yarn_semver") }

          its(:length) { is_expected.to eq(1) }

          describe "the github dependency" do
            subject { top_level_dependencies.last }

            it { is_expected.to be_a(Dependabot::Dependency) }
            its(:name) { is_expected.to eq("is-number") }
            its(:version) { is_expected.to eq("2.0.2") }

            its(:requirements) do
              is_expected.to eq(
                [{
                  requirement: "^2.0.0",
                  file: "package.json",
                  groups: ["devDependencies"],
                  source: {
                    type: "git",
                    url: "https://github.com/jonschlinkert/is-number",
                    branch: nil,
                    ref: "master"
                  }
                }]
              )
            end
          end

          context "with #semver:" do
            let(:files) { project_dependency_files("yarn/github_dependency_semver") }

            its(:length) { is_expected.to eq(1) }

            describe "the github dependency" do
              subject { top_level_dependencies.last }

              it { is_expected.to be_a(Dependabot::Dependency) }
              its(:name) { is_expected.to eq("is-number") }
              its(:version) { is_expected.to eq("2.0.2") }

              its(:requirements) do
                is_expected.to eq(
                  [{
                    requirement: "^2.0.0",
                    file: "package.json",
                    groups: ["devDependencies"],
                    source: {
                      type: "git",
                      url: "https://github.com/jonschlinkert/is-number",
                      branch: nil,
                      ref: "master"
                    }
                  }]
                )
              end
            end
          end
        end

        context "with a private-source dependency" do
          let(:files) { project_dependency_files("yarn/private_source") }

          its(:length) { is_expected.to eq(7) }

          describe "the second dependency" do
            subject { top_level_dependencies[1] }

            it { is_expected.to be_a(Dependabot::Dependency) }
            its(:name) { is_expected.to eq("chalk") }
            its(:version) { is_expected.to eq("2.3.0") }

            its(:requirements) do
              is_expected.to eq(
                [{
                  requirement: "^2.0.0",
                  file: "package.json",
                  groups: ["dependencies"],
                  source: {
                    type: "registry",
                    url: "http://registry.npm.taobao.org"
                  }
                }]
              )
            end
          end

          describe "the third dependency" do
            subject { top_level_dependencies[2] }

            it { is_expected.to be_a(Dependabot::Dependency) }
            its(:name) { is_expected.to eq("@dependabot/etag") }
            its(:version) { is_expected.to eq("1.8.0") }

            its(:requirements) do
              is_expected.to eq(
                [{
                  requirement: "^1.0.0",
                  file: "package.json",
                  groups: ["devDependencies"],
                  source: {
                    type: "registry",
                    url: "https://npm.fury.io/dependabot"
                  }
                }]
              )
            end
          end
        end

        context "with a path-based dependency" do
          let(:files) do
            project_dependency_files("yarn/path_dependency").tap do |files|
              file = files.find { |f| f.name == "deps/etag/package.json" }
              file.support_file = true
            end
          end

          it "doesn't include the path-based dependency" do
            expect(top_level_dependencies.length).to eq(3)
            expect(top_level_dependencies.map(&:name)).to_not include("etag")
          end
        end

        context "with a submodule dependency" do
          let(:files) do
            project_dependency_files("yarn/submodule_dependency").tap do |files|
              file = files.find { |f| f.name == "yarn-workspace-git-submodule-example/package.json" }
              file.support_file = true
            end
          end

          it "doesn't include the submodule dependency" do
            expect(dependencies.map(&:name)).to_not include("pino-pretty")
          end
        end

        context "with a symlinked dependency" do
          let(:files) { project_dependency_files("yarn/symlinked_dependency") }

          it "doesn't include the link dependency" do
            expect(top_level_dependencies.length).to eq(3)
            expect(top_level_dependencies.map(&:name)).to_not include("etag")
          end
        end

        context "with an aliased dependency" do
          let(:files) { project_dependency_files("yarn/aliased_dependency") }

          it "doesn't include the aliased dependency" do
            expect(top_level_dependencies.length).to eq(1)
            expect(top_level_dependencies.map(&:name)).to eq(["etag"])
            expect(dependencies.map(&:name)).to_not include("my-fetch-factory")
          end
        end

        context "with an aliased dependency name (only supported by yarn)" do
          let(:files) { project_dependency_files("yarn/aliased_dependency_name") }

          it "doesn't include the aliased dependency" do
            expect(top_level_dependencies.length).to eq(1)
            expect(top_level_dependencies.map(&:name)).to eq(["etag"])
            expect(dependencies.map(&:name)).to_not include("my-fetch-factory")
          end
        end

        context "with a git dependency" do
          let(:files) { project_dependency_files("npm6_and_yarn/git_dependency") }

          its(:length) { is_expected.to eq(4) }

          describe "the git dependency" do
            subject { top_level_dependencies.last }

            it { is_expected.to be_a(Dependabot::Dependency) }
            its(:name) { is_expected.to eq("is-number") }

            its(:version) do
              is_expected.to eq("af885e2e890b9ef0875edd2b117305119ee5bdc5")
            end

            its(:requirements) do
              is_expected.to eq(
                [{
                  requirement: nil,
                  file: "package.json",
                  groups: ["devDependencies"],
                  source: {
                    type: "git",
                    url: "https://github.com/jonschlinkert/is-number.git",
                    branch: nil,
                    ref: "master"
                  }
                }]
              )
            end

            context "when the lockfile entry's requirement is outdated" do
              let(:files) { project_dependency_files("yarn/git_dependency_outdated_req") }

              it { is_expected.to be_a(Dependabot::Dependency) }
              its(:name) { is_expected.to eq("is-number") }

              its(:version) do
                is_expected.to eq("af885e2e890b9ef0875edd2b117305119ee5bdc5")
              end

              its(:requirements) do
                is_expected.to eq(
                  [{
                    requirement: nil,
                    file: "package.json",
                    groups: ["devDependencies"],
                    source: {
                      type: "git",
                      url: "https://github.com/jonschlinkert/is-number.git",
                      branch: nil,
                      ref: "master"
                    }
                  }]
                )
              end
            end
          end

          context "with a github dependency" do
            let(:files) { project_dependency_files("yarn/github_dependency_slash") }

            its(:length) { is_expected.to eq(1) }

            describe "the github dependency" do
              subject { top_level_dependencies.last }

              it { is_expected.to be_a(Dependabot::Dependency) }
              its(:name) { is_expected.to eq("bull-arena") }

              its(:version) do
                is_expected.to eq("717ae633af6429206bdc57ce994ce7e45ac48a8e")
              end

              its(:requirements) do
                is_expected.to eq(
                  [{
                    requirement: nil,
                    file: "package.json",
                    groups: ["dependencies"],
                    source: {
                      type: "git",
                      url: "https://github.com/bee-queue/arena",
                      branch: nil,
                      ref: "717ae633af6429206bdc57ce994ce7e45ac48a8e"
                    }
                  }]
                )
              end
            end
          end

          context "with auth details" do
            let(:files) { project_dependency_files("yarn/git_dependency_with_auth") }

            describe "the git dependency" do
              subject { top_level_dependencies.last }

              it { is_expected.to be_a(Dependabot::Dependency) }
              its(:name) { is_expected.to eq("is-number") }

              its(:version) do
                is_expected.to eq("af885e2e890b9ef0875edd2b117305119ee5bdc5")
              end

              its(:requirements) do
                is_expected.to eq(
                  [{
                    requirement: nil,
                    file: "package.json",
                    groups: ["devDependencies"],
                    source: {
                      type: "git",
                      url: "https://username:password@github.com/" \
                           "jonschlinkert/is-number.git",
                      branch: nil,
                      ref: "master"
                    }
                  }]
                )
              end
            end

            context "specified with https and a colon (supported by npm)" do
              let(:files) { project_dependency_files("npm6/git_dependency_with_auth") }

              describe "the git dependency" do
                subject { top_level_dependencies.last }

                its(:requirements) do
                  is_expected.to eq(
                    [{
                      requirement: nil,
                      file: "package.json",
                      groups: ["devDependencies"],
                      source: {
                        type: "git",
                        url: "https://username:password@github.com/" \
                             "jonschlinkert/is-number.git",
                        branch: nil,
                        ref: "master"
                      }
                    }]
                  )
                end
              end
            end
          end
        end

        context "with a git source that comes from a sub-dependency" do
          let(:files) { project_dependency_files("yarn/git_dependency_from_subdep") }

          describe "the chalk dependency" do
            subject { dependencies.find { |d| d.name == "chalk" } }

            it { is_expected.to be_a(Dependabot::Dependency) }
            its(:version) { is_expected.to eq("2.4.1") }

            its(:requirements) do
              is_expected.to eq(
                [{
                  requirement: "^2.0.0",
                  file: "package.json",
                  groups: ["dependencies"],
                  source: nil
                }]
              )
            end
          end
        end

        context "with workspaces" do
          let(:files) { project_dependency_files("yarn/workspaces") }

          its(:length) { is_expected.to eq(3) }

          describe "the etag dependency" do
            subject { top_level_dependencies.find { |d| d.name == "etag" } }

            it { is_expected.to be_a(Dependabot::Dependency) }
            its(:name) { is_expected.to eq("etag") }
            its(:version) { is_expected.to eq("1.8.1") }

            its(:requirements) do
              is_expected.to match_array(
                [{
                  requirement: "^1.1.0",
                  file: "packages/package1/package.json",
                  groups: ["devDependencies"],
                  source: { type: "registry", url: "https://registry.yarnpkg.com" }
                }, {
                  requirement: "^1.0.0",
                  file: "other_package/package.json",
                  groups: ["devDependencies"],
                  source: { type: "registry", url: "https://registry.yarnpkg.com" }
                }]
              )
            end
          end

          describe "the duplicated dependency" do
            subject { top_level_dependencies.find { |d| d.name == "lodash" } }

            it { is_expected.to be_a(Dependabot::Dependency) }
            its(:name) { is_expected.to eq("lodash") }
            its(:version) { is_expected.to eq("1.2.0") }

            its(:requirements) do
              is_expected.to match_array(
                [{
                  requirement: "1.2.0",
                  file: "package.json",
                  groups: ["dependencies"],
                  source: { type: "registry", url: "https://registry.yarnpkg.com" }
                }, {
                  requirement: "^1.2.1",
                  file: "other_package/package.json",
                  groups: ["dependencies"],
                  source: { type: "registry", url: "https://registry.yarnpkg.com" }
                }, {
                  requirement: "^1.2.1",
                  file: "packages/package1/package.json",
                  groups: ["dependencies"],
                  source: { type: "registry", url: "https://registry.yarnpkg.com" }
                }]
              )
            end
          end
        end

        context "with lerna.json" do
          let(:files) { project_dependency_files("npm6_and_yarn/lerna") }

          its(:length) { is_expected.to eq(5) }

          it "parses the lerna dependency" do
            dependency = top_level_dependencies.find { |d| d.name == "lerna" }
            expect(dependency).to be_a(Dependabot::Dependency)
            expect(dependency.name).to eq("lerna")
            expect(dependency.version).to eq("3.6.0")
            expect(dependency.requirements).to match_array(
              [{
                requirement: "^3.6.0",
                file: "package.json",
                groups: ["devDependencies"],
                source: { type: "registry", url: "https://registry.npmjs.org" }
              }]
            )
          end

          it "parses the etag dependency" do
            dependency = top_level_dependencies.find { |d| d.name == "etag" }
            expect(dependency).to be_a(Dependabot::Dependency)
            expect(dependency.name).to eq("etag")
            expect(dependency.version).to eq("1.8.0")
            expect(dependency.requirements).to match_array(
              [{
                requirement: "^1.1.0",
                file: "packages/package1/package.json",
                groups: ["devDependencies"],
                source: { type: "registry", url: "https://registry.npmjs.org" }
              }, {
                requirement: "^1.0.0",
                file: "packages/other_package/package.json",
                groups: ["devDependencies"],
                source: { type: "registry", url: "https://registry.npmjs.org" }
              }]
            )
          end
        end
      end

      describe "with a yarn Berry compatible lockfile" do
        let(:files) { project_dependency_files("yarn_berry/simple") }

        its(:length) { is_expected.to eq(2) }

        context "with a version specified" do
          describe "the first dependency" do
            subject { top_level_dependencies.first }

            it { is_expected.to be_a(Dependabot::Dependency) }
            its(:name) { is_expected.to eq("fetch-factory") }
            its(:version) { is_expected.to eq("0.0.1") }

            its(:requirements) do
              is_expected.to eq(
                [{
                  requirement: "^0.0.1",
                  file: "package.json",
                  groups: ["dependencies"],
                  source: nil # TODO: Determine yarn berry sources, for now assume everything is on npmjs.org
                }]
              )
            end
          end
        end
      end

      context "with workspaces" do
        let(:files) { project_dependency_files("yarn_berry/workspaces") }

        its(:length) { is_expected.to eq(3) }

        describe "the etag dependency" do
          subject { top_level_dependencies.find { |d| d.name == "etag" } }

          it { is_expected.to be_a(Dependabot::Dependency) }
          its(:name) { is_expected.to eq("etag") }
          its(:version) { is_expected.to eq("1.8.1") }

          its(:requirements) do
            is_expected.to match_array(
              [{
                requirement: "^1.1.0",
                file: "packages/package1/package.json",
                groups: ["devDependencies"],
                source: nil # TODO: { type: "registry", url: "https://registry.yarnpkg.com" }
              }, {
                requirement: "^1.0.0",
                file: "other_package/package.json",
                groups: ["devDependencies"],
                source: nil # TODO: { type: "registry", url: "https://registry.yarnpkg.com" }
              }]
            )
          end
        end

        describe "the duplicated dependency" do
          subject { top_level_dependencies.find { |d| d.name == "lodash" } }

          it { is_expected.to be_a(Dependabot::Dependency) }
          its(:name) { is_expected.to eq("lodash") }
          its(:version) { is_expected.to eq("1.2.0") }

          its(:requirements) do
            is_expected.to match_array(
              [{
                requirement: "1.2.0",
                file: "package.json",
                groups: ["dependencies"],
                source: nil # TODO: { type: "registry", url: "https://registry.yarnpkg.com" }
              }, {
                requirement: "^1.2.1",
                file: "other_package/package.json",
                groups: ["dependencies"],
                source: nil # TODO: { type: "registry", url: "https://registry.yarnpkg.com" }
              }, {
                requirement: "^1.2.1",
                file: "packages/package1/package.json",
                groups: ["dependencies"],
                source: nil # TODO: { type: "registry", url: "https://registry.yarnpkg.com" }
              }]
            )
          end
        end
      end
    end

    describe "sub-dependencies" do
      subject(:subdependencies) { dependencies.reject(&:top_level?) }

      context "with a yarn.lock" do
        let(:files) { project_dependency_files("yarn/no_lockfile_change") }

        its(:length) { is_expected.to eq(389) }
      end

      context "with a pnpm-lock.yaml" do
        let(:files) { project_dependency_files("pnpm/no_lockfile_change") }

        its(:length) { is_expected.to eq(366) }
      end

      context "with a package-lock.json" do
        let(:files) { project_dependency_files("npm6/blank_requirement") }

        its(:length) { is_expected.to eq(22) }
      end
    end

    context "with duplicate dependencies" do
<<<<<<< HEAD
      subject(:parsed_file) { parser.parse }
=======
      subject { parser.parse }

>>>>>>> 13bf8117
      let(:files) { project_dependency_files("npm6_and_yarn/duplicate_dependency") }

      it "includes both registries" do
        expect(parsed_file.count).to eql(1)
        expect(parsed_file[0].requirements).to match_array([
          {
            requirement: "^10.5.12",
            file: "package.json",
            groups: ["dependencies"],
            source: { type: "registry", url: "https://registry.yarnpkg.com" }
          },
          {
            requirement: "10.5.12",
            file: "package.json",
            groups: ["devDependencies"],
            source: { type: "registry", url: "https://registry.yarnpkg.com" }
          }
        ])
      end
    end

    context "with multiple versions of a dependency" do
<<<<<<< HEAD
      subject(:parsed_file) { parser.parse }
=======
      subject { parser.parse }

>>>>>>> 13bf8117
      let(:files) { project_dependency_files("npm8/transitive_dependency_multiple_versions") }

      it "stores all versions of the dependency in its metadata" do
        name = "kind-of"
        dependency = parsed_file.find { |dep| dep.name == name }

        expect(dependency.metadata[:all_versions]).to eq([
          Dependabot::Dependency.new(
            name: name,
            version: "3.2.2",
            requirements: [{
              requirement: "^3.2.2",
              file: "package.json",
              groups: ["dependencies"],
              source: { type: "registry", url: "https://registry.npmjs.org" }
            }],
            package_manager: "npm_and_yarn"
          ),
          Dependabot::Dependency.new(
            name: name,
            version: "6.0.2",
            requirements: [],
            package_manager: "npm_and_yarn"
          )
        ])
      end
    end
  end
end<|MERGE_RESOLUTION|>--- conflicted
+++ resolved
@@ -1502,12 +1502,8 @@
     end
 
     context "with duplicate dependencies" do
-<<<<<<< HEAD
       subject(:parsed_file) { parser.parse }
-=======
-      subject { parser.parse }
-
->>>>>>> 13bf8117
+
       let(:files) { project_dependency_files("npm6_and_yarn/duplicate_dependency") }
 
       it "includes both registries" do
@@ -1530,12 +1526,8 @@
     end
 
     context "with multiple versions of a dependency" do
-<<<<<<< HEAD
       subject(:parsed_file) { parser.parse }
-=======
-      subject { parser.parse }
-
->>>>>>> 13bf8117
+
       let(:files) { project_dependency_files("npm8/transitive_dependency_multiple_versions") }
 
       it "stores all versions of the dependency in its metadata" do
