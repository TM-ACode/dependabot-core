# typed: false
# frozen_string_literal: true

require "spec_helper"
require "dependabot/source"
require "dependabot/dependency_file"
require "dependabot/npm_and_yarn/file_parser"
require_common_spec "file_parsers/shared_examples_for_file_parsers"

RSpec.describe Dependabot::NpmAndYarn::FileParser do
  let(:credentials) do
    [Dependabot::Credential.new({
      "type" => "git_source",
      "host" => "github.com",
      "username" => "x-access-token",
      "password" => "token"
    })]
  end
  let(:source) do
    Dependabot::Source.new(
      provider: "github",
      repo: "gocardless/bump",
      directory: "/"
    )
  end
  let(:parser) do
    described_class.new(
      dependency_files: files,
      source: source,
      credentials: credentials
    )
  end

  it_behaves_like "a dependency file parser"

  describe "parse" do
    subject(:dependencies) { parser.parse }

    describe "top level dependencies" do
      subject(:top_level_dependencies) { dependencies.select(&:top_level?) }

      context "with no lockfile" do
        let(:files) { project_dependency_files("npm6/exact_version_requirements_no_lockfile") }

        its(:length) { is_expected.to eq(3) }

        describe "the first dependency" do
          subject { top_level_dependencies.first }

          it { is_expected.to be_a(Dependabot::Dependency) }
          its(:name) { is_expected.to eq("chalk") }
          its(:version) { is_expected.to eq("0.3.0") }
        end
      end

      context "with no lockfile, and non exact requirements" do
        let(:files) { project_dependency_files("generic/file_version_requirements_no_lockfile") }

        its(:length) { is_expected.to eq(0) }
      end

      context "with yarn `workspace:` requirements and no lockfile" do
        let(:files) { project_dependency_files("yarn/workspace_requirements_no_lockfile") }

        its(:length) { is_expected.to eq(0) }
      end

      context "with a package-lock.json" do
        let(:files) { project_dependency_files("npm6/simple") }

        its(:length) { is_expected.to eq(2) }

        context "with a version specified" do
          describe "the first dependency" do
            subject { top_level_dependencies.first }

            it { is_expected.to be_a(Dependabot::Dependency) }
            its(:name) { is_expected.to eq("fetch-factory") }
            its(:version) { is_expected.to eq("0.0.1") }

            its(:requirements) do
              is_expected.to eq(
                [{
                  requirement: "^0.0.1",
                  file: "package.json",
                  groups: ["dependencies"],
                  source: { type: "registry", url: "https://registry.npmjs.org" }
                }]
              )
            end
          end
        end

        context "with a blank requirement" do
          let(:files) { project_dependency_files("npm6/blank_requirement") }

          describe "the first dependency" do
            subject { top_level_dependencies.first }

            it { is_expected.to be_a(Dependabot::Dependency) }
            its(:name) { is_expected.to eq("fetch-factory") }
            its(:version) { is_expected.to eq("0.2.1") }

            its(:requirements) do
              is_expected.to eq(
                [{
                  requirement: "*",
                  file: "package.json",
                  groups: ["dependencies"],
                  source: { type: "registry", url: "https://registry.npmjs.org" }
                }]
              )
            end
          end
        end

        context "with an ignored hash requirement" do
          let(:files) { project_dependency_files("npm6/hash_requirement") }

          its(:length) { is_expected.to eq(2) }
        end

        context "that contains an empty version string for a sub-dep" do
          let(:files) { project_dependency_files("npm6/empty_version") }

          its(:length) { is_expected.to eq(2) }
        end

        context "that contains a version requirement string" do
          subject { dependencies.find { |d| d.name == "etag" } }

          let(:files) { project_dependency_files("npm6/invalid_version_requirement") }

          it { is_expected.to be_nil }
        end

        context "that has URL versions (i.e., is from a bad version of npm)" do
          let(:files) { project_dependency_files("npm6/url_versions") }

          its(:length) { is_expected.to eq(1) }

          describe "the first dependency" do
            subject { top_level_dependencies.first }

            it { is_expected.to be_a(Dependabot::Dependency) }
            its(:name) { is_expected.to eq("hashids") }
            its(:version) { is_expected.to eq("1.1.4") }

            its(:requirements) do
              is_expected.to eq(
                [{
                  requirement: "^1.1.4",
                  file: "package.json",
                  groups: ["dependencies"],
                  source: { type: "registry", url: "https://registry.npmjs.org" }
                }]
              )
            end
          end
        end

        context "with only dev dependencies" do
          let(:files) { project_dependency_files("npm6/only_dev_dependencies") }

          describe "the first dependency" do
            subject { top_level_dependencies.first }

            it { is_expected.to be_a(Dependabot::Dependency) }
            its(:name) { is_expected.to eq("etag") }
            its(:version) { is_expected.to eq("1.8.1") }

            its(:requirements) do
              is_expected.to eq(
                [{
                  requirement: "^1.0.0",
                  file: "package.json",
                  groups: ["devDependencies"],
                  source: { type: "registry", url: "https://registry.npmjs.org" }
                }]
              )
            end
          end
        end

        context "when the dependency is specified as both dev and runtime" do
          let(:files) { project_dependency_files("npm6/duplicate") }

          its(:length) { is_expected.to eq(1) }

          describe "the first dependency" do
            subject { top_level_dependencies.first }

            it { is_expected.to be_a(Dependabot::Dependency) }
            its(:name) { is_expected.to eq("fetch-factory") }
            its(:version) { is_expected.to be_nil }

            its(:requirements) do
              is_expected.to eq(
                [{
                  requirement: "0.1.x",
                  file: "package.json",
                  groups: ["dependencies"],
                  source: nil
                }, {
                  requirement: "^0.1.0",
                  file: "package.json",
                  groups: ["devDependencies"],
                  source: nil
                }]
              )
            end
          end
        end

        context "with a private-source dependency" do
          let(:files) { project_dependency_files("npm6/private_source") }

          its(:length) { is_expected.to eq(7) }

          describe "the first private dependency" do
            subject { top_level_dependencies[1] }

            it { is_expected.to be_a(Dependabot::Dependency) }
            its(:name) { is_expected.to eq("chalk") }
            its(:version) { is_expected.to eq("2.3.0") }

            its(:requirements) do
              is_expected.to eq(
                [{
                  requirement: "^2.0.0",
                  file: "package.json",
                  groups: ["dependencies"],
                  source: {
                    type: "registry",
                    url: "http://registry.npm.taobao.org"
                  }
                }]
              )
            end
          end

          describe "the gemfury dependency" do
            subject { top_level_dependencies[2] }

            it { is_expected.to be_a(Dependabot::Dependency) }
            its(:name) { is_expected.to eq("@dependabot/etag") }
            its(:version) { is_expected.to eq("1.8.1") }

            its(:requirements) do
              is_expected.to eq(
                [{
                  requirement: "^1.0.0",
                  file: "package.json",
                  groups: ["devDependencies"],
                  source: {
                    type: "registry",
                    url: "https://npm.fury.io/dependabot"
                  }
                }]
              )
            end
          end

          describe "the GPR dependency" do
            subject { top_level_dependencies[5] }

            it { is_expected.to be_a(Dependabot::Dependency) }
            its(:name) { is_expected.to eq("@dependabot/pack-core-3") }
            its(:version) { is_expected.to eq("2.0.14") }

            its(:requirements) do
              is_expected.to eq(
                [{
                  requirement: "^2.0.1",
                  file: "package.json",
                  groups: ["devDependencies"],
                  source: {
                    type: "registry",
                    url: "https://npm.pkg.github.com"
                  }
                }]
              )
            end

            context "with a credential that matches the hostname, but not the path" do
              let(:credentials) do
                [Dependabot::Credential.new({
                  "type" => "npm_registry",
                  "registry" => "npm.pkg.github.com/dependabot",
                  "username" => "x-access-token",
                  "password" => "token"
                })]
              end

              its(:requirements) do
                is_expected.to eq(
                  [{
                    requirement: "^2.0.1",
                    file: "package.json",
                    groups: ["devDependencies"],
                    source: {
                      type: "registry",
                      url: "https://npm.pkg.github.com"
                    }
                  }]
                )
              end
            end
          end

          describe "the scoped gitlab dependency" do
            subject { top_level_dependencies[6] }

            it { is_expected.to be_a(Dependabot::Dependency) }
            its(:name) { is_expected.to eq("@dependabot/pack-core-4") }
            its(:version) { is_expected.to eq("2.0.14") }

            its(:requirements) do
              is_expected.to eq(
                [{
                  requirement: "^2.0.1",
                  file: "package.json",
                  groups: ["devDependencies"],
                  source: {
                    type: "registry",
                    url: "https://gitlab.mydomain.com/api/v4/" \
                         "packages/npm"
                  }
                }]
              )
            end
          end

          describe "the scoped artifactory dependency" do
            subject { top_level_dependencies[3] }

            it { is_expected.to be_a(Dependabot::Dependency) }
            its(:name) { is_expected.to eq("@dependabot/pack-core") }
            its(:version) { is_expected.to eq("2.0.14") }

            its(:requirements) do
              is_expected.to eq(
                [{
                  requirement: "^2.0.1",
                  file: "package.json",
                  groups: ["devDependencies"],
                  source: {
                    type: "registry",
                    url: "https://artifactory01.mydomain.com/artifactory/api/" \
                         "npm/my-repo"
                  }
                }]
              )
            end
          end

          describe "the unscoped artifactory dependency" do
            subject { top_level_dependencies[0] }

            it { is_expected.to be_a(Dependabot::Dependency) }
            its(:name) { is_expected.to eq("fetch-factory") }
            its(:version) { is_expected.to eq("0.0.1") }

            its(:requirements) do
              is_expected.to eq(
                [{
                  requirement: "^0.0.1",
                  file: "package.json",
                  groups: ["dependencies"],
                  source: {
                    type: "registry",
                    url: "https://artifactory01.mydomain.com/artifactory/api/" \
                         "npm/my-repo"
                  }
                }]
              )
            end

            context "with credentials" do
              let(:credentials) do
                [Dependabot::Credential.new({
                  "type" => "npm_registry",
                  "registry" =>
                     "artifactory01.mydomain.com.evil.com/artifactory/api/npm/my-repo",
                  "token" => "secret_token"
                }), Dependabot::Credential.new({
                  "type" => "npm_registry",
                  "registry" =>
                    "artifactory01.mydomain.com/artifactory/api/npm/my-repo",
                  "token" => "secret_token"
                })]
              end

              its(:requirements) do
                is_expected.to eq(
                  [{
                    requirement: "^0.0.1",
                    file: "package.json",
                    groups: ["dependencies"],
                    source: {
                      type: "registry",
                      url: "https://artifactory01.mydomain.com/artifactory/" \
                           "api/npm/my-repo"
                    }
                  }]
                )
              end

              context "excluding the auth token" do
                let(:credentials) do
                  [Dependabot::Credential.new({
                    "type" => "npm_registry",
                    "registry" =>
                      "artifactory01.mydomain.com/artifactory/api/npm/my-repo"
                  })]
                end

                its(:requirements) do
                  is_expected.to eq(
                    [{
                      requirement: "^0.0.1",
                      file: "package.json",
                      groups: ["dependencies"],
                      source: {
                        type: "registry",
                        url: "https://artifactory01.mydomain.com/artifactory/" \
                             "api/npm/my-repo"
                      }
                    }]
                  )
                end
              end
            end
          end

          describe "the bintray dependency" do
            subject { top_level_dependencies[4] }

            it { is_expected.to be_a(Dependabot::Dependency) }
            its(:name) { is_expected.to eq("@dependabot/pack-core-2") }
            its(:version) { is_expected.to eq("2.0.14") }

            its(:requirements) do
              is_expected.to eq(
                [{
                  requirement: "^2.0.1",
                  file: "package.json",
                  groups: ["devDependencies"],
                  source: {
                    type: "registry",
                    url: "https://api.bintray.com/npm/dependabot/npm-private"
                  }
                }]
              )
            end
          end
        end

        context "with an optional dependency" do
          let(:files) { project_dependency_files("npm6/optional_dependencies") }

          its(:length) { is_expected.to eq(2) }

          describe "the last dependency" do
            subject { top_level_dependencies.last }

            it { is_expected.to be_a(Dependabot::Dependency) }
            its(:name) { is_expected.to eq("etag") }
            its(:version) { is_expected.to eq("1.8.1") }

            its(:requirements) do
              is_expected.to eq(
                [{
                  requirement: "^1.0.0",
                  file: "package.json",
                  groups: ["optionalDependencies"],
                  source: { type: "registry", url: "https://registry.npmjs.org" }
                }]
              )
            end
          end
        end

        context "with a path-based dependency" do
          let(:files) do
            project_dependency_files("npm6/path_dependency").tap do |files|
              file = files.find { |f| f.name == "deps/etag/package.json" }
              file.support_file = true
            end
          end

          it "doesn't include the path-based dependency" do
            expect(top_level_dependencies.length).to eq(3)
            expect(top_level_dependencies.map(&:name)).to_not include("etag")
          end
        end

        context "with a git-url dependency" do
          let(:files) { project_dependency_files("npm6/git_dependency") }

          its(:length) { is_expected.to eq(4) }

          describe "the git dependency" do
            subject { top_level_dependencies.last }

            it { is_expected.to be_a(Dependabot::Dependency) }
            its(:name) { is_expected.to eq("is-number") }

            its(:version) do
              is_expected.to eq("af885e2e890b9ef0875edd2b117305119ee5bdc5")
            end

            its(:requirements) do
              is_expected.to eq(
                [{
                  requirement: nil,
                  file: "package.json",
                  groups: ["devDependencies"],
                  source: {
                    type: "git",
                    url: "https://github.com/jonschlinkert/is-number.git",
                    branch: nil,
                    ref: "master"
                  }
                }]
              )
            end

            context "when the lockfile has a branch for the version" do
              let(:files) { project_dependency_files("npm6/git_dependency_branch_version") }

              it "is excluded" do
                expect(top_level_dependencies.map(&:name))
                  .to_not include("is-number")
              end
            end
          end
        end

        context "with a github dependency" do
          let(:files) { project_dependency_files("npm6/github_dependency") }

          its(:length) { is_expected.to eq(1) }

          describe "the github dependency" do
            subject { top_level_dependencies.last }

            it { is_expected.to be_a(Dependabot::Dependency) }
            its(:name) { is_expected.to eq("is-number") }

            its(:version) do
              is_expected.to eq("d5ac0584ee9ae7bd9288220a39780f155b9ad4c8")
            end

            its(:requirements) do
              is_expected.to eq(
                [{
                  requirement: nil,
                  file: "package.json",
                  groups: ["devDependencies"],
                  source: {
                    type: "git",
                    url: "https://github.com/jonschlinkert/is-number",
                    branch: nil,
                    ref: "2.0.0"
                  }
                }]
              )
            end
          end

          context "that specifies a semver requirement" do
            let(:files) { project_dependency_files("npm6/github_dependency_semver") }

            before do
              git_url = "https://github.com/jonschlinkert/is-number.git"
              git_header = {
                "content-type" => "application/x-git-upload-pack-advertisement"
              }
              pack_url = git_url + "/info/refs?service=git-upload-pack"
              stub_request(:get, pack_url)
                .with(basic_auth: %w(x-access-token token))
                .to_return(
                  status: 200,
                  body: fixture("git", "upload_packs", git_pack_fixture_name),
                  headers: git_header
                )
            end

            let(:git_pack_fixture_name) { "is-number" }

            its(:length) { is_expected.to eq(1) }

            describe "the github dependency" do
              subject { top_level_dependencies.last }

              it { is_expected.to be_a(Dependabot::Dependency) }
              its(:name) { is_expected.to eq("is-number") }
              its(:version) { is_expected.to eq("2.0.2") }

              its(:requirements) do
                is_expected.to eq(
                  [{
                    requirement: "^2.0.0",
                    file: "package.json",
                    groups: ["devDependencies"],
                    source: {
                      type: "git",
                      url: "https://github.com/jonschlinkert/is-number",
                      branch: nil,
                      ref: "master"
                    }
                  }]
                )
              end

              context "when a tag can't be found" do
                let(:git_pack_fixture_name) { "manifesto" }

                its(:version) do
                  is_expected.to eq("63d5b26c793194bf7f341a7203e0e5568c753539")
                end
              end

              context "when the git repo can't be found" do
                before do
                  git_url = "https://github.com/jonschlinkert/is-number.git"
                  pack_url = git_url + "/info/refs?service=git-upload-pack"
                  stub_request(:get, pack_url)
                    .with(basic_auth: %w(x-access-token token))
                    .to_return(status: 404)
                end

                its(:version) do
                  is_expected.to eq("63d5b26c793194bf7f341a7203e0e5568c753539")
                end
              end
            end
          end

          context "that doesn't specify a reference" do
            let(:files) { project_dependency_files("npm6/github_dependency_no_ref") }

            its(:length) { is_expected.to eq(1) }

            describe "the github dependency" do
              subject { top_level_dependencies.last }

              it { is_expected.to be_a(Dependabot::Dependency) }
              its(:name) { is_expected.to eq("is-number") }

              its(:version) do
                is_expected.to eq("d5ac0584ee9ae7bd9288220a39780f155b9ad4c8")
              end

              its(:requirements) do
                is_expected.to eq(
                  [{
                    requirement: nil,
                    file: "package.json",
                    groups: ["devDependencies"],
                    source: {
                      type: "git",
                      url: "https://github.com/jonschlinkert/is-number",
                      branch: nil,
                      ref: "master"
                    }
                  }]
                )
              end
            end
          end

          context "that is specified with its shortname" do
            let(:files) { project_dependency_files("npm6/github_shortname") }

            its(:length) { is_expected.to eq(1) }

            describe "the github dependency" do
              subject { top_level_dependencies.last }

              it { is_expected.to be_a(Dependabot::Dependency) }
              its(:name) { is_expected.to eq("is-number") }

              its(:version) do
                is_expected.to eq("0c6b15a88bc10cd47f67a09506399dfc9ddc075d")
              end

              its(:requirements) do
                is_expected.to eq(
                  [{
                    requirement: nil,
                    file: "package.json",
                    groups: ["devDependencies"],
                    source: {
                      type: "git",
                      url: "https://github.com/jonschlinkert/is-number",
                      branch: nil,
                      ref: "master"
                    }
                  }]
                )
              end
            end
          end
        end

        context "with only a package.json" do
          let(:project_name) { "npm6/simple" }
          let(:files) { project_dependency_files(project_name).select { |f| f.name == "package.json" } }

          its(:length) { is_expected.to eq(2) }

          describe "the first dependency" do
            subject { top_level_dependencies.first }

            it { is_expected.to be_a(Dependabot::Dependency) }
            its(:name) { is_expected.to eq("fetch-factory") }
            its(:version) { is_expected.to be_nil }

            its(:requirements) do
              is_expected.to eq(
                [{
                  requirement: "^0.0.1",
                  file: "package.json",
                  groups: ["dependencies"],
                  source: nil
                }]
              )
            end
          end

          context "with a git dependency" do
            let(:project_name) { "npm6/git_dependency" }

            its(:length) { is_expected.to eq(4) }

            describe "the git dependency" do
              subject { top_level_dependencies.last }

              it { is_expected.to be_a(Dependabot::Dependency) }
              its(:name) { is_expected.to eq("is-number") }
              its(:version) { is_expected.to be_nil }

              its(:requirements) do
                is_expected.to eq(
                  [{
                    requirement: nil,
                    file: "package.json",
                    groups: ["devDependencies"],
                    source: {
                      type: "git",
                      url: "https://github.com/jonschlinkert/is-number.git",
                      branch: nil,
                      ref: "master"
                    }
                  }]
                )
              end
            end

            context "when the dependency also has a non-git source" do
              let(:project_name) { "npm6/multiple_sources" }

              it "excludes the dependency" do
                expect(dependencies.map(&:name)).to eq(["fetch-factory"])
              end
            end
          end

          context "that does flat resolution" do
            let(:project_name) { "npm6/flat_resolution" }

            its(:length) { is_expected.to eq(0) }
          end
        end
      end

      context "with an npm-shrinkwrap.json" do
        let(:files) { project_dependency_files("npm4/shrinkwrap") }

        its(:length) { is_expected.to eq(2) }

        context "with a version specified" do
          describe "the first dependency" do
            subject { top_level_dependencies.first }

            it { is_expected.to be_a(Dependabot::Dependency) }
            its(:name) { is_expected.to eq("fetch-factory") }
            its(:version) { is_expected.to eq("0.0.1") }

            its(:requirements) do
              is_expected.to eq(
                [{
                  requirement: "^0.0.1",
                  file: "package.json",
                  groups: ["dependencies"],
                  source: { type: "registry", url: "https://registry.npmjs.org" }
                }]
              )
            end
          end
        end

        context "that has relative resolved paths" do
          let(:files) { project_dependency_files("npm4/shrinkwrap_relative") }

          its(:length) { is_expected.to eq(2) }

          context "with a version specified" do
            describe "the first dependency" do
              subject { top_level_dependencies.first }

              it { is_expected.to be_a(Dependabot::Dependency) }
              its(:name) { is_expected.to eq("fetch-factory") }
              its(:version) { is_expected.to eq("0.0.1") }

              its(:requirements) do
                is_expected.to eq(
                  [{
                    requirement: "^0.0.1",
                    file: "package.json",
                    groups: ["dependencies"],
                    source: nil
                  }]
                )
              end
            end
          end
        end
      end

      context "with a yarn.lock" do
        let(:files) { project_dependency_files("yarn/simple") }

        its(:length) { is_expected.to eq(2) }

        context "with a version specified" do
          describe "the first dependency" do
            subject { top_level_dependencies.first }

            it { is_expected.to be_a(Dependabot::Dependency) }
            its(:name) { is_expected.to eq("fetch-factory") }
            its(:version) { is_expected.to eq("0.0.1") }

            its(:requirements) do
              is_expected.to eq(
                [{
                  requirement: "^0.0.1",
                  file: "package.json",
                  groups: ["dependencies"],
                  source: { type: "registry", url: "https://registry.yarnpkg.com" }
                }]
              )
            end
          end
        end

        context "when a dist-tag is specified" do
          let(:files) { project_dependency_files("yarn/dist_tag") }

          describe "the first dependency" do
            subject { top_level_dependencies.first }

            it { is_expected.to be_a(Dependabot::Dependency) }
            its(:name) { is_expected.to eq("npm") }
            its(:version) { is_expected.to eq("5.8.0") }

            its(:requirements) do
              is_expected.to eq(
                [{
                  requirement: "next",
                  file: "package.json",
                  groups: ["dependencies"],
                  source: { type: "registry", url: "https://registry.yarnpkg.com" }
                }]
              )
            end
          end
        end

        context "with only dev dependencies" do
          let(:files) { project_dependency_files("yarn/only_dev_dependencies") }

          describe "the first dependency" do
            subject { top_level_dependencies.first }

            it { is_expected.to be_a(Dependabot::Dependency) }
            its(:name) { is_expected.to eq("etag") }
            its(:version) { is_expected.to eq("1.8.0") }

            its(:requirements) do
              is_expected.to eq(
                [{
                  requirement: "^1.0.0",
                  file: "package.json",
                  groups: ["devDependencies"],
                  source: { type: "registry", url: "https://registry.yarnpkg.com" }
                }]
              )
            end
          end
        end

        context "with an optional dependency" do
          let(:files) { project_dependency_files("yarn/optional_dependencies") }

          its(:length) { is_expected.to eq(2) }

          describe "the last dependency" do
            subject { top_level_dependencies.last }

            it { is_expected.to be_a(Dependabot::Dependency) }
            its(:name) { is_expected.to eq("etag") }
            its(:version) { is_expected.to eq("1.7.0") }

            its(:requirements) do
              is_expected.to eq(
                [{
                  requirement: "^1.0.0",
                  file: "package.json",
                  groups: ["optionalDependencies"],
                  source: { type: "registry", url: "https://registry.yarnpkg.com" }
                }]
              )
            end
          end
        end

        context "with a resolution" do
          let(:files) { project_dependency_files("yarn/resolutions") }

          its(:length) { is_expected.to eq(1) }

          describe "the first dependency" do
            subject(:dependency) { top_level_dependencies.first }

            # Resolutions affect sub-dependencies, *not* top-level dependencies.
            # The parsed version should therefore be 0.1.0, *not* 1.0.0.
            it "has the right details" do
              expect(dependency).to be_a(Dependabot::Dependency)
              expect(dependency.name).to eq("lodash")
              expect(dependency.version).to eq("0.1.0")
              expect(dependency.requirements).to eq(
                [{
                  requirement: "^0.1.0",
                  file: "package.json",
                  groups: ["dependencies"],
                  source: { type: "registry", url: "https://registry.yarnpkg.com" }
                }]
              )
            end
          end
        end

        context "that specifies a semver requirement" do
          let(:files) { project_dependency_files("yarn/github_dependency_yarn_semver") }

          its(:length) { is_expected.to eq(1) }

          describe "the github dependency" do
            subject { top_level_dependencies.last }

            it { is_expected.to be_a(Dependabot::Dependency) }
            its(:name) { is_expected.to eq("is-number") }
            its(:version) { is_expected.to eq("2.0.2") }

            its(:requirements) do
              is_expected.to eq(
                [{
                  requirement: "^2.0.0",
                  file: "package.json",
                  groups: ["devDependencies"],
                  source: {
                    type: "git",
                    url: "https://github.com/jonschlinkert/is-number",
                    branch: nil,
                    ref: "master"
                  }
                }]
              )
            end
          end

          context "with #semver:" do
            let(:files) { project_dependency_files("yarn/github_dependency_semver") }

            its(:length) { is_expected.to eq(1) }

            describe "the github dependency" do
              subject { top_level_dependencies.last }

              it { is_expected.to be_a(Dependabot::Dependency) }
              its(:name) { is_expected.to eq("is-number") }
              its(:version) { is_expected.to eq("2.0.2") }

              its(:requirements) do
                is_expected.to eq(
                  [{
                    requirement: "^2.0.0",
                    file: "package.json",
                    groups: ["devDependencies"],
                    source: {
                      type: "git",
                      url: "https://github.com/jonschlinkert/is-number",
                      branch: nil,
                      ref: "master"
                    }
                  }]
                )
              end
            end
          end
        end

        context "with a private-source dependency" do
          let(:files) { project_dependency_files("yarn/private_source") }

          its(:length) { is_expected.to eq(7) }

          describe "the second dependency" do
            subject { top_level_dependencies[1] }

            it { is_expected.to be_a(Dependabot::Dependency) }
            its(:name) { is_expected.to eq("chalk") }
            its(:version) { is_expected.to eq("2.3.0") }

            its(:requirements) do
              is_expected.to eq(
                [{
                  requirement: "^2.0.0",
                  file: "package.json",
                  groups: ["dependencies"],
                  source: {
                    type: "registry",
                    url: "http://registry.npm.taobao.org"
                  }
                }]
              )
            end
          end

          describe "the third dependency" do
            subject { top_level_dependencies[2] }

            it { is_expected.to be_a(Dependabot::Dependency) }
            its(:name) { is_expected.to eq("@dependabot/etag") }
            its(:version) { is_expected.to eq("1.8.0") }

            its(:requirements) do
              is_expected.to eq(
                [{
                  requirement: "^1.0.0",
                  file: "package.json",
                  groups: ["devDependencies"],
                  source: {
                    type: "registry",
                    url: "https://npm.fury.io/dependabot"
                  }
                }]
              )
            end
          end
        end

        context "with a path-based dependency" do
          let(:files) do
            project_dependency_files("yarn/path_dependency").tap do |files|
              file = files.find { |f| f.name == "deps/etag/package.json" }
              file.support_file = true
            end
          end

          it "doesn't include the path-based dependency" do
            expect(top_level_dependencies.length).to eq(3)
            expect(top_level_dependencies.map(&:name)).to_not include("etag")
          end
        end

        context "with a submodule dependency" do
          let(:files) do
            project_dependency_files("yarn/submodule_dependency").tap do |files|
              file = files.find { |f| f.name == "yarn-workspace-git-submodule-example/package.json" }
              file.support_file = true
            end
          end

          it "doesn't include the submodule dependency" do
            expect(dependencies.map(&:name)).to_not include("pino-pretty")
          end
        end

        context "with a symlinked dependency" do
          let(:files) { project_dependency_files("yarn/symlinked_dependency") }

          it "doesn't include the link dependency" do
            expect(top_level_dependencies.length).to eq(3)
            expect(top_level_dependencies.map(&:name)).to_not include("etag")
          end
        end

        context "with an aliased dependency" do
          let(:files) { project_dependency_files("yarn/aliased_dependency") }

          it "doesn't include the aliased dependency" do
            expect(top_level_dependencies.length).to eq(1)
            expect(top_level_dependencies.map(&:name)).to eq(["etag"])
            expect(dependencies.map(&:name)).to_not include("my-fetch-factory")
          end
        end

        context "with an aliased dependency name (only supported by yarn)" do
          let(:files) { project_dependency_files("yarn/aliased_dependency_name") }

          it "doesn't include the aliased dependency" do
            expect(top_level_dependencies.length).to eq(1)
            expect(top_level_dependencies.map(&:name)).to eq(["etag"])
            expect(dependencies.map(&:name)).to_not include("my-fetch-factory")
          end
        end

        context "with a git dependency" do
          let(:files) { project_dependency_files("npm6_and_yarn/git_dependency") }

          its(:length) { is_expected.to eq(4) }

          describe "the git dependency" do
            subject { top_level_dependencies.last }

            it { is_expected.to be_a(Dependabot::Dependency) }
            its(:name) { is_expected.to eq("is-number") }

            its(:version) do
              is_expected.to eq("af885e2e890b9ef0875edd2b117305119ee5bdc5")
            end

            its(:requirements) do
              is_expected.to eq(
                [{
                  requirement: nil,
                  file: "package.json",
                  groups: ["devDependencies"],
                  source: {
                    type: "git",
                    url: "https://github.com/jonschlinkert/is-number.git",
                    branch: nil,
                    ref: "master"
                  }
                }]
              )
            end

            context "when the lockfile entry's requirement is outdated" do
              let(:files) { project_dependency_files("yarn/git_dependency_outdated_req") }

              it { is_expected.to be_a(Dependabot::Dependency) }
              its(:name) { is_expected.to eq("is-number") }

              its(:version) do
                is_expected.to eq("af885e2e890b9ef0875edd2b117305119ee5bdc5")
              end

              its(:requirements) do
                is_expected.to eq(
                  [{
                    requirement: nil,
                    file: "package.json",
                    groups: ["devDependencies"],
                    source: {
                      type: "git",
                      url: "https://github.com/jonschlinkert/is-number.git",
                      branch: nil,
                      ref: "master"
                    }
                  }]
                )
              end
            end
          end

          context "with a github dependency" do
            let(:files) { project_dependency_files("yarn/github_dependency_slash") }

            its(:length) { is_expected.to eq(1) }

            describe "the github dependency" do
              subject { top_level_dependencies.last }

              it { is_expected.to be_a(Dependabot::Dependency) }
              its(:name) { is_expected.to eq("bull-arena") }

              its(:version) do
                is_expected.to eq("717ae633af6429206bdc57ce994ce7e45ac48a8e")
              end

              its(:requirements) do
                is_expected.to eq(
                  [{
                    requirement: nil,
                    file: "package.json",
                    groups: ["dependencies"],
                    source: {
                      type: "git",
                      url: "https://github.com/bee-queue/arena",
                      branch: nil,
                      ref: "717ae633af6429206bdc57ce994ce7e45ac48a8e"
                    }
                  }]
                )
              end
            end
          end

          context "with auth details" do
            let(:files) { project_dependency_files("yarn/git_dependency_with_auth") }

            describe "the git dependency" do
              subject { top_level_dependencies.last }

              it { is_expected.to be_a(Dependabot::Dependency) }
              its(:name) { is_expected.to eq("is-number") }

              its(:version) do
                is_expected.to eq("af885e2e890b9ef0875edd2b117305119ee5bdc5")
              end

              its(:requirements) do
                is_expected.to eq(
                  [{
                    requirement: nil,
                    file: "package.json",
                    groups: ["devDependencies"],
                    source: {
                      type: "git",
                      url: "https://username:password@github.com/" \
                           "jonschlinkert/is-number.git",
                      branch: nil,
                      ref: "master"
                    }
                  }]
                )
              end
            end

            context "specified with https and a colon (supported by npm)" do
              let(:files) { project_dependency_files("npm6/git_dependency_with_auth") }

              describe "the git dependency" do
                subject { top_level_dependencies.last }

                its(:requirements) do
                  is_expected.to eq(
                    [{
                      requirement: nil,
                      file: "package.json",
                      groups: ["devDependencies"],
                      source: {
                        type: "git",
                        url: "https://username:password@github.com/" \
                             "jonschlinkert/is-number.git",
                        branch: nil,
                        ref: "master"
                      }
                    }]
                  )
                end
              end
            end
          end
        end

        context "with a git source that comes from a sub-dependency" do
          let(:files) { project_dependency_files("yarn/git_dependency_from_subdep") }

          describe "the chalk dependency" do
            subject { dependencies.find { |d| d.name == "chalk" } }

            it { is_expected.to be_a(Dependabot::Dependency) }
            its(:version) { is_expected.to eq("2.4.1") }

            its(:requirements) do
              is_expected.to eq(
                [{
                  requirement: "^2.0.0",
                  file: "package.json",
                  groups: ["dependencies"],
                  source: nil
                }]
              )
            end
          end
        end

        context "with workspaces" do
          let(:files) { project_dependency_files("yarn/workspaces") }

          its(:length) { is_expected.to eq(3) }

          describe "the etag dependency" do
            subject { top_level_dependencies.find { |d| d.name == "etag" } }

            it { is_expected.to be_a(Dependabot::Dependency) }
            its(:name) { is_expected.to eq("etag") }
            its(:version) { is_expected.to eq("1.8.1") }

            its(:requirements) do
              is_expected.to contain_exactly({
                requirement: "^1.1.0",
                file: "packages/package1/package.json",
                groups: ["devDependencies"],
                source: { type: "registry", url: "https://registry.yarnpkg.com" }
              }, {
                requirement: "^1.0.0",
                file: "other_package/package.json",
                groups: ["devDependencies"],
                source: { type: "registry", url: "https://registry.yarnpkg.com" }
              })
            end
          end

          describe "the duplicated dependency" do
            subject { top_level_dependencies.find { |d| d.name == "lodash" } }

            it { is_expected.to be_a(Dependabot::Dependency) }
            its(:name) { is_expected.to eq("lodash") }
            its(:version) { is_expected.to eq("1.2.0") }

            its(:requirements) do
              is_expected.to contain_exactly({
                requirement: "1.2.0",
                file: "package.json",
                groups: ["dependencies"],
                source: { type: "registry", url: "https://registry.yarnpkg.com" }
              }, {
                requirement: "^1.2.1",
                file: "other_package/package.json",
                groups: ["dependencies"],
                source: { type: "registry", url: "https://registry.yarnpkg.com" }
              }, {
                requirement: "^1.2.1",
                file: "packages/package1/package.json",
                groups: ["dependencies"],
                source: { type: "registry", url: "https://registry.yarnpkg.com" }
              })
            end
          end
        end

        context "with lerna.json" do
          let(:files) { project_dependency_files("npm6_and_yarn/lerna") }

          its(:length) { is_expected.to eq(5) }

          it "parses the lerna dependency" do
            dependency = top_level_dependencies.find { |d| d.name == "lerna" }
            expect(dependency).to be_a(Dependabot::Dependency)
            expect(dependency.name).to eq("lerna")
            expect(dependency.version).to eq("3.6.0")
            expect(dependency.requirements).to contain_exactly({
              requirement: "^3.6.0",
              file: "package.json",
              groups: ["devDependencies"],
              source: { type: "registry", url: "https://registry.npmjs.org" }
            })
          end

          it "parses the etag dependency" do
            dependency = top_level_dependencies.find { |d| d.name == "etag" }
            expect(dependency).to be_a(Dependabot::Dependency)
            expect(dependency.name).to eq("etag")
            expect(dependency.version).to eq("1.8.0")
            expect(dependency.requirements).to contain_exactly({
              requirement: "^1.1.0",
              file: "packages/package1/package.json",
              groups: ["devDependencies"],
              source: { type: "registry", url: "https://registry.npmjs.org" }
            }, {
              requirement: "^1.0.0",
              file: "packages/other_package/package.json",
              groups: ["devDependencies"],
              source: { type: "registry", url: "https://registry.npmjs.org" }
            })
          end
        end
      end

      describe "with a yarn Berry compatible lockfile" do
        let(:files) { project_dependency_files("yarn_berry/simple") }

        its(:length) { is_expected.to eq(2) }

        context "with a version specified" do
          describe "the first dependency" do
            subject { top_level_dependencies.first }

            it { is_expected.to be_a(Dependabot::Dependency) }
            its(:name) { is_expected.to eq("fetch-factory") }
            its(:version) { is_expected.to eq("0.0.1") }

            its(:requirements) do
              is_expected.to eq(
                [{
                  requirement: "^0.0.1",
                  file: "package.json",
                  groups: ["dependencies"],
                  source: nil # TODO: Determine yarn berry sources, for now assume everything is on npmjs.org
                }]
              )
            end
          end
        end
      end

      context "with workspaces" do
        let(:files) { project_dependency_files("yarn_berry/workspaces") }

        its(:length) { is_expected.to eq(3) }

        describe "the etag dependency" do
          subject { top_level_dependencies.find { |d| d.name == "etag" } }

          it { is_expected.to be_a(Dependabot::Dependency) }
          its(:name) { is_expected.to eq("etag") }
          its(:version) { is_expected.to eq("1.8.1") }

          its(:requirements) do
            is_expected.to contain_exactly({
              requirement: "^1.1.0",
              file: "packages/package1/package.json",
              groups: ["devDependencies"],
              source: nil # TODO: { type: "registry", url: "https://registry.yarnpkg.com" }
            }, {
              requirement: "^1.0.0",
              file: "other_package/package.json",
              groups: ["devDependencies"],
              source: nil # TODO: { type: "registry", url: "https://registry.yarnpkg.com" }
            })
          end
        end

        describe "the duplicated dependency" do
          subject { top_level_dependencies.find { |d| d.name == "lodash" } }

          it { is_expected.to be_a(Dependabot::Dependency) }
          its(:name) { is_expected.to eq("lodash") }
          its(:version) { is_expected.to eq("1.2.0") }

          its(:requirements) do
            is_expected.to contain_exactly({
              requirement: "1.2.0",
              file: "package.json",
              groups: ["dependencies"],
              source: nil # TODO: { type: "registry", url: "https://registry.yarnpkg.com" }
            }, {
              requirement: "^1.2.1",
              file: "other_package/package.json",
              groups: ["dependencies"],
              source: nil # TODO: { type: "registry", url: "https://registry.yarnpkg.com" }
            }, {
              requirement: "^1.2.1",
              file: "packages/package1/package.json",
              groups: ["dependencies"],
              source: nil # TODO: { type: "registry", url: "https://registry.yarnpkg.com" }
            })
          end
        end
      end
    end

    describe "sub-dependencies" do
      subject(:subdependencies) { dependencies.reject(&:top_level?) }

      context "with a yarn.lock" do
        let(:files) { project_dependency_files("yarn/no_lockfile_change") }

        its(:length) { is_expected.to eq(389) }
      end

      context "with a pnpm-lock.yaml" do
        let(:files) { project_dependency_files("pnpm/no_lockfile_change") }

        its(:length) { is_expected.to eq(366) }
      end

      context "with a package-lock.json" do
        let(:files) { project_dependency_files("npm6/blank_requirement") }

        its(:length) { is_expected.to eq(22) }
      end
    end

    context "with duplicate dependencies" do
      subject(:parsed_file) { parser.parse }

      let(:files) { project_dependency_files("npm6_and_yarn/duplicate_dependency") }

      it "includes both registries" do
<<<<<<< HEAD
        expect(parsed_file.count).to eql(1)
        expect(parsed_file[0].requirements).to contain_exactly({
          requirement: "^10.5.12",
          file: "package.json",
          groups: ["dependencies"],
          source: { type: "registry", url: "https://registry.yarnpkg.com" }
        }, {
          requirement: "10.5.12",
          file: "package.json",
          groups: ["devDependencies"],
          source: { type: "registry", url: "https://registry.yarnpkg.com" }
        })
=======
        expect(parsed_file.count).to be(1)
        expect(parsed_file[0].requirements).to match_array([
          {
            requirement: "^10.5.12",
            file: "package.json",
            groups: ["dependencies"],
            source: { type: "registry", url: "https://registry.yarnpkg.com" }
          },
          {
            requirement: "10.5.12",
            file: "package.json",
            groups: ["devDependencies"],
            source: { type: "registry", url: "https://registry.yarnpkg.com" }
          }
        ])
>>>>>>> 328296d9
      end
    end

    context "with multiple versions of a dependency" do
      subject(:parsed_file) { parser.parse }

      let(:files) { project_dependency_files("npm8/transitive_dependency_multiple_versions") }

      it "stores all versions of the dependency in its metadata" do
        name = "kind-of"
        dependency = parsed_file.find { |dep| dep.name == name }

        expect(dependency.metadata[:all_versions]).to eq([
          Dependabot::Dependency.new(
            name: name,
            version: "3.2.2",
            requirements: [{
              requirement: "^3.2.2",
              file: "package.json",
              groups: ["dependencies"],
              source: { type: "registry", url: "https://registry.npmjs.org" }
            }],
            package_manager: "npm_and_yarn"
          ),
          Dependabot::Dependency.new(
            name: name,
            version: "6.0.2",
            requirements: [],
            package_manager: "npm_and_yarn"
          )
        ])
      end
    end
  end
end<|MERGE_RESOLUTION|>--- conflicted
+++ resolved
@@ -1495,8 +1495,7 @@
       let(:files) { project_dependency_files("npm6_and_yarn/duplicate_dependency") }
 
       it "includes both registries" do
-<<<<<<< HEAD
-        expect(parsed_file.count).to eql(1)
+        expect(parsed_file.count).to be(1)
         expect(parsed_file[0].requirements).to contain_exactly({
           requirement: "^10.5.12",
           file: "package.json",
@@ -1508,23 +1507,6 @@
           groups: ["devDependencies"],
           source: { type: "registry", url: "https://registry.yarnpkg.com" }
         })
-=======
-        expect(parsed_file.count).to be(1)
-        expect(parsed_file[0].requirements).to match_array([
-          {
-            requirement: "^10.5.12",
-            file: "package.json",
-            groups: ["dependencies"],
-            source: { type: "registry", url: "https://registry.yarnpkg.com" }
-          },
-          {
-            requirement: "10.5.12",
-            file: "package.json",
-            groups: ["devDependencies"],
-            source: { type: "registry", url: "https://registry.yarnpkg.com" }
-          }
-        ])
->>>>>>> 328296d9
       end
     end
 
