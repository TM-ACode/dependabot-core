# typed: false
# frozen_string_literal: true

require "spec_helper"
require "dependabot/dependency_file"
require "dependabot/npm_and_yarn/update_checker/dependency_files_builder"
require "dependabot/shared_helpers"

RSpec.describe(Dependabot::NpmAndYarn::UpdateChecker::DependencyFilesBuilder) do
  let(:builder) do
    described_class.new(
      dependency: dependency,
      dependency_files: dependency_files,
      credentials: credentials
    )
  end
  let(:dependency) do
    Dependabot::Dependency.new(
      name: "abind",
      version: "1.0.5",
      requirements: [],
      package_manager: "npm_and_yarn"
    )
  end

  let(:credentials) do
    [Dependabot::Credential.new({
      "type" => "git_source",
      "host" => "github.com",
      "username" => "x-access-token",
      "password" => "token"
    })]
  end
  let!(:dependency_files) { project_dependency_files(project_name) }
  let(:project_name) { "npm6_and_yarn/simple" }

  def project_dependency_file(file_name)
    dependency_files.find { |f| f.name == file_name }
  end

  describe "#write_temporary_dependency_files" do
    it "writes the relevant files to disk" do
      Dependabot::SharedHelpers.in_a_temporary_directory do
        builder.write_temporary_dependency_files

        expect(Dir.glob("*")).to match_array(
          %w(package.json package-lock.json yarn.lock)
        )
      end
    end
  end

  describe "yarn berry with a private registry" do
    let(:project_name) { "yarn_berry/yarnrc_global_registry" }

    it "writes the relevant files to disk" do
      Dependabot::SharedHelpers.in_a_temporary_directory do
        builder.write_temporary_dependency_files

        expect(Dir.children(".")).to match_array(
          %w(package.json yarn.lock .yarnrc.yml)
        )
      end
    end
  end

  describe "has no lockfile or rc file" do
    let(:project_name) { "npm8/library" }

    it "writes the relevant files to disk" do
      Dependabot::SharedHelpers.in_a_temporary_directory do
        builder.write_temporary_dependency_files

        expect(Dir.children(".")).to match_array(
          %w(package.json .npmrc)
        )
        expect(File.read(".npmrc")).to be_empty
      end
    end
  end

  describe "a private registry in a .yarnrc and no yarn.lock" do
    let(:project_name) { "yarn/all_private_global_registry_no_lock" }

    it "writes the relevant files to disk" do
      Dependabot::SharedHelpers.in_a_temporary_directory do
        builder.write_temporary_dependency_files

        expect(Dir.children(".")).to match_array(
          %w(package.json .npmrc .yarnrc)
        )
        expect(File.read(".npmrc")).not_to be_empty
      end
    end
  end

  describe "a private registry in a .yarnrc with a configured Dependabot private registry and yarn.lock" do
    let(:project_name) { "yarn/all_private_global_registry" }
    let(:credentials) do
      [Dependabot::Credential.new({
        "type" => "git_source",
        "host" => "github.com",
        "username" => "x-access-token",
        "password" => "token"
      }), Dependabot::Credential.new({
        "type" => "npm-registry",
        "host" => "https://npm-proxy.fury.io/",
        "username" => "dependabot",
        "password" => "password"
      })]
    end

    it "writes the relevant files to disk" do
      Dependabot::SharedHelpers.in_a_temporary_directory do
        builder.write_temporary_dependency_files

        expect(Dir.children(".")).to match_array(
          %w(package.json yarn.lock .npmrc .yarnrc)
        )
      end
    end
  end

  describe "#package_locks" do
    subject(:test_subject) { builder.package_locks }

    it { is_expected.to contain_exactly(project_dependency_file("package-lock.json")) }
  end

  describe "#yarn_locks" do
    subject(:test_subject) { builder.yarn_locks }

    it { is_expected.to contain_exactly(project_dependency_file("yarn.lock")) }
  end

  describe "#lockfiles" do
    subject(:test_subject) { builder.lockfiles }

    it do
<<<<<<< HEAD
      is_expected.to contain_exactly(project_dependency_file("package-lock.json"), project_dependency_file("yarn.lock"))
=======
      expect(test_subject).to match_array(
        [
          project_dependency_file("package-lock.json"),
          project_dependency_file("yarn.lock")
        ]
      )
>>>>>>> 2384f2d0
    end

    context "with shrinkwraps" do
      let(:project_name) { "npm6/shrinkwrap" }

      it do
<<<<<<< HEAD
        is_expected.to contain_exactly(project_dependency_file("package-lock.json"),
                                       project_dependency_file("npm-shrinkwrap.json"))
=======
        expect(test_subject).to match_array(
          [
            project_dependency_file("package-lock.json"),
            project_dependency_file("npm-shrinkwrap.json")
          ]
        )
>>>>>>> 2384f2d0
      end
    end
  end

  describe "#package_files" do
    subject(:test_subject) { builder.package_files }

    it { is_expected.to contain_exactly(project_dependency_file("package.json")) }
  end

  describe "#shrinkwraps" do
    subject(:test_subject) { builder.shrinkwraps }

    let(:project_name) { "npm6/shrinkwrap" }

    it { is_expected.to contain_exactly(project_dependency_file("npm-shrinkwrap.json")) }
  end
end<|MERGE_RESOLUTION|>--- conflicted
+++ resolved
@@ -137,33 +137,15 @@
     subject(:test_subject) { builder.lockfiles }
 
     it do
-<<<<<<< HEAD
       is_expected.to contain_exactly(project_dependency_file("package-lock.json"), project_dependency_file("yarn.lock"))
-=======
-      expect(test_subject).to match_array(
-        [
-          project_dependency_file("package-lock.json"),
-          project_dependency_file("yarn.lock")
-        ]
-      )
->>>>>>> 2384f2d0
     end
 
     context "with shrinkwraps" do
       let(:project_name) { "npm6/shrinkwrap" }
 
       it do
-<<<<<<< HEAD
         is_expected.to contain_exactly(project_dependency_file("package-lock.json"),
                                        project_dependency_file("npm-shrinkwrap.json"))
-=======
-        expect(test_subject).to match_array(
-          [
-            project_dependency_file("package-lock.json"),
-            project_dependency_file("npm-shrinkwrap.json")
-          ]
-        )
->>>>>>> 2384f2d0
       end
     end
   end
