--- conflicted
+++ resolved
@@ -88,13 +88,8 @@
       it { is_expected.to eq(Gem::Version.new("5.7.4")) }
     end
 
-<<<<<<< HEAD
-    context "with a npm7 package-lock.json" do
-      let(:dependency_files) { project_dependency_files("npm7/subdependency_update") }
-=======
     context "with a npm8 package-lock.json" do
       let(:dependency_files) { project_dependency_files("npm8/subdependency_update") }
->>>>>>> 69f01216
 
       let(:dependency) do
         Dependabot::Dependency.new(
