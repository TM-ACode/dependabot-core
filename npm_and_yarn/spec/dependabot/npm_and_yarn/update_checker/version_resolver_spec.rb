--- conflicted
+++ resolved
@@ -93,11 +93,7 @@
       end
     end
 
-<<<<<<< HEAD
-    context "with a npm 7 package-lock.json" do
-=======
     context "with a npm 8 package-lock.json" do
->>>>>>> 69f01216
       context "updating a dependency without peer dependency issues" do
         let(:dependency_files) { project_dependency_files("npm8/package-lock") }
         let(:latest_allowable_version) { Gem::Version.new("1.3.0") }
