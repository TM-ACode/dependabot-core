--- conflicted
+++ resolved
@@ -577,11 +577,7 @@
         end
 
         context "with scoped registry configured in npmrc" do
-<<<<<<< HEAD
-          let(:dependency_files) { project_dependency_files("npm7/scoped_private_source_with_npmrc") }
-=======
           let(:dependency_files) { project_dependency_files("npm8/scoped_private_source_with_npmrc") }
->>>>>>> 69f01216
 
           let(:credentials) do
             [{
