--- conflicted
+++ resolved
@@ -348,13 +348,8 @@
   end
 
   describe "#latest_version" do
-<<<<<<< HEAD
-    subject { checker.latest_version }
-=======
     let(:dependency_files) { project_dependency_files("npm6/no_lockfile") }
-
     subject(:latest_version) { checker.latest_version }
->>>>>>> 1fa523bf
 
     let(:dependency_files) { project_dependency_files("npm6/no_lockfile") }
 
