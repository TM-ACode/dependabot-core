{
  "name": "@dependabot/helper",
  "private": true,
  "bin": {
    "helper": "run.js"
  },
  "scripts": {
    "lint": "eslint .",
    "test": "jest"
  },
  "dependencies": {
    "@dependabot/yarn-lib": "^1.21.1",
    "detect-indent": "^6.0.0",
    "npm": "6.14.8",
    "semver": "^7.3.2"
  },
  "devDependencies": {
<<<<<<< HEAD
    "eslint": "^7.9.0",
    "eslint-plugin-prettier": "^3.1.4",
    "jest": "^26.4.2",
=======
    "eslint": "^7.10.0",
    "eslint-plugin-prettier": "^3.1.4",
    "jest": "^26.5.0",
>>>>>>> 7782c224
    "prettier": "^2.1.2",
    "rimraf": "^3.0.2"
  }
}<|MERGE_RESOLUTION|>--- conflicted
+++ resolved
@@ -15,15 +15,9 @@
     "semver": "^7.3.2"
   },
   "devDependencies": {
-<<<<<<< HEAD
-    "eslint": "^7.9.0",
-    "eslint-plugin-prettier": "^3.1.4",
-    "jest": "^26.4.2",
-=======
     "eslint": "^7.10.0",
     "eslint-plugin-prettier": "^3.1.4",
     "jest": "^26.5.0",
->>>>>>> 7782c224
     "prettier": "^2.1.2",
     "rimraf": "^3.0.2"
   }
