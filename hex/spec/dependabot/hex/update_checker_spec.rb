# typed: false
# frozen_string_literal: true

require "spec_helper"
require "dependabot/dependency"
require "dependabot/dependency_file"
require "dependabot/hex/update_checker"
require "dependabot/errors"
require_common_spec "update_checkers/shared_examples_for_update_checkers"

RSpec.describe Dependabot::Hex::UpdateChecker do
  before do
    stub_request(:get, hex_url).to_return(status: 200, body: hex_response)
<<<<<<< HEAD
=======
  end

  it_behaves_like "an update checker"

  let(:checker) do
    described_class.new(
      dependency: dependency,
      dependency_files: files,
      credentials: credentials,
      ignored_versions: ignored_versions,
      raise_on_ignored: raise_on_ignored
    )
>>>>>>> 44b738f9
  end

  let(:hex_response) do
    fixture("registry_api", "#{dependency_name}_response.json")
  end
  let(:hex_url) { "https://hex.pm/api/packages/#{dependency_name}" }
  let(:lockfile_body) { fixture("lockfiles", "minor_version") }
  let(:mixfile_body) { fixture("mixfiles", "minor_version") }
  let(:lockfile) do
    Dependabot::DependencyFile.new(content: lockfile_body, name: "mix.lock")
  end
  let(:mixfile) do
    Dependabot::DependencyFile.new(content: mixfile_body, name: "mix.exs")
  end
  let(:files) { [mixfile, lockfile] }
  let(:dependency_requirements) do
    [{ file: "mix.exs", requirement: "~> 1.3.0", groups: [], source: nil }]
  end
  let(:version) { "1.3.0" }
  let(:dependency_name) { "plug" }
  let(:dependency) do
    Dependabot::Dependency.new(
      name: dependency_name,
      version: version,
      requirements: dependency_requirements,
      package_manager: "hex"
    )
  end
  let(:raise_on_ignored) { false }
  let(:ignored_versions) { [] }
  let(:credentials) do
    [Dependabot::Credential.new({
      "type" => "git_source",
      "host" => "github.com",
      "username" => "x-access-token",
      "password" => "token"
    })]
  end
  let(:checker) do
    described_class.new(
      dependency: dependency,
      dependency_files: files,
      credentials: credentials,
      ignored_versions: ignored_versions,
      raise_on_ignored: raise_on_ignored
    )
  end

<<<<<<< HEAD
  it_behaves_like "an update checker"

=======
>>>>>>> 44b738f9
  describe "#latest_version" do
    subject(:latest_version) { checker.latest_version }

    before do
      allow(checker).to receive(:latest_resolvable_version)
        .and_return(Gem::Version.new("1.3.5"))
    end

    it { is_expected.to eq(Gem::Version.new("1.7.1")) }

    context "without a lockfile" do
      let(:files) { [mixfile] }

      it { is_expected.to eq(Gem::Version.new("1.7.1")) }

      context "with a requirement specified to 2dp" do
        let(:dependency_requirements) do
          [{ file: "mix.exs", requirement: "~> 1.3", groups: [], source: nil }]
        end
        let(:mixfile_body) { fixture("mixfiles", "major_version") }

        it { is_expected.to eq(Gem::Version.new("1.7.1")) }
      end
    end

    context "when the user wants pre-releases" do
      let(:version) { "1.4.0-rc.0" }

      it { is_expected.to eq(Gem::Version.new("1.8.0-rc.0")) }
    end

    context "when raise_on_ignored is enabled and later versions are allowed" do
      let(:raise_on_ignored) { true }

      it "doesn't raise an error" do
        expect { latest_version }.to_not raise_error
      end
    end

    context "when the user is on the latest version" do
      let(:version) { "1.7.1" }

      it { is_expected.to eq(Gem::Version.new("1.7.1")) }

      context "when raise_on_ignored is enabled" do
        let(:raise_on_ignored) { true }

        it "doesn't raise an error" do
          expect { latest_version }.to_not raise_error
        end
      end
    end

    context "when the current version isn't known" do
      let(:current_version) { nil }

      context "when raise_on_ignored is enabled" do
        let(:raise_on_ignored) { true }

        it "doesn't raise an error" do
          expect { latest_version }.to_not raise_error
        end
      end
    end

    context "when the dependency is a git dependency" do
      let(:dependency_version) { "a1b78a929dac93a52f08db4f2847d76d6cfe39bd" }

      context "when raise_on_ignored is enabled" do
        let(:raise_on_ignored) { true }

        it "doesn't raise an error" do
          expect { latest_version }.to_not raise_error
        end
      end
    end

    context "when the user is ignoring all later versions" do
      let(:ignored_versions) { ["> 1.3.0"] }

      it { is_expected.to eq(Gem::Version.new("1.3.0")) }

      context "when raise_on_ignored is enabled" do
        let(:raise_on_ignored) { true }

        it "raises an error" do
          expect { latest_version }.to raise_error(Dependabot::AllVersionsIgnored)
        end
      end
    end

    context "when the user is ignoring the latest version" do
      let(:ignored_versions) { [">= 1.3.0.a, < 2.0"] }

      it { is_expected.to eq(Gem::Version.new("1.2.6")) }
    end

    context "when the user is ignoring all versions" do
      let(:ignored_versions) { [">= 0, < 99"] }

      it { is_expected.to eq(Gem::Version.new("1.3.5")) }

      context "when raise_on_ignored is enabled" do
        let(:raise_on_ignored) { true }

        it "raises an error" do
          expect { latest_version }.to raise_error(Dependabot::AllVersionsIgnored)
        end
      end
    end

    context "when the dependency doesn't have a requirement" do
      let(:version) { "1.4.0" }
      let(:dependency_requirements) do
        [{ file: "mix.exs", requirement: nil, groups: [], source: nil }]
      end

      it { is_expected.to eq(Gem::Version.new("1.7.1")) }
    end

    context "when the registry 404s" do
      before { stub_request(:get, hex_url).to_return(status: 404) }

      it { is_expected.to eq(Gem::Version.new("1.3.5")) }
    end

    context "with a dependency with a git source" do
      let(:mixfile_body) { fixture("mixfiles", "git_source") }
      let(:lockfile_body) { fixture("lockfiles", "git_source") }

      let(:dependency_name) { "phoenix" }
      let(:version) { "178ce1a2344515e9145599970313fcc190d4b881" }
      let(:dependency_requirements) do
        [{
          file: "mix.exs",
          requirement: "~> 1.3.0",
          groups: [],
          source: {
            type: "git",
            url: "https://github.com/dependabot-fixtures/phoenix.git",
            branch: "master",
            ref: "v1.2.0"
          }
        }]
      end

      before do
        git_url = "https://github.com/dependabot-fixtures/phoenix.git"
        git_header = {
          "content-type" => "application/x-git-upload-pack-advertisement"
        }
        stub_request(:get, git_url + "/info/refs?service=git-upload-pack")
          .with(basic_auth: %w(x-access-token token))
          .to_return(
            status: 200,
            body: fixture("git", "upload_packs", "phoenix"),
            headers: git_header
          )
      end

      it { is_expected.to eq("81705318ff929b2bc3c9c1b637c3f801e7371551") }
    end
  end

  describe "#latest_resolvable_version" do
    subject(:latest_resolvable_version) { checker.latest_resolvable_version }

    it { is_expected.to eq(Gem::Version.new("1.3.6")) }

    context "without a lockfile" do
      let(:files) { [mixfile] }
      let(:dependency_name) { "phoenix" }
      let(:version) { "1.2.5" }
      let(:dependency_requirements) do
        [{ file: "mix.exs", requirement: "~> 1.2.1", groups: [], source: nil }]
      end

      it { is_expected.to eq(Gem::Version.new("1.3.5")) }
    end

    context "when the user is ignoring the latest version" do
      let(:ignored_versions) { [">= 1.3.5.a, < 2.0"] }

      it { is_expected.to eq(Gem::Version.new("1.3.4")) }
    end

    context "with a version conflict at the latest version" do
      let(:dependency_name) { "phoenix" }
      let(:version) { "1.2.1" }
      let(:dependency_requirements) do
        [{ file: "mix.exs", requirement: "== 1.2.1", groups: [], source: nil }]
      end

      let(:mixfile_body) { fixture("mixfiles", "exact_version") }
      let(:lockfile_body) { fixture("lockfiles", "exact_version") }

      it { is_expected.to eq(Gem::Version.new("1.2.2")) }
    end

    context "when a subdependency needs updating" do
      let(:dependency_name) { "phoenix" }
      let(:version) { "1.2.5" }
      let(:dependency_requirements) do
        [{ file: "mix.exs", requirement: "~> 1.2.1", groups: [], source: nil }]
      end

      let(:mixfile_body) { fixture("mixfiles", "minor_version") }
      let(:lockfile_body) { fixture("lockfiles", "minor_version") }

      it { is_expected.to be >= Gem::Version.new("1.3.0") }
    end

    context "with a dependency with a private organization" do
      let(:mixfile_body) { fixture("mixfiles", "private_package") }
      let(:lockfile_body) { fixture("lockfiles", "private_package") }

      before { `mix hex.organization deauth dependabot` }

      let(:dependency_name) { "example_package_a" }
      let(:version) { "1.0.0" }
      let(:dependency_requirements) do
        [{ file: "mix.exs", requirement: "~> 1.0.0", groups: [], source: nil }]
      end

      context "with good credentials" do
        let(:hex_pm_org_token) { ENV.fetch("HEX_PM_ORGANIZATION_TOKEN", nil) }
        let(:credentials) do
          [Dependabot::Credential.new({
            "type" => "git_source",
            "host" => "github.com",
            "username" => "x-access-token",
            "password" => "token"
          }), Dependabot::Credential.new({
            "type" => "hex_organization",
            "organization" => "dependabot",
            "token" => hex_pm_org_token
          })]
        end

        it "returns the expected version" do
          skip("skipped because env var HEX_PM_ORGANIZATION_TOKEN is not set") if hex_pm_org_token.nil?
          is_expected.to eq(Gem::Version.new("1.1.0"))
        end
      end

      context "with bad credentials" do
        let(:credentials) do
          [Dependabot::Credential.new({
            "type" => "git_source",
            "host" => "github.com",
            "username" => "x-access-token",
            "password" => "token"
          }), Dependabot::Credential.new({
            "type" => "hex_organization",
            "organization" => "dependabot",
            "token" => "111f6cbeffc6e14c6a884f0111caff3e"
          })]
        end

        it "raises a helpful error" do
          error_class = Dependabot::PrivateSourceAuthenticationFailure
          expect { latest_resolvable_version }
            .to raise_error(error_class) do |error|
              expect(error.source).to eq("dependabot")
            end
        end
      end

      context "with no token" do
        let(:credentials) do
          [Dependabot::Credential.new({
            "type" => "git_source",
            "host" => "github.com",
            "username" => "x-access-token",
            "password" => "token"
          }), Dependabot::Credential.new({
            "type" => "hex_organization",
            "organization" => "dependabot"
          })]
        end

        # This needs to changes to the Elixir helper
        it "raises a helpful error" do
          error_class = Dependabot::PrivateSourceAuthenticationFailure
          expect { latest_resolvable_version }
            .to raise_error(error_class) do |error|
              expect(error.source).to eq("dependabot")
            end
        end
      end

      context "with no credentials" do
        let(:credentials) do
          [Dependabot::Credential.new({
            "type" => "git_source",
            "host" => "github.com",
            "username" => "x-access-token",
            "password" => "token"
          })]
        end

        # The Elixir process hangs waiting for input in this case. This spec
        # passes as long as we're intelligently timing out.
        it "raises a helpful error" do
          error_class = Dependabot::PrivateSourceAuthenticationFailure
          expect { latest_resolvable_version }
            .to raise_error(error_class) do |error|
              expect(error.source).to eq("dependabot")
            end
        end
      end
    end

    context "with a dependency from a private repo" do
      let(:mixfile_body) { fixture("mixfiles", "private_repo") }
      let(:lockfile_body) { fixture("lockfiles", "private_repo") }

      before { `mix hex.repo remove dependabot` }

      let(:dependency_name) { "jason" }
      let(:version) { "1.0.0" }
      let(:dependency_requirements) do
        [{ file: "mix.exs", requirement: "~> 1.0.0", groups: [], source: nil }]
      end

      context "with good credentials" do
        let(:credentials) do
          [Dependabot::Credential.new({
            "type" => "hex_repository",
            "repo" => "dependabot",
            "auth_key" => "d6fc2b6n6h7katic6vuq6k5e2csahcm4",
            "url" => "https://dependabot-private.fly.dev"
          })]
        end

        it { is_expected.to eq(Dependabot::Hex::Version.new("1.1.0")) }
      end

      context "with bad credentials" do
        let(:credentials) do
          [Dependabot::Credential.new({
            "type" => "hex_repository",
            "repo" => "dependabot",
            "auth_key" => "111f6cbeffc6e14c6a884f0111caff3e",
            "url" => "https://dependabot-private.fly.dev"
          })]
        end

        it "raises a helpful error" do
          error_class = Dependabot::PrivateSourceAuthenticationFailure

          expect { latest_resolvable_version }
            .to raise_error(error_class) do |error|
              expect(error.source).to eq("dependabot")
            end
        end
      end

      context "with correct public key fingerprint verification" do
        let(:credentials) do
          [Dependabot::Credential.new({
            "type" => "hex_repository",
            "repo" => "dependabot",
            "auth_key" => "d6fc2b6n6h7katic6vuq6k5e2csahcm4",
            "url" => "https://dependabot-private.fly.dev",
            "public_key_fingerprint" => "SHA256:jn36tNgSXuEljoob8fkejX9LIyXqCcwShjRGps7RVgw"
          })]
        end

        it { is_expected.to eq(Dependabot::Hex::Version.new("1.1.0")) }
      end

      context "with incorrect public key fingerprint verification" do
        let(:credentials) do
          [Dependabot::Credential.new({
            "type" => "hex_repository",
            "repo" => "dependabot",
            "auth_key" => "d6fc2b6n6h7katic6vuq6k5e2csahcm4",
            "url" => "https://dependabot-private.fly.dev",
            "public_key_fingerprint" => "SHA256:kejX9LIyXqCcwShjRGps7RVgjn36tNgSXuEljoob8fw"
          })]
        end

        it "raises a helpful error" do
          error_class = Dependabot::PrivateSourceAuthenticationFailure

          expect { latest_resolvable_version }
            .to raise_error(error_class) do |error|
              expect(error.source).to eq("dependabot")
            end
        end
      end

      context "with dependencies on both a private organization and private repo" do
        let(:credentials) do
          [Dependabot::Credential.new({
            "type" => "hex_organization",
            "organization" => "dependabot",
            "token" => "b6294cd1e1cf158e9f65ea6b02a9a1ec"
          }), Dependabot::Credential.new({
            "type" => "hex_repository",
            "repo" => "dependabot",
            "auth_key" => "d6fc2b6n6h7katic6vuq6k5e2csahcm4",
            "url" => "https://dependabot-private.fly.dev"
          })]
        end

        it { is_expected.to eq(Dependabot::Hex::Version.new("1.1.0")) }
      end
    end

    context "with a dependency with a git source" do
      let(:mixfile_body) { fixture("mixfiles", "git_source") }
      let(:lockfile_body) { fixture("lockfiles", "git_source") }

      context "when it is not the dependency we're checking" do
        let(:dependency_name) { "plug" }
        let(:version) { "1.2.0" }
        let(:dependency_requirements) do
          [{ file: "mix.exs", requirement: "1.2.0", groups: [], source: nil }]
        end

        it { is_expected.to be >= Gem::Version.new("1.4.3") }
      end

      context "when it is the dependency we're checking" do
        let(:dependency_name) { "phoenix" }
        let(:version) { "178ce1a2344515e9145599970313fcc190d4b881" }
        let(:dependency_requirements) do
          [{
            file: "mix.exs",
            requirement: nil,
            groups: [],
            source: {
              type: "git",
              url: "https://github.com/dependabot-fixtures/phoenix.git",
              branch: "master",
              ref: ref
            }
          }]
        end

        context "when the dependency has a tag" do
          let(:ref) { "v1.2.0" }

          before do
            git_url = "https://github.com/dependabot-fixtures/phoenix.git"
            git_header = {
              "content-type" => "application/x-git-upload-pack-advertisement"
            }
            stub_request(:get, git_url + "/info/refs?service=git-upload-pack")
              .with(basic_auth: %w(x-access-token token))
              .to_return(
                status: 200,
                body: fixture("git", "upload_packs", "phoenix"),
                headers: git_header
              )
          end

          context "when the dependency can be updated" do
            let(:mixfile_body) do
              fixture("mixfiles", "git_source_tag_can_update")
            end
            let(:lockfile_body) do
              fixture("lockfiles", "git_source_tag_can_update")
            end

            it { is_expected.to eq("81705318ff929b2bc3c9c1b637c3f801e7371551") }
          end

          context "when the dependency can't be updated (because of resolvability)" do
            let(:mixfile_body) do
              fixture("mixfiles", "git_source")
            end
            let(:lockfile_body) do
              fixture("lockfiles", "git_source")
            end

            it { is_expected.to eq("178ce1a2344515e9145599970313fcc190d4b881") }
          end
        end

        context "when the dependency has no tag" do
          let(:ref) { nil }

          context "when the dependency can be updated" do
            let(:mixfile_body) do
              fixture("mixfiles", "git_source_no_tag")
            end
            let(:lockfile_body) do
              fixture("lockfiles", "git_source_no_tag")
            end
            let(:ref) { nil }

            it "updates the dependency" do
              expect(latest_resolvable_version).to_not be_nil
              expect(latest_resolvable_version)
                .to_not eq("178ce1a2344515e9145599970313fcc190d4b881")
              expect(latest_resolvable_version).to match(/^[0-9a-f]{40}$/)
            end
          end

          context "when the dependency is blocked from updating" do
            let(:mixfile_body) do
              fixture("mixfiles", "git_source_no_tag_blocked")
            end
            let(:lockfile_body) do
              fixture("lockfiles", "git_source_no_tag_blocked")
            end
            let(:ref) { nil }

            it { is_expected.to be_nil }
          end
        end
      end
    end

    context "with a mix.exs that opens another file" do
      let(:mixfile_body) { fixture("mixfiles", "loads_file") }
      let(:lockfile_body) { fixture("lockfiles", "exact_version") }

      let(:dependency_name) { "phoenix" }
      let(:version) { "1.2.1" }
      let(:dependency_requirements) do
        [{ file: "mix.exs", requirement: "== 1.2.1", groups: [], source: nil }]
      end

      it { is_expected.to eq(Gem::Version.new("1.2.2")) }
    end

    context "with a mix.exs that evals another file" do
      let(:mixfile_body) do
        fixture("mixfiles", "loads_file_with_eval")
      end
      let(:lockfile_body) { fixture("lockfiles", "exact_version") }
      let(:files) { [mixfile, lockfile, support_file] }
      let(:support_file) do
        Dependabot::DependencyFile.new(
          name: "version",
          content: fixture("support_files", "version"),
          support_file: true
        )
      end

      let(:dependency_name) { "phoenix" }
      let(:version) { "1.2.1" }
      let(:dependency_requirements) do
        [{ file: "mix.exs", requirement: "== 1.2.1", groups: [], source: nil }]
      end

      it { is_expected.to eq(Gem::Version.new("1.2.2")) }
    end

    context "with an umbrella application" do
      let(:mixfile_body) { fixture("mixfiles", "umbrella") }
      let(:lockfile_body) { fixture("lockfiles", "umbrella") }
      let(:files) { [mixfile, lockfile, sub_mixfile1, sub_mixfile2] }
      let(:sub_mixfile1) do
        Dependabot::DependencyFile.new(
          name: "apps/dependabot_business/mix.exs",
          content: fixture("mixfiles", "dependabot_business")
        )
      end
      let(:sub_mixfile2) do
        Dependabot::DependencyFile.new(
          name: "apps/dependabot_web/mix.exs",
          content: fixture("mixfiles", "dependabot_web")
        )
      end

      let(:dependency_name) { "plug" }
      let(:version) { "1.3.6" }
      let(:dependency_requirements) do
        [{
          requirement: "~> 1.3.0",
          file: "apps/dependabot_business/mix.exs",
          groups: [],
          source: nil
        }, {
          requirement: "1.3.6",
          file: "apps/dependabot_web/mix.exs",
          groups: [],
          source: nil
        }]
      end

      it { is_expected.to be >= Gem::Version.new("1.4.3") }
    end

    context "with sub projects" do
      let(:files) { project_dependency_files("umbrella_sub_projects") }

      let(:dependency_name) { "plug" }
      let(:version) { "1.3.6" }
      let(:dependency_requirements) do
        [{
          requirement: "~> 1.3.0",
          file: "apps/dependabot_business/mix.exs",
          groups: [],
          source: nil
        }, {
          requirement: "1.3.6",
          file: "apps/dependabot_web/mix.exs",
          groups: [],
          source: nil
        }]
      end

      it { is_expected.to be >= Gem::Version.new("1.4.3") }
    end
  end

  describe "#latest_resolvable_version_with_no_unlock" do
    subject(:new_version) { checker.latest_resolvable_version_with_no_unlock }

    it { is_expected.to eq(Gem::Version.new("1.3.6")) }

    context "with a dependency with a git source" do
      let(:mixfile_body) { fixture("mixfiles", "git_source") }
      let(:lockfile_body) { fixture("lockfiles", "git_source") }

      context "when it is the dependency we're checking" do
        let(:dependency_name) { "phoenix" }
        let(:version) { "178ce1a2344515e9145599970313fcc190d4b881" }
        let(:dependency_requirements) do
          [{
            file: "mix.exs",
            requirement: nil,
            groups: [],
            source: {
              type: "git",
              url: "https://github.com/dependabot-fixtures/phoenix.git",
              branch: "master",
              ref: ref
            }
          }]
        end

        context "when the dependency has a tag" do
          let(:ref) { "v1.2.0" }

          it { is_expected.to eq("178ce1a2344515e9145599970313fcc190d4b881") }
        end

        context "when the dependency has no tag and it can be updated" do
          let(:mixfile_body) do
            fixture("mixfiles", "git_source_no_tag")
          end
          let(:lockfile_body) do
            fixture("lockfiles", "git_source_no_tag")
          end
          let(:ref) { nil }

          it "updates the dependency" do
            expect(new_version).to_not be_nil
            expect(new_version)
              .to_not eq("178ce1a2344515e9145599970313fcc190d4b881")
            expect(new_version).to match(/^[0-9a-f]{40}$/)
          end
        end

        context "when the dependency is blocked from updating" do
          let(:mixfile_body) do
            fixture("mixfiles", "git_source_no_tag_blocked")
          end
          let(:lockfile_body) do
            fixture("lockfiles", "git_source_no_tag_blocked")
          end
          let(:ref) { nil }

          it { is_expected.to be_nil }
        end
      end
    end
  end

  describe "#updated_requirements" do
    subject { checker.updated_requirements.first }

    before do
      allow(checker)
        .to receive(:latest_resolvable_version)
        .and_return(Gem::Version.new("1.6.0"))
    end

    it "delegates to the RequirementsUpdater" do
      expect(described_class::RequirementsUpdater)
        .to receive(:new)
        .with(
          requirements: dependency_requirements,
          updated_source: nil,
          latest_resolvable_version: "1.6.0"
        )
        .and_call_original
      expect(checker.updated_requirements)
        .to eq(
          [{
            file: "mix.exs",
            requirement: "~> 1.6.0",
            groups: [],
            source: nil
          }]
        )
    end

    context "when updating a git source" do
      let(:mixfile_body) do
        fixture("mixfiles", "git_source_tag_can_update")
      end
      let(:lockfile_body) do
        fixture("lockfiles", "git_source_tag_can_update")
      end
      let(:dependency_name) { "phoenix" }
      let(:version) { "178ce1a2344515e9145599970313fcc190d4b881" }
      let(:dependency_requirements) do
        [{
          requirement: nil,
          file: "mix.exs",
          groups: [],
          source: {
            type: "git",
            url: "https://github.com/dependabot-fixtures/phoenix.git",
            branch: "master",
            ref: "v1.2.0"
          }
        }]
      end

      before do
        git_url = "https://github.com/dependabot-fixtures/phoenix.git"
        git_header = {
          "content-type" => "application/x-git-upload-pack-advertisement"
        }
        stub_request(:get, git_url + "/info/refs?service=git-upload-pack")
          .with(basic_auth: %w(x-access-token token))
          .to_return(
            status: 200,
            body: fixture("git", "upload_packs", "phoenix"),
            headers: git_header
          )
      end

      it "delegates to the RequirementsUpdater" do
        expect(described_class::RequirementsUpdater)
          .to receive(:new)
          .with(
            requirements: dependency_requirements,
            updated_source: {
              type: "git",
              url: "https://github.com/dependabot-fixtures/phoenix.git",
              branch: "master",
              ref: "v1.3.2"
            },
            latest_resolvable_version: "1.6.0"
          )
          .and_call_original
        expect(checker.updated_requirements)
          .to eq(
            [{
              requirement: nil,
              file: "mix.exs",
              groups: [],
              source: {
                type: "git",
                url: "https://github.com/dependabot-fixtures/phoenix.git",
                branch: "master",
                ref: "v1.3.2"
              }
            }]
          )
      end
    end
  end
end<|MERGE_RESOLUTION|>--- conflicted
+++ resolved
@@ -11,8 +11,6 @@
 RSpec.describe Dependabot::Hex::UpdateChecker do
   before do
     stub_request(:get, hex_url).to_return(status: 200, body: hex_response)
-<<<<<<< HEAD
-=======
   end
 
   it_behaves_like "an update checker"
@@ -25,7 +23,6 @@
       ignored_versions: ignored_versions,
       raise_on_ignored: raise_on_ignored
     )
->>>>>>> 44b738f9
   end
 
   let(:hex_response) do
@@ -74,11 +71,8 @@
     )
   end
 
-<<<<<<< HEAD
   it_behaves_like "an update checker"
 
-=======
->>>>>>> 44b738f9
   describe "#latest_version" do
     subject(:latest_version) { checker.latest_version }
 
