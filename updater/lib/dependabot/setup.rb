--- conflicted
+++ resolved
@@ -36,13 +36,9 @@
     npm_and_yarn|
     bundler|
     pub|
-<<<<<<< HEAD
     silent|
-    swift
-=======
     swift|
     devcontainers
->>>>>>> 34f93896
   )}x
 
   config.processors += [ExceptionSanitizer]
@@ -68,10 +64,6 @@
 require "dependabot/npm_and_yarn"
 require "dependabot/bundler"
 require "dependabot/pub"
-<<<<<<< HEAD
 require "dependabot/silent"
 require "dependabot/swift"
-=======
-require "dependabot/swift"
-require "dependabot/devcontainers"
->>>>>>> 34f93896
+require "dependabot/devcontainers"