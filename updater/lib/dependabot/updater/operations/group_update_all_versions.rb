# frozen_string_literal: true

require "dependabot/updater/group_update_creation"

# This class implements our strategy for creating Pull Requests for Dependency
# Groups defined for a given folder before handling any un-grouped Dependencies
# via Dependabot::Updater::Operations::UpdateAllVersions.
#
# **Note:** This is currently an experimental feature which is not supported
#           in the service or as an integration point.
#
# Some limitations of the current implementation:
# - It has no superseding logic for groups - every time this strategy runs for a
#  repo it will create a new Pull Request regardless of any existing, open PR
module Dependabot
  class Updater
    module Operations
      class GroupUpdateAllVersions
        include GroupUpdateCreation

        def self.applies_to?(job:)
          return false if job.security_updates_only?
          return false if job.updating_a_pull_request?
          return false if job.dependencies&.any?

          Dependabot::Experiments.enabled?(:grouped_updates_prototype)
        end

        def self.tag_name
          :grouped_updates_prototype
        end

        def initialize(service:, job:, dependency_snapshot:, error_handler:)
          @service = service
          @job = job
          @dependency_snapshot = dependency_snapshot
          @error_handler = error_handler
        end

        # rubocop:disable Metrics/AbcSize
        # rubocop:disable Metrics/PerceivedComplexity
        def perform
          # FIXME: This preserves the default behavior of grouping all updates into a single PR
          # but we should figure out if this is the default behavior we want.
          register_all_dependencies_group unless job.dependency_groups&.any?

          Dependabot.logger.info("Starting grouped update job for #{job.source.repo}")

          dependency_snapshot.groups.each do |_group_hash, group|
            Dependabot.logger.info("Starting update group for '#{group.name}'")

            next if pr_exists_for_dependency_group?(group)

            dependency_change = compile_all_dependency_changes_for(group)

            if dependency_change.updated_dependencies.any?
              Dependabot.logger.info("Creating a pull request for '#{group.name}'")
              begin
                service.create_pull_request(dependency_change, dependency_snapshot.base_commit_sha)
              rescue StandardError => e
                raise if ErrorHandler::RUN_HALTING_ERRORS.keys.any? { |err| e.is_a?(err) }

                # FIXME: This will result in us reporting a the group name as a dependency name
                #
                # In future we should modify this method to accept both dependency and group
                # so the downstream error handling can tag things appropriately.
                error_handler.handle_dependabot_error(error: e, dependency: group)
              end
            else
              Dependabot.logger.info("Nothing to update for Dependency Group: '#{group.name}'")
            end
          end

          run_ungrouped_dependency_updates if dependency_snapshot.ungrouped_dependencies.any?
        end
        # rubocop:enable Metrics/AbcSize
        # rubocop:enable Metrics/PerceivedComplexity

        private

        attr_reader :job,
                    :service,
                    :dependency_snapshot,
                    :error_handler

        def register_all_dependencies_group
          all_dependencies_group = { "name" => "all-dependencies", "rules" => { "patterns" => ["*"] } }
          Dependabot::DependencyGroupEngine.register(all_dependencies_group["name"],
                                                     all_dependencies_group["rules"]["patterns"])
        end

        def run_ungrouped_dependency_updates
          Dependabot::Updater::Operations::UpdateAllVersions.new(
            service: service,
            job: job,
            dependency_snapshot: dependency_snapshot,
            error_handler: error_handler
          ).perform
        end
<<<<<<< HEAD

        def pr_exists_for_dependency_group?(group)
          job.existing_group_pull_requests&.any? { |pr| pr["dependency-group-name"] == group.name }
        end

        # Returns a Dependabot::DependencyChange object that encapsulates the
        # outcome of attempting to update every dependency iteratively which
        # can be used for PR creation.
        def compile_all_dependency_changes_for(group)
          all_updated_dependencies = []
          updated_files = []
          dependencies.each do |dependency|
            next unless group.contains?(dependency)

            dependency_files = original_files_merged_with(updated_files)
            updated_dependencies = compile_updates_for(dependency, dependency_files)

            next unless updated_dependencies.any?

            lead_dependency = updated_dependencies.find do |dep|
              dep.name.casecmp(dependency.name).zero?
            end

            dependency_change = create_change_for(lead_dependency, updated_dependencies, dependency_files, group)

            # Move on to the next dependency using the existing files if we
            # could not create a change for any reason
            next unless dependency_change

            # FIXME: all_updated_dependencies may need to be de-duped
            #
            # To start out with, using a variant on the 'existing_pull_request'
            # logic might make sense -or- we could employ a one-and-done rule
            # where the first update to a dependency blocks subsequent changes.
            #
            # In a follow-up iteration, a 'shared workspace' could provide the
            # filtering for us assuming we iteratively make file changes for
            # each Array of dependencies in the batch and the FileUpdater tells
            # us which cannot be applied.
            all_updated_dependencies.concat(dependency_change.updated_dependencies)

            # Store the updated files for the next loop
            updated_files = dependency_change.updated_dependency_files
          end

          # Create a single Dependabot::DependencyChange that aggregates everything we've updated
          # into a single object we can pass to PR creation.
          Dependabot::DependencyChange.new(
            job: job,
            updated_dependencies: all_updated_dependencies,
            updated_dependency_files: updated_files,
            dependency_group: group
          )
        end

        # This method generates a DependencyChange from the current files and
        # list of dependencies to be updated
        #
        # This method **must** return false in the event of an error
        def create_change_for(lead_dependency, updated_dependencies, dependency_files, dependency_group)
          Dependabot::DependencyChangeBuilder.create_from(
            job: job,
            dependency_files: dependency_files,
            updated_dependencies: updated_dependencies,
            change_source: dependency_group
          )
        rescue Dependabot::InconsistentRegistryResponse => e
          error_handler.log_error(
            dependency: lead_dependency,
            error: e,
            error_type: "inconsistent_registry_response",
            error_detail: e.message
          )

          false
        rescue StandardError => e
          raise if ErrorHandler::RUN_HALTING_ERRORS.keys.any? { |err| e.is_a?(err) }

          error_handler.handle_dependabot_error(error: e, dependency: lead_dependency)

          false
        end

        # This method determines which dependencies must change given a target
        # 'lead' dependency we want to update.
        #
        # This may return more than 1 dependency since the ecosystem-specific
        # tooling may find collaborators which need to be updated in lock-step.
        #
        # This method **must** must return an Array when it errors
        #
        def compile_updates_for(dependency, dependency_files) # rubocop:disable Metrics/MethodLength
          checker = update_checker_for(dependency, dependency_files, raise_on_ignored: raise_on_ignored?(dependency))

          log_checking_for_update(dependency)

          return [] if all_versions_ignored?(dependency, checker)

          if checker.up_to_date?
            log_up_to_date(dependency)
            return []
          end

          requirements_to_unlock = requirements_to_unlock(checker)
          log_requirements_for_update(requirements_to_unlock, checker)

          if requirements_to_unlock == :update_not_possible
            Dependabot.logger.info(
              "No update possible for #{dependency.name} #{dependency.version}"
            )
            return []
          end

          updated_deps = checker.updated_dependencies(
            requirements_to_unlock: requirements_to_unlock
          )

          if peer_dependency_should_update_instead?(checker.dependency.name, updated_deps)
            Dependabot.logger.info(
              "No update possible for #{dependency.name} #{dependency.version} (peer dependency can be updated)"
            )
            return []
          end

          updated_deps
        rescue Dependabot::InconsistentRegistryResponse => e
          error_handler.log_error(
            dependency: dependency,
            error: e,
            error_type: "inconsistent_registry_response",
            error_detail: e.message
          )
          [] # return an empty set
        rescue StandardError => e
          error_handler.handle_dependabot_error(error: e, dependency: dependency)
          [] # return an empty set
        end

        # This method is responsible for superimposing a set of file changes on
        # top of the snapshot we started with. This ensures that every update
        # has the full file list, not just those which have been modified so far
        def original_files_merged_with(updated_files)
          return dependency_snapshot.dependency_files if updated_files.empty?

          dependency_snapshot.dependency_files.map do |original_file|
            original_file = updated_files.find { |f| f.path == original_file.path } || original_file
          end
        end

        def log_up_to_date(dependency)
          Dependabot.logger.info(
            "No update needed for #{dependency.name} #{dependency.version}"
          )
        end

        def raise_on_ignored?(dependency)
          job.ignore_conditions_for(dependency).any?
        end

        def update_checker_for(dependency, dependency_files, raise_on_ignored:)
          Dependabot::UpdateCheckers.for_package_manager(job.package_manager).new(
            dependency: dependency,
            dependency_files: dependency_files,
            repo_contents_path: job.repo_contents_path,
            credentials: job.credentials,
            ignored_versions: job.ignore_conditions_for(dependency),
            security_advisories: [], # FIXME: Version updates do not use advisory data for now
            raise_on_ignored: raise_on_ignored,
            requirements_update_strategy: job.requirements_update_strategy,
            options: job.experiments
          )
        end

        def log_checking_for_update(dependency)
          Dependabot.logger.info(
            "Checking if #{dependency.name} #{dependency.version} needs updating"
          )
          job.log_ignore_conditions_for(dependency)
        end

        def all_versions_ignored?(dependency, checker)
          Dependabot.logger.info("Latest version is #{checker.latest_version}")
          false
        rescue Dependabot::AllVersionsIgnored
          Dependabot.logger.info("All updates for #{dependency.name} were ignored")
          true
        end

        def requirements_to_unlock(checker)
          if job.lockfile_only? || !checker.requirements_unlocked_or_can_be?
            if checker.can_update?(requirements_to_unlock: :none) then :none
            else
              :update_not_possible
            end
          elsif checker.can_update?(requirements_to_unlock: :own) then :own
          elsif checker.can_update?(requirements_to_unlock: :all) then :all
          else
            :update_not_possible
          end
        end

        def log_requirements_for_update(requirements_to_unlock, checker)
          Dependabot.logger.info("Requirements to unlock #{requirements_to_unlock}")

          return unless checker.respond_to?(:requirements_update_strategy)

          Dependabot.logger.info(
            "Requirements update strategy #{checker.requirements_update_strategy}"
          )
        end

        # If a version update for a peer dependency is possible we should
        # defer to the PR that will be created for it to avoid duplicate PRs.
        def peer_dependency_should_update_instead?(dependency_name, updated_deps)
          updated_deps.
            reject { |dep| dep.name == dependency_name }.
            any? do |dep|
              original_peer_dep = ::Dependabot::Dependency.new(
                name: dep.name,
                version: dep.previous_version,
                requirements: dep.previous_requirements,
                package_manager: dep.package_manager
              )
              update_checker_for(original_peer_dep, raise_on_ignored: false).
                can_update?(requirements_to_unlock: :own)
            end
        end
=======
>>>>>>> 656b8dcf
      end
    end
  end
end<|MERGE_RESOLUTION|>--- conflicted
+++ resolved
@@ -97,236 +97,6 @@
             error_handler: error_handler
           ).perform
         end
-<<<<<<< HEAD
-
-        def pr_exists_for_dependency_group?(group)
-          job.existing_group_pull_requests&.any? { |pr| pr["dependency-group-name"] == group.name }
-        end
-
-        # Returns a Dependabot::DependencyChange object that encapsulates the
-        # outcome of attempting to update every dependency iteratively which
-        # can be used for PR creation.
-        def compile_all_dependency_changes_for(group)
-          all_updated_dependencies = []
-          updated_files = []
-          dependencies.each do |dependency|
-            next unless group.contains?(dependency)
-
-            dependency_files = original_files_merged_with(updated_files)
-            updated_dependencies = compile_updates_for(dependency, dependency_files)
-
-            next unless updated_dependencies.any?
-
-            lead_dependency = updated_dependencies.find do |dep|
-              dep.name.casecmp(dependency.name).zero?
-            end
-
-            dependency_change = create_change_for(lead_dependency, updated_dependencies, dependency_files, group)
-
-            # Move on to the next dependency using the existing files if we
-            # could not create a change for any reason
-            next unless dependency_change
-
-            # FIXME: all_updated_dependencies may need to be de-duped
-            #
-            # To start out with, using a variant on the 'existing_pull_request'
-            # logic might make sense -or- we could employ a one-and-done rule
-            # where the first update to a dependency blocks subsequent changes.
-            #
-            # In a follow-up iteration, a 'shared workspace' could provide the
-            # filtering for us assuming we iteratively make file changes for
-            # each Array of dependencies in the batch and the FileUpdater tells
-            # us which cannot be applied.
-            all_updated_dependencies.concat(dependency_change.updated_dependencies)
-
-            # Store the updated files for the next loop
-            updated_files = dependency_change.updated_dependency_files
-          end
-
-          # Create a single Dependabot::DependencyChange that aggregates everything we've updated
-          # into a single object we can pass to PR creation.
-          Dependabot::DependencyChange.new(
-            job: job,
-            updated_dependencies: all_updated_dependencies,
-            updated_dependency_files: updated_files,
-            dependency_group: group
-          )
-        end
-
-        # This method generates a DependencyChange from the current files and
-        # list of dependencies to be updated
-        #
-        # This method **must** return false in the event of an error
-        def create_change_for(lead_dependency, updated_dependencies, dependency_files, dependency_group)
-          Dependabot::DependencyChangeBuilder.create_from(
-            job: job,
-            dependency_files: dependency_files,
-            updated_dependencies: updated_dependencies,
-            change_source: dependency_group
-          )
-        rescue Dependabot::InconsistentRegistryResponse => e
-          error_handler.log_error(
-            dependency: lead_dependency,
-            error: e,
-            error_type: "inconsistent_registry_response",
-            error_detail: e.message
-          )
-
-          false
-        rescue StandardError => e
-          raise if ErrorHandler::RUN_HALTING_ERRORS.keys.any? { |err| e.is_a?(err) }
-
-          error_handler.handle_dependabot_error(error: e, dependency: lead_dependency)
-
-          false
-        end
-
-        # This method determines which dependencies must change given a target
-        # 'lead' dependency we want to update.
-        #
-        # This may return more than 1 dependency since the ecosystem-specific
-        # tooling may find collaborators which need to be updated in lock-step.
-        #
-        # This method **must** must return an Array when it errors
-        #
-        def compile_updates_for(dependency, dependency_files) # rubocop:disable Metrics/MethodLength
-          checker = update_checker_for(dependency, dependency_files, raise_on_ignored: raise_on_ignored?(dependency))
-
-          log_checking_for_update(dependency)
-
-          return [] if all_versions_ignored?(dependency, checker)
-
-          if checker.up_to_date?
-            log_up_to_date(dependency)
-            return []
-          end
-
-          requirements_to_unlock = requirements_to_unlock(checker)
-          log_requirements_for_update(requirements_to_unlock, checker)
-
-          if requirements_to_unlock == :update_not_possible
-            Dependabot.logger.info(
-              "No update possible for #{dependency.name} #{dependency.version}"
-            )
-            return []
-          end
-
-          updated_deps = checker.updated_dependencies(
-            requirements_to_unlock: requirements_to_unlock
-          )
-
-          if peer_dependency_should_update_instead?(checker.dependency.name, updated_deps)
-            Dependabot.logger.info(
-              "No update possible for #{dependency.name} #{dependency.version} (peer dependency can be updated)"
-            )
-            return []
-          end
-
-          updated_deps
-        rescue Dependabot::InconsistentRegistryResponse => e
-          error_handler.log_error(
-            dependency: dependency,
-            error: e,
-            error_type: "inconsistent_registry_response",
-            error_detail: e.message
-          )
-          [] # return an empty set
-        rescue StandardError => e
-          error_handler.handle_dependabot_error(error: e, dependency: dependency)
-          [] # return an empty set
-        end
-
-        # This method is responsible for superimposing a set of file changes on
-        # top of the snapshot we started with. This ensures that every update
-        # has the full file list, not just those which have been modified so far
-        def original_files_merged_with(updated_files)
-          return dependency_snapshot.dependency_files if updated_files.empty?
-
-          dependency_snapshot.dependency_files.map do |original_file|
-            original_file = updated_files.find { |f| f.path == original_file.path } || original_file
-          end
-        end
-
-        def log_up_to_date(dependency)
-          Dependabot.logger.info(
-            "No update needed for #{dependency.name} #{dependency.version}"
-          )
-        end
-
-        def raise_on_ignored?(dependency)
-          job.ignore_conditions_for(dependency).any?
-        end
-
-        def update_checker_for(dependency, dependency_files, raise_on_ignored:)
-          Dependabot::UpdateCheckers.for_package_manager(job.package_manager).new(
-            dependency: dependency,
-            dependency_files: dependency_files,
-            repo_contents_path: job.repo_contents_path,
-            credentials: job.credentials,
-            ignored_versions: job.ignore_conditions_for(dependency),
-            security_advisories: [], # FIXME: Version updates do not use advisory data for now
-            raise_on_ignored: raise_on_ignored,
-            requirements_update_strategy: job.requirements_update_strategy,
-            options: job.experiments
-          )
-        end
-
-        def log_checking_for_update(dependency)
-          Dependabot.logger.info(
-            "Checking if #{dependency.name} #{dependency.version} needs updating"
-          )
-          job.log_ignore_conditions_for(dependency)
-        end
-
-        def all_versions_ignored?(dependency, checker)
-          Dependabot.logger.info("Latest version is #{checker.latest_version}")
-          false
-        rescue Dependabot::AllVersionsIgnored
-          Dependabot.logger.info("All updates for #{dependency.name} were ignored")
-          true
-        end
-
-        def requirements_to_unlock(checker)
-          if job.lockfile_only? || !checker.requirements_unlocked_or_can_be?
-            if checker.can_update?(requirements_to_unlock: :none) then :none
-            else
-              :update_not_possible
-            end
-          elsif checker.can_update?(requirements_to_unlock: :own) then :own
-          elsif checker.can_update?(requirements_to_unlock: :all) then :all
-          else
-            :update_not_possible
-          end
-        end
-
-        def log_requirements_for_update(requirements_to_unlock, checker)
-          Dependabot.logger.info("Requirements to unlock #{requirements_to_unlock}")
-
-          return unless checker.respond_to?(:requirements_update_strategy)
-
-          Dependabot.logger.info(
-            "Requirements update strategy #{checker.requirements_update_strategy}"
-          )
-        end
-
-        # If a version update for a peer dependency is possible we should
-        # defer to the PR that will be created for it to avoid duplicate PRs.
-        def peer_dependency_should_update_instead?(dependency_name, updated_deps)
-          updated_deps.
-            reject { |dep| dep.name == dependency_name }.
-            any? do |dep|
-              original_peer_dep = ::Dependabot::Dependency.new(
-                name: dep.name,
-                version: dep.previous_version,
-                requirements: dep.previous_requirements,
-                package_manager: dep.package_manager
-              )
-              update_checker_for(original_peer_dep, raise_on_ignored: false).
-                can_update?(requirements_to_unlock: :own)
-            end
-        end
-=======
->>>>>>> 656b8dcf
       end
     end
   end
