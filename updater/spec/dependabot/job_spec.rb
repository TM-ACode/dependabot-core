--- conflicted
+++ resolved
@@ -518,13 +518,8 @@
     it "can be enabled by job attributes" do
       attrs = attributes
       attrs[:reject_external_code] = true
-<<<<<<< HEAD
       job = described_class.new(attrs)
       expect(job.reject_external_code?).to eq(true)
-=======
-      job = Dependabot::Job.new(attrs)
-      expect(job.reject_external_code?).to be(true)
->>>>>>> 1dab6f57
     end
   end
 end