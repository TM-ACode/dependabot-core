# frozen_string_literal: true

require "spec_helper"
require "dependabot/dependency"
require "dependabot/dependency_file"
require "dependabot/terraform/file_updater"
require_common_spec "file_updaters/shared_examples_for_file_updaters"

RSpec.describe Dependabot::Terraform::FileUpdater do
  it_behaves_like "a dependency file updater"

  subject(:updater) do
    described_class.new(
      dependency_files: files,
      dependencies: dependencies,
      credentials: credentials,
      repo_contents_path: repo_contents_path
    )
  end

  let(:project_name) { "" }
  let(:repo_contents_path) { build_tmp_repo(project_name) }

  let(:files) { project_dependency_files(project_name) }
  let(:dependencies) { [] }
  let(:credentials) do
    [{ "type" => "git_source", "host" => "github.com", "username" => "x-access-token", "password" => "token" }]
  end

  describe "#updated_dependency_files" do
    subject { updater.updated_dependency_files }

    context "with a private module" do
      let(:project_name) { "private_module" }

      let(:dependencies) do
        [
          Dependabot::Dependency.new(
            name: "example-org-5d3190/s3-webapp/aws",
            version: "1.0.1",
            previous_version: "1.0.0",
            requirements: [{
              requirement: "1.0.1",
              groups: [],
              file: "main.tf",
              source: {
                type: "registry",
                registry_hostname: "app.terraform.io",
                module_identifier: "example-org-5d3190/s3-webapp/aws"
              }
            }],
            previous_requirements: [{
              requirement: "1.0.0",
              groups: [],
              file: "main.tf",
              source: {
                type: "registry",
                registry_hostname: "app.terraform.io",
                module_identifier: "example-org-5d3190/s3-webapp/aws"
              }
            }],
            package_manager: "terraform"
          )
        ]
      end

      it "updates the private module version" do
        updated_file = subject.find { |file| file.name == "main.tf" }

        expect(updated_file.content).to include(<<~HCL)
          module "s3-webapp" {
            source  = "app.terraform.io/example-org-5d3190/s3-webapp/aws"
            version = "1.0.1"
          }
        HCL
      end
    end

    context "with a private module with v prefix" do
      let(:project_name) { "private_module_with_v_prefix" }

      let(:dependencies) do
        [
          Dependabot::Dependency.new(
            name: "example-org-5d3190/s3-webapp/aws",
            version: "2.0.0",
            previous_version: "v1.0.0",
            requirements: [{
              requirement: "2.0.0",
              groups: [],
              file: "main.tf",
              source: {
                type: "registry",
                registry_hostname: "app.terraform.io",
                module_identifier: "example-org-5d3190/s3-webapp/aws"
              }
            }],
            previous_requirements: [{
              requirement: "v1.0.0",
              groups: [],
              file: "main.tf",
              source: {
                type: "registry",
                registry_hostname: "app.terraform.io",
                module_identifier: "example-org-5d3190/s3-webapp/aws"
              }
            }],
            package_manager: "terraform"
          )
        ]
      end

      it "updates the private module version and drops the v prefix" do
        updated_file = subject.find { |file| file.name == "main.tf" }

        expect(updated_file.content).to include(<<~HCL)
          module "s3-webapp" {
            source  = "app.terraform.io/example-org-5d3190/s3-webapp/aws"
            version = "2.0.0"
          }
        HCL
      end
    end

    context "with a private provider" do
      let(:project_name) { "private_provider" }

      let(:dependencies) do
        [
          Dependabot::Dependency.new(
            name: "namespace/name",
            version: "1.0.1",
            previous_version: "1.0.0",
            requirements: [{
              requirement: "1.0.1",
              groups: [],
              file: "main.tf",
              source: {
                type: "provider",
                registry_hostname: "registry.example.org",
                module_identifier: "namespace/name"
              }
            }],
            previous_requirements: [{
              requirement: "1.0.0",
              groups: [],
              file: "main.tf",
              source: {
                type: "provider",
                registry_hostname: "registry.example.org",
                module_identifier: "namespaces/name"
              }
            }],
            package_manager: "terraform"
          )
        ]
      end

      it "updates the private module version" do
        updated_file = subject.find { |file| file.name == "main.tf" }

        expect(updated_file.content).to include(<<~HCL)
          terraform {
            required_providers {
              example = {
                source  = "registry.example.org/namespace/name"
                version = "1.0.1"
              }
            }
          }
        HCL
      end
    end

    context "with a valid legacy dependency file" do
      let(:project_name) { "git_tags_011" }
      let(:dependencies) do
        [
          Dependabot::Dependency.new(
            name: "origin_label",
            version: "0.4.1",
            previous_version: "0.3.7",
            requirements: [{
              requirement: nil,
              groups: [],
              file: "main.tf",
              source: {
                type: "git",
                url: "https://github.com/cloudposse/terraform-null-label.git",
                branch: nil,
                ref: "tags/0.4.1"
              }
            }],
            previous_requirements: [{
              requirement: nil,
              groups: [],
              file: "main.tf",
              source: {
                type: "git",
                url: "https://github.com/cloudposse/terraform-null-label.git",
                branch: nil,
                ref: "tags/0.3.7"
              }
            }],
            package_manager: "terraform"
          )
        ]
      end

      specify { expect(subject).to all(be_a(Dependabot::DependencyFile)) }
      specify { expect(subject.length).to eq(1) }
    end

    context "with a valid HCL2 dependency file" do
      let(:project_name) { "git_tags_012" }
      let(:dependencies) do
        [
          Dependabot::Dependency.new(
            name: "origin_label",
            version: "0.4.1",
            previous_version: "0.3.7",
            requirements: [{
              requirement: nil,
              groups: [],
              file: "main.tf",
              source: {
                type: "git",
                url: "https://github.com/cloudposse/terraform-null-label.git",
                branch: nil,
                ref: "tags/0.4.1"
              }
            }],
            previous_requirements: [{
              requirement: nil,
              groups: [],
              file: "main.tf",
              source: {
                type: "git",
                url: "https://github.com/cloudposse/terraform-null-label.git",
                branch: nil,
                ref: "tags/0.3.7"
              }
            }],
            package_manager: "terraform"
          )
        ]
      end

      specify { expect(subject).to all(be_a(Dependabot::DependencyFile)) }
      specify { expect(subject.length).to eq(1) }
    end

    describe "the updated file" do
      let(:dependencies) do
        [
          Dependabot::Dependency.new(
            name: "origin_label",
            version: "0.4.1",
            previous_version: "0.3.7",
            requirements: [{
              requirement: nil,
              groups: [],
              file: "main.tf",
              source: {
                type: "git",
                url: "https://github.com/cloudposse/terraform-null-label.git",
                branch: nil,
                ref: "tags/0.4.1"
              }
            }],
            previous_requirements: [{
              requirement: nil,
              groups: [],
              file: "main.tf",
              source: {
                type: "git",
                url: "https://github.com/cloudposse/terraform-null-label.git",
                branch: nil,
                ref: "tags/0.3.7"
              }
            }],
            package_manager: "terraform"
          )
        ]
      end

      context "with a legacy git dependency" do
        let(:project_name) { "git_tags_011" }

        it "updates the requirement" do
          updated_file = subject.find { |file| file.name == "main.tf" }

          expect(updated_file.content).to include(
            <<~DEP
              module "origin_label" {
                source     = "git::https://github.com/cloudposse/terraform-null-label.git?ref=tags/0.4.1"
            DEP
          )
        end

        it "doesn't update the duplicate" do
          updated_file = subject.find { |file| file.name == "main.tf" }

          expect(updated_file.content).to include(
            <<~DEP
              module "duplicate_label" {
                source     = "git::https://github.com/cloudposse/terraform-null-label.git?ref=tags/0.3.7"
            DEP
          )
        end
      end

      context "with an hcl2-based git dependency" do
        let(:project_name) { "git_tags_012" }

        it "updates the requirement" do
          updated_file = subject.find { |file| file.name == "main.tf" }

          expect(updated_file.content).to include(
            <<~DEP
              module "origin_label" {
                source     = "git::https://github.com/cloudposse/terraform-null-label.git?ref=tags/0.4.1"
            DEP
          )
        end

        it "doesn't update the duplicate" do
          updated_file = subject.find { |file| file.name == "main.tf" }

          expect(updated_file.content).to include(
            <<~DEP
              module "duplicate_label" {
                source     = "git::https://github.com/cloudposse/terraform-null-label.git?ref=tags/0.3.7"
            DEP
          )
        end
      end

      context "with an up-to-date hcl2-based git dependency" do
        let(:project_name) { "hcl2" }

        it "shows no updates" do
          expect { subject }.to raise_error do |error|
            expect(error.message).to eq("Content didn't change!")
          end
        end
      end

      context "with a legacy registry dependency" do
        let(:project_name) { "registry" }
        let(:dependencies) do
          [
            Dependabot::Dependency.new(
              name: "hashicorp/consul/aws",
              version: "0.3.1",
              previous_version: "0.1.0",
              requirements: [{
                requirement: "0.3.1",
                groups: [],
                file: "main.tf",
                source: {
                  type: "registry",
                  registry_hostname: "registry.terraform.io",
                  module_identifier: "hashicorp/consul/aws"
                }
              }],
              previous_requirements: [{
                requirement: "0.1.0",
                groups: [],
                file: "main.tf",
                source: {
                  type: "registry",
                  registry_hostname: "registry.terraform.io",
                  module_identifier: "hashicorp/consul/aws"
                }
              }],
              package_manager: "terraform"
            )
          ]
        end

        it "updates the requirement" do
          updated_file = subject.find { |file| file.name == "main.tf" }

          expect(updated_file.content).to include(
            <<~DEP
              module "consul" {
                source = "hashicorp/consul/aws"
                version = "0.3.1"
            DEP
          )
        end
      end

      context "with a legacy registry dependency with v prefix" do
        let(:project_name) { "registry_with_v_prefix" }
        let(:dependencies) do
          [
            Dependabot::Dependency.new(
              name: "hashicorp/consul/aws",
              version: "0.3.1",
              previous_version: "v0.1.0",
              requirements: [{
                requirement: "0.3.1",
                groups: [],
                file: "main.tf",
                source: {
                  type: "registry",
                  registry_hostname: "registry.terraform.io",
                  module_identifier: "hashicorp/consul/aws"
                }
              }],
              previous_requirements: [{
                requirement: "v0.1.0",
                groups: [],
                file: "main.tf",
                source: {
                  type: "registry",
                  registry_hostname: "registry.terraform.io",
                  module_identifier: "hashicorp/consul/aws"
                }
              }],
              package_manager: "terraform"
            )
          ]
        end

        it "updates the requirement and drops the v prefix" do
          updated_file = subject.find { |file| file.name == "main.tf" }

          expect(updated_file.content).to include(
            <<~DEP
              module "consul" {
                source = "hashicorp/consul/aws"
                version = "0.3.1"
            DEP
          )
        end
      end

      context "with an hcl2-based registry dependency" do
        let(:project_name) { "registry_012" }
        let(:dependencies) do
          [
            Dependabot::Dependency.new(
              name: "hashicorp/consul/aws",
              version: "0.3.1",
              previous_version: "0.1.0",
              requirements: [{
                requirement: "0.3.1",
                groups: [],
                file: "main.tf",
                source: {
                  type: "registry",
                  registry_hostname: "registry.terraform.io",
                  module_identifier: "hashicorp/consul/aws"
                }
              }],
              previous_requirements: [{
                requirement: "0.1.0",
                groups: [],
                file: "main.tf",
                source: {
                  type: "registry",
                  registry_hostname: "registry.terraform.io",
                  module_identifier: "hashicorp/consul/aws"
                }
              }],
              package_manager: "terraform"
            )
          ]
        end

        it "updates the requirement" do
          updated_file = subject.find { |file| file.name == "main.tf" }

          expect(updated_file.content).to include(
            <<~DEP
              module "consul" {
                source  = "hashicorp/consul/aws"
                version = "0.3.1"
            DEP
          )
        end
      end
    end

    context "with an hcl2-based registry dependency with a v prefix" do
      let(:project_name) { "registry_012_with_v_prefix" }
      let(:dependencies) do
        [
          Dependabot::Dependency.new(
            name: "hashicorp/consul/aws",
            version: "0.3.1",
            previous_version: "v0.1.0",
            requirements: [{
              requirement: "0.3.1",
              groups: [],
              file: "main.tf",
              source: {
                type: "registry",
                registry_hostname: "registry.terraform.io",
                module_identifier: "hashicorp/consul/aws"
              }
            }],
            previous_requirements: [{
              requirement: "v0.1.0",
              groups: [],
              file: "main.tf",
              source: {
                type: "registry",
                registry_hostname: "registry.terraform.io",
                module_identifier: "hashicorp/consul/aws"
              }
            }],
            package_manager: "terraform"
          )
        ]
      end

      it "updates the requirement and drops the v prefix" do
        updated_file = subject.find { |file| file.name == "main.tf" }

        expect(updated_file.content).to include(
          <<~DEP
            module "consul" {
              source  = "hashicorp/consul/aws"
              version = "0.3.1"
          DEP
        )
      end
    end

    context "with an hcl-based terragrunt file" do
      let(:project_name) { "terragrunt_hcl" }

      let(:dependencies) do
        [
          Dependabot::Dependency.new(
            name: "gruntwork-io/modules-example",
            version: "0.0.5",
            previous_version: "0.0.2",
            requirements: [{
              requirement: nil,
              groups: [],
              file: "terragrunt.hcl",
              source: {
                type: "git",
                url: "git@github.com:gruntwork-io/modules-example.git",
                branch: nil,
                ref: "v0.0.5"
              }
            }],
            previous_requirements: [{
              requirement: nil,
              groups: [],
              file: "terragrunt.hcl",
              source: {
                type: "git",
                url: "git@github.com:gruntwork-io/modules-example.git",
                branch: nil,
                ref: "v0.0.2"
              }
            }],
            package_manager: "terraform"
          )
        ]
      end

      it "updates the requirement" do
        updated_file = subject.find { |file| file.name == "terragrunt.hcl" }

        expect(updated_file.content).to include(
          <<~DEP
            source = "git::git@github.com:gruntwork-io/modules-example.git//consul?ref=v0.0.5"
          DEP
        )
      end
    end

    context "with a required provider" do
      let(:project_name) { "registry_provider" }

      let(:dependencies) do
        [
          Dependabot::Dependency.new(
            name: "hashicorp/aws",
            version: "3.40.0",
            previous_version: "3.37.0",
            requirements: [{
              requirement: "3.40.0",
              groups: [],
              file: "main.tf",
              source: {
                type: "provider",
                registry_hostname: "registry.terraform.io",
                module_identifier: "hashicorp/aws"
              }
            }],
            previous_requirements: [{
              requirement: "3.37.0",
              groups: [],
              file: "main.tf",
              source: {
                type: "provider",
                registry_hostname: "registry.terraform.io",
                module_identifier: "hashicorp/aws"
              }
            }],
            package_manager: "terraform"
          )
        ]
      end

      it "updates the requirement" do
        updated_file = subject.find { |file| file.name == "main.tf" }

        expect(updated_file.content).to include(
          <<~DEP
            terraform {
              required_version = ">= 0.12"

              required_providers {
                http = {
                  source  = "hashicorp/http"
                  version = "~> 2.0"
                }

                aws = {
                  source  = "hashicorp/aws"
                  version = "3.40.0"
          DEP
        )
<<<<<<< HEAD
      end
    end

    context "with a required provider block with multiple versions" do
      let(:project_name) { "registry_provider_compound_local_name" }
      let(:dependencies) do
        [
          Dependabot::Dependency.new(
            name: "hashicorp/http",
            version: "3.0",
            previous_version: "2.0",
            requirements: [{
              requirement: "3.0",
              groups: [],
              file: "main.tf",
              source: {
                type: "provider",
                registry_hostname: "registry.terraform.io",
                module_identifier: "hashicorp/http"
              }
            }],
            previous_requirements: [{
              requirement: "2.0",
              groups: [],
              file: "main.tf",
              source: {
                type: "provider",
                registry_hostname: "registry.terraform.io",
                module_identifier: "hashicorp/http"
              }
            }],
            package_manager: "terraform"
          )
        ]
      end

      it "updates the requirement" do
        updated_file = subject.find { |file| file.name == "main.tf" }

        expect(updated_file.content).to include(
          <<~DEP
            terraform {
              required_providers {
                hashicorp-http = {
                  source  = "hashicorp/http"
                  version = "3.0"
                }
                mycorp-http = {
                  source  = "mycorp/http"
                  version = "1.0"
          DEP
        )
      end
    end

    context "with a versions file" do
      let(:project_name) { "versions_file" }
      let(:dependencies) do
        [
          Dependabot::Dependency.new(
            name: "hashicorp/random",
            version: "3.1.0",
            previous_version: "3.0.0",
            requirements: [{
              requirement: "3.1.0",
              groups: [],
              file: "versions.tf",
              source: {
                type: "provider",
                registry_hostname: "registry.terraform.io",
                module_identifier: "hashicorp/random"
              }
            }],
            previous_requirements: [{
              requirement: "3.0.0",
              groups: [],
              file: "versions.tf",
              source: {
                type: "provider",
                registry_hostname: "registry.terraform.io",
                module_identifier: "hashicorp/random"
              }
            }],
            package_manager: "terraform"
          )
        ]
      end

      it "updates the requirement" do
        updated_file = subject.find { |file| file.name == "versions.tf" }

        expect(updated_file.content).to include(
          <<~DEP
            terraform {
              required_providers {
                random = {
                  source  = "hashicorp/random"
                  version = ">= 3.1.0"
          DEP
        )
      end
    end

    context "updating an up-to-date terraform project with a lockfile" do
      let(:project_name) { "up-to-date_lockfile" }
      let(:dependencies) do
        [
          Dependabot::Dependency.new(
            name: "hashicorp/aws",
            version: "3.45.0",
            previous_version: "3.37.0",
            requirements: [{
              requirement: ">= 3.37.0, < 3.46.0",
              groups: [],
              file: "versions.tf",
              source: {
                type: "provider",
                registry_hostname: "registry.terraform.io",
                module_identifier: "hashicorp/aws"
              }
            }],
            previous_requirements: [{
              requirement: ">= 3.37.0, < 3.46.0",
              groups: [],
              file: "versions.tf",
              source: {
                type: "provider",
                registry_hostname: "registry.terraform.io",
                module_identifier: "hashicorp/aws"
              }
            }],
            package_manager: "terraform"
          )
        ]
      end

      it "raises an error" do
        expect { subject }.to raise_error do |error|
          expect(error.message).to eq("No files changed!")
        end
      end
    end

    context "using versions.tf with a lockfile present" do
      let(:project_name) { "lockfile" }
      let(:dependencies) do
        [
          Dependabot::Dependency.new(
            name: "hashicorp/aws",
            version: "3.42.0",
            previous_version: "3.37.0",
            requirements: [{
              requirement: "3.42.0",
              groups: [],
              file: "versions.tf",
              source: {
                type: "provider",
                registry_hostname: "registry.terraform.io",
                module_identifier: "hashicorp/aws"
              }
            }],
            previous_requirements: [{
              requirement: "3.37.0",
              groups: [],
              file: "versions.tf",
              source: {
                type: "provider",
                registry_hostname: "registry.terraform.io",
                module_identifier: "hashicorp/aws"
              }
            }],
            package_manager: "terraform"
          )
        ]
      end

      it "does not update requirements in the `versions.tf` file" do
        updated_file = files.find { |file| file.name == "versions.tf" }

        expect(updated_file.content).to include(
          <<~DEP
            terraform {
              required_providers {
                random = {
                  source  = "hashicorp/random"
                  version = "3.0.0"
                }

                aws = {
                  source  = "hashicorp/aws"
                  version = ">= 3.37.0, < 3.46.0"
                }
              }
            }
          DEP
        )
      end

      it "updates the aws requirement in the lockfile" do
        actual_lockfile = subject.find { |file| file.name == ".terraform.lock.hcl" }

        expect(actual_lockfile.content).to include(
          <<~DEP
            provider "registry.terraform.io/hashicorp/aws" {
              version     = "3.45.0"
              constraints = ">= 3.42.0, < 3.46.0"
          DEP
        )
      end

      it "does not update the http requirement in the lockfile" do
        actual_lockfile = subject.find { |file| file.name == ".terraform.lock.hcl" }

        expect(actual_lockfile.content).to include(
          <<~DEP
            provider "registry.terraform.io/hashicorp/random" {
              version     = "3.0.0"
              constraints = "3.0.0"
              hashes = [
                "h1:yhHJpb4IfQQfuio7qjUXuUFTU/s+ensuEpm23A+VWz0=",
                "zh:0fcb00ff8b87dcac1b0ee10831e47e0203a6c46aafd76cb140ba2bab81f02c6b",
                "zh:123c984c0e04bad910c421028d18aa2ca4af25a153264aef747521f4e7c36a17",
                "zh:287443bc6fd7fa9a4341dec235589293cbcc6e467a042ae225fd5d161e4e68dc",
                "zh:2c1be5596dd3cca4859466885eaedf0345c8e7628503872610629e275d71b0d2",
                "zh:684a2ef6f415287944a3d966c4c8cee82c20e393e096e2f7cdcb4b2528407f6b",
                "zh:7625ccbc6ff17c2d5360ff2af7f9261c3f213765642dcd84e84ae02a3768fd51",
                "zh:9a60811ab9e6a5bfa6352fbb943bb530acb6198282a49373283a8fa3aa2b43fc",
                "zh:c73e0eaeea6c65b1cf5098b101d51a2789b054201ce7986a6d206a9e2dacaefd",
                "zh:e8f9ed41ac83dbe407de9f0206ef1148204a0d51ba240318af801ffb3ee5f578",
                "zh:fbdd0684e62563d3ac33425b0ac9439d543a3942465f4b26582bcfabcb149515",
              ]
            }
          DEP
        )
      end
    end

    context "when using a lockfile that requires access to an unreachable module" do
      let(:project_name) { "lockfile_unreachable_module" }
      let(:dependencies) do
        [
          Dependabot::Dependency.new(
            name: "hashicorp/aws",
            version: "3.42.0",
            previous_version: "3.37.0",
            requirements: [{
              requirement: "3.42.0",
              groups: [],
              file: "versions.tf",
              source: {
                type: "provider",
                registry_hostname: "registry.terraform.io",
                module_identifier: "hashicorp/aws"
              }
            }],
            previous_requirements: [{
              requirement: "3.37.0",
              groups: [],
              file: "versions.tf",
              source: {
                type: "provider",
                registry_hostname: "registry.terraform.io",
                module_identifier: "hashicorp/aws"
              }
            }],
            package_manager: "terraform"
          )
        ]
      end

      it "raises a helpful error" do
        expect { subject }.to raise_error(Dependabot::PrivateSourceAuthenticationFailure) do |error|
          expect(error.source).to eq("github.com/dependabot-fixtures/private-terraform-module")
        end
      end
    end

    describe "for a provider with an implicit source" do
      let(:project_name) { "provider_implicit_source" }
      let(:dependencies) do
        [
          Dependabot::Dependency.new(
            name: "oci",
            version: "3.28",
            previous_version: "3.27",
            requirements: [{
              requirement: "3.28",
              groups: [],
              file: "main.tf",
              source: {
                type: "provider",
                registry_hostname: "registry.terraform.io",
                module_identifier: "hashicorp/oci"
              }
            }],
            previous_requirements: [{
              requirement: "3.27",
              groups: [],
              file: "main.tf",
              source: {
                type: "provider",
                registry_hostname: "registry.terraform.io",
                module_identifier: "hashicorp/oci"
              }
            }],
            package_manager: "terraform"
          )
        ]
      end

      it "updates the requirement" do
        updated_file = subject.find { |file| file.name == "main.tf" }

        expect(updated_file.content).to include(
          <<~DEP
            terraform {
              required_version = ">= 0.12"

              required_providers {
                http = {
                  source = "hashicorp/http"
                  version = "2.0.0"
                }

                oci = { // When no `source` is specified, use the implied `hashicorp/oci` source address
                  version = "3.28"
                }
          DEP
        )
      end
    end

    describe "for a nested module" do
      let(:project_name) { "nested_modules" }
      let(:dependencies) do
        [
          Dependabot::Dependency.new(
            name: "terraform-aws-modules/iam/aws",
            version: "4.1.0",
            previous_version: "4.0.0",
            requirements: [{
              requirement: "4.1.0",
              groups: [],
              file: "main.tf",
              source: {
                type: "registry",
                registry_hostname: "registry.terraform.io",
                module_identifier: "iam/aws"
              }
            }],
            previous_requirements: [{
              requirement: "4.0.0",
              groups: [],
              file: "main.tf",
              source: {
                type: "registry",
                registry_hostname: "registry.terraform.io",
                module_identifier: "iam/aws"
              }
            }],
            package_manager: "terraform"
          )
        ]
      end

      it "updates the requirement" do
        updated_file = subject.find { |file| file.name == "main.tf" }

        expect(updated_file.content).to include(
          <<~DEP
            module "github_terraform" {
              source  = "terraform-aws-modules/iam/aws//modules/iam-assumable-role"
              version = "4.1.0"
            }
          DEP
        )
      end
    end

    describe "for a nested module with a v prefix" do
      let(:project_name) { "nested_modules_with_v_prefix" }
      let(:dependencies) do
        [
          Dependabot::Dependency.new(
            name: "terraform-aws-modules/iam/aws",
            version: "4.1.0",
            previous_version: "v4.0.0",
            requirements: [{
              requirement: "4.1.0",
              groups: [],
              file: "main.tf",
              source: {
                type: "registry",
                registry_hostname: "registry.terraform.io",
                module_identifier: "iam/aws"
              }
            }],
            previous_requirements: [{
              requirement: "v4.0.0",
              groups: [],
              file: "main.tf",
              source: {
                type: "registry",
                registry_hostname: "registry.terraform.io",
                module_identifier: "iam/aws"
              }
            }],
            package_manager: "terraform"
          )
        ]
      end

      it "updates the requirement and drops the v prefix" do
        updated_file = subject.find { |file| file.name == "main.tf" }

        expect(updated_file.content).to include(
          <<~DEP
            module "github_terraform" {
              source  = "terraform-aws-modules/iam/aws//modules/iam-assumable-role"
              version = "4.1.0"
            }
          DEP
        )
      end
    end

    describe "with a lockfile and modules that need to be installed" do
      let(:project_name) { "lockfile_with_modules" }
      let(:dependencies) do
        [
          Dependabot::Dependency.new(
            name: "integrations/github",
            version: "4.12.0",
            previous_version: "4.4.0",
            requirements: [{
              requirement: "4.12.0",
              groups: [],
              file: "main.tf",
              source: {
                type: "provider",
                registry_hostname: "registry.terraform.io",
                module_identifier: "integrations/github"
              }
            }],
            previous_requirements: [{
              requirement: "4.4.0",
              groups: [],
              file: "main.tf",
              source: {
                type: "provider",
                registry_hostname: "registry.terraform.io",
                module_identifier: "integrations/github"
              }
            }],
            package_manager: "terraform"
          )
        ]
      end

      it "updates the version in the lockfile" do
        lockfile = subject.find { |file| file.name == ".terraform.lock.hcl" }

        expect(lockfile.content).to include(
          <<~DEP
            provider "registry.terraform.io/integrations/github" {
              version     = "4.12.0"
              constraints = "~> 4.4, <= 4.12.0"
          DEP
        )
      end
    end

    describe "when updating a module in a project with a provider lockfile" do
      let(:project_name) { "lockfile_with_modules" }
      let(:dependencies) do
        [
          Dependabot::Dependency.new(
            name: "aztfmod/caf/azurerm",
            version: "5.3.10",
            previous_version: "5.1.0",
            requirements: [{
              requirement: "5.3.10",
              groups: [],
              file: "caf_module.tf",
              source: {
                type: "registry",
                registry_hostname: "registry.terraform.io",
                module_identifier: "aztfmod/caf/azurerm"
              }
            }],
            previous_requirements: [{
              requirement: "5.1.0",
              groups: [],
              file: "caf_module.tf",
              source: {
                type: "registry",
                registry_hostname: "registry.terraform.io",
                module_identifier: "aztfmod/caf/azurerm"
              }
            }],
            package_manager: "terraform"
          )
        ]
      end

      it "updates the module version" do
        module_file = subject.find { |file| file.name == "caf_module.tf" }

        expect(module_file.content).to include(
          <<~DEP
            module "caf" {
              source  = "aztfmod/caf/azurerm"
              version = "5.3.10"
            }
          DEP
        )
      end
    end

    describe "when updating a module with a v prefix in a project with a provider lockfile" do
      let(:project_name) { "lockfile_with_modules_with_v_prefix" }
      let(:dependencies) do
        [
          Dependabot::Dependency.new(
            name: "aztfmod/caf/azurerm",
            version: "5.3.10",
            previous_version: "v5.1.0",
            requirements: [{
              requirement: "5.3.10",
              groups: [],
              file: "caf_module.tf",
              source: {
                type: "registry",
                registry_hostname: "registry.terraform.io",
                module_identifier: "aztfmod/caf/azurerm"
              }
            }],
            previous_requirements: [{
              requirement: "v5.1.0",
              groups: [],
              file: "caf_module.tf",
              source: {
                type: "registry",
                registry_hostname: "registry.terraform.io",
                module_identifier: "aztfmod/caf/azurerm"
              }
            }],
            package_manager: "terraform"
          )
        ]
      end

      it "updates the module version and drops the v prefix" do
        module_file = subject.find { |file| file.name == "caf_module.tf" }

        expect(module_file.content).to include(
          <<~DEP
            module "caf" {
              source  = "aztfmod/caf/azurerm"
              version = "5.3.10"
            }
          DEP
        )
      end
    end

    describe "when updating a provider with local path modules" do
      let(:project_name) { "provider_with_local_path_modules" }
      let(:dependencies) do
        [
          Dependabot::Dependency.new(
            name: "hashicorp/azurerm",
            version: "2.64.0",
            previous_version: "2.63.0",
            requirements: [{
              requirement: ">= 2.48.0",
              groups: [],
              file: "providers.tf",
              source: {
                type: "provider",
                registry_hostname: "registry.terraform.io",
                module_identifier: "hashicorp/azurerm"
              }
            }],
            previous_requirements: [{
              requirement: ">= 2.48.0",
              groups: [],
              file: "providers.tf",
              source: {
                type: "provider",
                registry_hostname: "registry.terraform.io",
                module_identifier: "hashicorp/azurerm"
              }
            }],
            package_manager: "terraform"
          )
        ]
      end

      it "updates the module version" do
        lockfile = subject.find { |file| file.name == ".terraform.lock.hcl" }

        expect(lockfile.content).to include(
          <<~DEP
            provider "registry.terraform.io/hashicorp/azurerm" {
              version     = "2.64.0"
          DEP
        )
      end
    end

    describe "when updating provider with backend in configuration" do
      let(:project_name) { "provider_with_backend" }
      let(:dependencies) do
        [
          Dependabot::Dependency.new(
            name: "hashicorp/azurerm",
            version: "2.64.0",
            previous_version: "2.63.0",
            requirements: [{
              requirement: ">= 2.48.0",
              groups: [],
              file: "providers.tf",
              source: {
                type: "provider",
                registry_hostname: "registry.terraform.io",
                module_identifier: "hashicorp/azurerm"
              }
            }],
            previous_requirements: [{
              requirement: ">= 2.48.0",
              groups: [],
              file: "providers.tf",
              source: {
                type: "provider",
                registry_hostname: "registry.terraform.io",
                module_identifier: "hashicorp/azurerm"
              }
            }],
            package_manager: "terraform"
          )
        ]
      end

      it "updates the module version" do
        lockfile = subject.find { |file| file.name == ".terraform.lock.hcl" }

        expect(lockfile.content).to include(
          <<~DEP
            provider "registry.terraform.io/hashicorp/azurerm" {
              version     = "2.64.0"
          DEP
        )
      end
    end

    describe "when updating a provider with mixed case path" do
      let(:project_name) { "provider_with_mixed_case" }
      let(:dependencies) do
        [
          Dependabot::Dependency.new(
            name: "Mongey/confluentcloud",
            version: "0.0.11",
            previous_version: "0.0.6",
            requirements: [{
              requirement: ">= 0.0.11, < 0.0.12",
              groups: [],
              file: "providers.tf",
              source: {
                type: "provider",
                registry_hostname: "registry.terraform.io",
                module_identifier: "Mongey/confluentcloud"
              }
            }],
            previous_requirements: [{
              requirement: ">= 0.0.6, < 0.0.12",
              groups: [],
              file: "providers.tf",
              source: {
                type: "provider",
                registry_hostname: "registry.terraform.io",
                module_identifier: "Mongey/confluentcloud"
              }
            }],
            package_manager: "terraform"
          )
        ]
      end

      it "updates the module version" do
        lockfile = subject.find { |file| file.name == ".terraform.lock.hcl" }

        expect(lockfile.content).to include(
          <<~DEP
            provider "registry.terraform.io/mongey/confluentcloud" {
              version     = "0.0.11"
          DEP
        )
      end
    end

    describe "when updating a provider with multiple local path modules" do
      let(:project_name) { "provider_with_multiple_local_path_modules" }
      let(:dependencies) do
        [
          Dependabot::Dependency.new(
            name: "Mongey/confluentcloud",
            version: "0.0.10",
            previous_version: "0.0.6",
            requirements: [{
              requirement: "0.0.10",
              groups: [],
              file: "providers.tf",
              source: {
                type: "provider",
                registry_hostname: "registry.terraform.io",
                module_identifier: "Mongey/confluentcloud"
              }
            }, {
              requirement: "0.0.10",
              groups: [],
              file: "loader/providers.tf",
              source: {
                type: "provider",
                registry_hostname: "registry.terraform.io",
                module_identifier: "Mongey/confluentcloud"
              }
            }, {
              requirement: "0.0.10",
              groups: [],
              file: "loader/project/providers.tf",
              source: {
                type: "provider",
                registry_hostname: "registry.terraform.io",
                module_identifier: "Mongey/confluentcloud"
              }
            }],
            previous_requirements: [{
              requirement: "0.0.6",
              groups: [],
              file: "providers.tf",
              source: {
                type: "provider",
                registry_hostname: "registry.terraform.io",
                module_identifier: "Mongey/confluentcloud"
              }
            }, {
              requirement: "0.0.6",
              groups: [],
              file: "loader/providers.tf",
              source: {
                type: "provider",
                registry_hostname: "registry.terraform.io",
                module_identifier: "Mongey/confluentcloud"
              }
            }, {
              requirement: "0.0.6",
              groups: [],
              file: "loader/project/providers.tf",
              source: {
                type: "provider",
                registry_hostname: "registry.terraform.io",
                module_identifier: "Mongey/confluentcloud"
              }
            }],
            package_manager: "terraform"
          )
        ]
      end

      it "updates the module version across all nested providers" do
        updated_files = subject
        lockfile = updated_files.find { |file| file.name == ".terraform.lock.hcl" }
        provider_files = updated_files.select { |file| file.name.end_with?(".tf") }

        expect(provider_files.count).to eq(3)
        provider_files.each do |file|
          expect(file.content).to include("version = \"0.0.10\"")
        end
        expect(lockfile.content).to include(
          <<~DEP
            provider "registry.terraform.io/mongey/confluentcloud" {
              version     = "0.0.10"
          DEP
        )
=======
>>>>>>> 69f01216
      end
    end

    context "with a required provider block with multiple versions" do
      let(:project_name) { "registry_provider_compound_local_name" }
      let(:dependencies) do
        [
          Dependabot::Dependency.new(
            name: "hashicorp/http",
            version: "3.0",
            previous_version: "2.0",
            requirements: [{
              requirement: "3.0",
              groups: [],
              file: "main.tf",
              source: {
                type: "provider",
                registry_hostname: "registry.terraform.io",
                module_identifier: "hashicorp/http"
              }
            }],
            previous_requirements: [{
              requirement: "2.0",
              groups: [],
              file: "main.tf",
              source: {
                type: "provider",
                registry_hostname: "registry.terraform.io",
                module_identifier: "hashicorp/http"
              }
            }],
            package_manager: "terraform"
          )
        ]
      end

      it "updates the requirement" do
        updated_file = subject.find { |file| file.name == "main.tf" }

        expect(updated_file.content).to include(
          <<~DEP
            terraform {
              required_providers {
                hashicorp-http = {
                  source  = "hashicorp/http"
                  version = "3.0"
                }
                mycorp-http = {
                  source  = "mycorp/http"
                  version = "1.0"
          DEP
        )
      end
    end

    context "with a versions file" do
      let(:project_name) { "versions_file" }
      let(:dependencies) do
        [
          Dependabot::Dependency.new(
            name: "hashicorp/random",
            version: "3.1.0",
            previous_version: "3.0.0",
            requirements: [{
              requirement: "3.1.0",
              groups: [],
              file: "versions.tf",
              source: {
                type: "provider",
                registry_hostname: "registry.terraform.io",
                module_identifier: "hashicorp/random"
              }
            }],
            previous_requirements: [{
              requirement: "3.0.0",
              groups: [],
              file: "versions.tf",
              source: {
                type: "provider",
                registry_hostname: "registry.terraform.io",
                module_identifier: "hashicorp/random"
              }
            }],
            package_manager: "terraform"
          )
        ]
      end

      it "updates the requirement" do
        updated_file = subject.find { |file| file.name == "versions.tf" }

        expect(updated_file.content).to include(
          <<~DEP
            terraform {
              required_providers {
                random = {
                  source  = "hashicorp/random"
                  version = ">= 3.1.0"
          DEP
        )
      end
    end

    context "updating an up-to-date terraform project with a lockfile" do
      let(:project_name) { "up-to-date_lockfile" }
      let(:dependencies) do
        [
          Dependabot::Dependency.new(
            name: "hashicorp/aws",
            version: "3.45.0",
            previous_version: "3.37.0",
            requirements: [{
              requirement: ">= 3.37.0, < 3.46.0",
              groups: [],
              file: "versions.tf",
              source: {
                type: "provider",
                registry_hostname: "registry.terraform.io",
                module_identifier: "hashicorp/aws"
              }
            }],
            previous_requirements: [{
              requirement: ">= 3.37.0, < 3.46.0",
              groups: [],
              file: "versions.tf",
              source: {
                type: "provider",
                registry_hostname: "registry.terraform.io",
                module_identifier: "hashicorp/aws"
              }
            }],
            package_manager: "terraform"
          )
        ]
      end

      it "raises an error" do
        expect { subject }.to raise_error do |error|
          expect(error.message).to eq("No files changed!")
        end
      end
    end

    context "using versions.tf with a lockfile present" do
      let(:project_name) { "lockfile" }
      let(:dependencies) do
        [
          Dependabot::Dependency.new(
            name: "hashicorp/aws",
            version: "3.42.0",
            previous_version: "3.37.0",
            requirements: [{
              requirement: "3.42.0",
              groups: [],
              file: "versions.tf",
              source: {
                type: "provider",
                registry_hostname: "registry.terraform.io",
                module_identifier: "hashicorp/aws"
              }
            }],
            previous_requirements: [{
              requirement: "3.37.0",
              groups: [],
              file: "versions.tf",
              source: {
                type: "provider",
                registry_hostname: "registry.terraform.io",
                module_identifier: "hashicorp/aws"
              }
            }],
            package_manager: "terraform"
          )
        ]
      end

      it "does not update requirements in the `versions.tf` file" do
        updated_file = files.find { |file| file.name == "versions.tf" }

        expect(updated_file.content).to include(
          <<~DEP
            terraform {
              required_providers {
                random = {
                  source  = "hashicorp/random"
                  version = "3.0.0"
                }

                aws = {
                  source  = "hashicorp/aws"
                  version = ">= 3.37.0, < 3.46.0"
                }
              }
            }
          DEP
        )
      end

      it "updates the aws requirement in the lockfile" do
        actual_lockfile = subject.find { |file| file.name == ".terraform.lock.hcl" }

        expect(actual_lockfile.content).to include(
          <<~DEP
            provider "registry.terraform.io/hashicorp/aws" {
              version     = "3.45.0"
              constraints = ">= 3.42.0, < 3.46.0"
          DEP
        )
      end

      it "does not update the http requirement in the lockfile" do
        actual_lockfile = subject.find { |file| file.name == ".terraform.lock.hcl" }

        expect(actual_lockfile.content).to include(
          <<~DEP
            provider "registry.terraform.io/hashicorp/random" {
              version     = "3.0.0"
              constraints = "3.0.0"
              hashes = [
                "h1:yhHJpb4IfQQfuio7qjUXuUFTU/s+ensuEpm23A+VWz0=",
                "zh:0fcb00ff8b87dcac1b0ee10831e47e0203a6c46aafd76cb140ba2bab81f02c6b",
                "zh:123c984c0e04bad910c421028d18aa2ca4af25a153264aef747521f4e7c36a17",
                "zh:287443bc6fd7fa9a4341dec235589293cbcc6e467a042ae225fd5d161e4e68dc",
                "zh:2c1be5596dd3cca4859466885eaedf0345c8e7628503872610629e275d71b0d2",
                "zh:684a2ef6f415287944a3d966c4c8cee82c20e393e096e2f7cdcb4b2528407f6b",
                "zh:7625ccbc6ff17c2d5360ff2af7f9261c3f213765642dcd84e84ae02a3768fd51",
                "zh:9a60811ab9e6a5bfa6352fbb943bb530acb6198282a49373283a8fa3aa2b43fc",
                "zh:c73e0eaeea6c65b1cf5098b101d51a2789b054201ce7986a6d206a9e2dacaefd",
                "zh:e8f9ed41ac83dbe407de9f0206ef1148204a0d51ba240318af801ffb3ee5f578",
                "zh:fbdd0684e62563d3ac33425b0ac9439d543a3942465f4b26582bcfabcb149515",
              ]
            }
          DEP
        )
      end
    end

    context "using versions.tf with a lockfile with multiple platforms present" do
      let(:project_name) { "lockfile_multiple_platforms" }
      let(:dependencies) do
        [
          Dependabot::Dependency.new(
            name: "hashicorp/aws",
            version: "3.42.0",
            previous_version: "3.37.0",
            requirements: [{
              requirement: "3.42.0",
              groups: [],
              file: "versions.tf",
              source: {
                type: "provider",
                registry_hostname: "registry.terraform.io",
                module_identifier: "hashicorp/aws"
              }
            }],
            previous_requirements: [{
              requirement: "3.37.0",
              groups: [],
              file: "versions.tf",
              source: {
                type: "provider",
                registry_hostname: "registry.terraform.io",
                module_identifier: "hashicorp/aws"
              }
            }],
            package_manager: "terraform"
          )
        ]
      end

      it "does not update requirements in the `versions.tf` file" do
        updated_file = files.find { |file| file.name == "versions.tf" }

        expect(updated_file.content).to include(
          <<~DEP
            terraform {
              required_providers {
                random = {
                  source  = "hashicorp/random"
                  version = "3.0.0"
                }

                aws = {
                  source  = "hashicorp/aws"
                  version = ">= 3.37.0, < 3.46.0"
                }
              }
            }
          DEP
        )
      end

      it "updates the aws requirement in the lockfile" do
        actual_lockfile = subject.find { |file| file.name == ".terraform.lock.hcl" }

        expect(actual_lockfile.content).to include(
          <<~DEP
            provider "registry.terraform.io/hashicorp/aws" {
              version     = "3.45.0"
              constraints = ">= 3.42.0, < 3.46.0"
          DEP
        )
      end

      it "does not update the http requirement in the lockfile" do
        actual_lockfile = subject.find { |file| file.name == ".terraform.lock.hcl" }

        expect(actual_lockfile.content).to include(
          <<~DEP
            provider "registry.terraform.io/hashicorp/random" {
              version     = "3.0.0"
              constraints = "3.0.0"
              hashes = [
                "h1:+JUEdzBH7Od9JKdMMAIJlX9v6P8jfbMR7V4/FKXLAgY=",
                "h1:grDzxfnOdFXi90FRIIwP/ZrCzirJ/SfsGBe6cE0Shg4=",
                "h1:yhHJpb4IfQQfuio7qjUXuUFTU/s+ensuEpm23A+VWz0=",
                "zh:0fcb00ff8b87dcac1b0ee10831e47e0203a6c46aafd76cb140ba2bab81f02c6b",
                "zh:123c984c0e04bad910c421028d18aa2ca4af25a153264aef747521f4e7c36a17",
                "zh:287443bc6fd7fa9a4341dec235589293cbcc6e467a042ae225fd5d161e4e68dc",
                "zh:2c1be5596dd3cca4859466885eaedf0345c8e7628503872610629e275d71b0d2",
                "zh:684a2ef6f415287944a3d966c4c8cee82c20e393e096e2f7cdcb4b2528407f6b",
                "zh:7625ccbc6ff17c2d5360ff2af7f9261c3f213765642dcd84e84ae02a3768fd51",
                "zh:9a60811ab9e6a5bfa6352fbb943bb530acb6198282a49373283a8fa3aa2b43fc",
                "zh:c73e0eaeea6c65b1cf5098b101d51a2789b054201ce7986a6d206a9e2dacaefd",
                "zh:e8f9ed41ac83dbe407de9f0206ef1148204a0d51ba240318af801ffb3ee5f578",
                "zh:fbdd0684e62563d3ac33425b0ac9439d543a3942465f4b26582bcfabcb149515",
              ]
            }
          DEP
        )
      end
    end

    context "when using a lockfile that requires access to an unreachable module" do
      let(:project_name) { "lockfile_unreachable_module" }
      let(:dependencies) do
        [
          Dependabot::Dependency.new(
            name: "hashicorp/aws",
            version: "3.42.0",
            previous_version: "3.37.0",
            requirements: [{
              requirement: "3.42.0",
              groups: [],
              file: "versions.tf",
              source: {
                type: "provider",
                registry_hostname: "registry.terraform.io",
                module_identifier: "hashicorp/aws"
              }
            }],
            previous_requirements: [{
              requirement: "3.37.0",
              groups: [],
              file: "versions.tf",
              source: {
                type: "provider",
                registry_hostname: "registry.terraform.io",
                module_identifier: "hashicorp/aws"
              }
            }],
            package_manager: "terraform"
          )
        ]
      end

      it "raises a helpful error" do
        expect { subject }.to raise_error(Dependabot::PrivateSourceAuthenticationFailure) do |error|
          expect(error.source).to eq("github.com/dependabot-fixtures/private-terraform-module")
        end
      end
    end

    describe "for a provider with an implicit source" do
      let(:project_name) { "provider_implicit_source" }
      let(:dependencies) do
        [
          Dependabot::Dependency.new(
            name: "oci",
            version: "3.28",
            previous_version: "3.27",
            requirements: [{
              requirement: "3.28",
              groups: [],
              file: "main.tf",
              source: {
                type: "provider",
                registry_hostname: "registry.terraform.io",
                module_identifier: "hashicorp/oci"
              }
            }],
            previous_requirements: [{
              requirement: "3.27",
              groups: [],
              file: "main.tf",
              source: {
                type: "provider",
                registry_hostname: "registry.terraform.io",
                module_identifier: "hashicorp/oci"
              }
            }],
            package_manager: "terraform"
          )
        ]
      end

      it "updates the requirement" do
        updated_file = subject.find { |file| file.name == "main.tf" }

        expect(updated_file.content).to include(
          <<~DEP
            terraform {
              required_version = ">= 0.12"

              required_providers {
                http = {
                  source = "hashicorp/http"
                  version = "2.0.0"
                }

                oci = { // When no `source` is specified, use the implied `hashicorp/oci` source address
                  version = "3.28"
                }
          DEP
        )
      end
    end

    describe "for a nested module" do
      let(:project_name) { "nested_modules" }
      let(:dependencies) do
        [
          Dependabot::Dependency.new(
            name: "terraform-aws-modules/iam/aws",
            version: "4.1.0",
            previous_version: "4.0.0",
            requirements: [{
              requirement: "4.1.0",
              groups: [],
              file: "main.tf",
              source: {
                type: "registry",
                registry_hostname: "registry.terraform.io",
                module_identifier: "iam/aws"
              }
            }],
            previous_requirements: [{
              requirement: "4.0.0",
              groups: [],
              file: "main.tf",
              source: {
                type: "registry",
                registry_hostname: "registry.terraform.io",
                module_identifier: "iam/aws"
              }
            }],
            package_manager: "terraform"
          )
        ]
      end

      it "updates the requirement" do
        updated_file = subject.find { |file| file.name == "main.tf" }

        expect(updated_file.content).to include(
          <<~DEP
            module "github_terraform" {
              source  = "terraform-aws-modules/iam/aws//modules/iam-assumable-role"
              version = "4.1.0"
            }
          DEP
        )
      end
    end

    describe "for a nested module with a v prefix" do
      let(:project_name) { "nested_modules_with_v_prefix" }
      let(:dependencies) do
        [
          Dependabot::Dependency.new(
            name: "terraform-aws-modules/iam/aws",
            version: "4.1.0",
            previous_version: "v4.0.0",
            requirements: [{
              requirement: "4.1.0",
              groups: [],
              file: "main.tf",
              source: {
                type: "registry",
                registry_hostname: "registry.terraform.io",
                module_identifier: "iam/aws"
              }
            }],
            previous_requirements: [{
              requirement: "v4.0.0",
              groups: [],
              file: "main.tf",
              source: {
                type: "registry",
                registry_hostname: "registry.terraform.io",
                module_identifier: "iam/aws"
              }
            }],
            package_manager: "terraform"
          )
        ]
      end

      it "updates the requirement and drops the v prefix" do
        updated_file = subject.find { |file| file.name == "main.tf" }

        expect(updated_file.content).to include(
          <<~DEP
            module "github_terraform" {
              source  = "terraform-aws-modules/iam/aws//modules/iam-assumable-role"
              version = "4.1.0"
            }
          DEP
        )
      end
    end

    describe "with a lockfile and modules that need to be installed" do
      let(:project_name) { "lockfile_with_modules" }
      let(:dependencies) do
        [
          Dependabot::Dependency.new(
            name: "integrations/github",
            version: "4.12.0",
            previous_version: "4.4.0",
            requirements: [{
              requirement: "4.12.0",
              groups: [],
              file: "main.tf",
              source: {
                type: "provider",
                registry_hostname: "registry.terraform.io",
                module_identifier: "integrations/github"
              }
            }],
            previous_requirements: [{
              requirement: "4.4.0",
              groups: [],
              file: "main.tf",
              source: {
                type: "provider",
                registry_hostname: "registry.terraform.io",
                module_identifier: "integrations/github"
              }
            }],
            package_manager: "terraform"
          )
        ]
      end

      it "updates the version in the lockfile" do
        lockfile = subject.find { |file| file.name == ".terraform.lock.hcl" }

        expect(lockfile.content).to include(
          <<~DEP
            provider "registry.terraform.io/integrations/github" {
              version     = "4.12.0"
              constraints = "~> 4.4, <= 4.12.0"
          DEP
        )
      end
    end

    describe "when updating a module in a project with a provider lockfile" do
      let(:project_name) { "lockfile_with_modules" }
      let(:dependencies) do
        [
          Dependabot::Dependency.new(
            name: "aztfmod/caf/azurerm",
            version: "5.3.10",
            previous_version: "5.1.0",
            requirements: [{
              requirement: "5.3.10",
              groups: [],
              file: "caf_module.tf",
              source: {
                type: "registry",
                registry_hostname: "registry.terraform.io",
                module_identifier: "aztfmod/caf/azurerm"
              }
            }],
            previous_requirements: [{
              requirement: "5.1.0",
              groups: [],
              file: "caf_module.tf",
              source: {
                type: "registry",
                registry_hostname: "registry.terraform.io",
                module_identifier: "aztfmod/caf/azurerm"
              }
            }],
            package_manager: "terraform"
          )
        ]
      end

      it "updates the module version" do
        module_file = subject.find { |file| file.name == "caf_module.tf" }

        expect(module_file.content).to include(
          <<~DEP
            module "caf" {
              source  = "aztfmod/caf/azurerm"
              version = "5.3.10"
            }
          DEP
        )
      end
    end

    describe "when updating a module with a v prefix in a project with a provider lockfile" do
      let(:project_name) { "lockfile_with_modules_with_v_prefix" }
      let(:dependencies) do
        [
          Dependabot::Dependency.new(
            name: "aztfmod/caf/azurerm",
            version: "5.3.10",
            previous_version: "v5.1.0",
            requirements: [{
              requirement: "5.3.10",
              groups: [],
              file: "caf_module.tf",
              source: {
                type: "registry",
                registry_hostname: "registry.terraform.io",
                module_identifier: "aztfmod/caf/azurerm"
              }
            }],
            previous_requirements: [{
              requirement: "v5.1.0",
              groups: [],
              file: "caf_module.tf",
              source: {
                type: "registry",
                registry_hostname: "registry.terraform.io",
                module_identifier: "aztfmod/caf/azurerm"
              }
            }],
            package_manager: "terraform"
          )
        ]
      end

      it "updates the module version and drops the v prefix" do
        module_file = subject.find { |file| file.name == "caf_module.tf" }

        expect(module_file.content).to include(
          <<~DEP
            module "caf" {
              source  = "aztfmod/caf/azurerm"
              version = "5.3.10"
            }
          DEP
        )
      end
    end

    describe "when updating a provider with local path modules" do
      let(:project_name) { "provider_with_local_path_modules" }
      let(:dependencies) do
        [
          Dependabot::Dependency.new(
            name: "hashicorp/azurerm",
            version: "2.64.0",
            previous_version: "2.63.0",
            requirements: [{
              requirement: ">= 2.48.0",
              groups: [],
              file: "providers.tf",
              source: {
                type: "provider",
                registry_hostname: "registry.terraform.io",
                module_identifier: "hashicorp/azurerm"
              }
            }],
            previous_requirements: [{
              requirement: ">= 2.48.0",
              groups: [],
              file: "providers.tf",
              source: {
                type: "provider",
                registry_hostname: "registry.terraform.io",
                module_identifier: "hashicorp/azurerm"
              }
            }],
            package_manager: "terraform"
          )
        ]
      end

      it "updates the module version" do
        lockfile = subject.find { |file| file.name == ".terraform.lock.hcl" }

        expect(lockfile.content).to include(
          <<~DEP
            provider "registry.terraform.io/hashicorp/azurerm" {
              version     = "2.64.0"
          DEP
        )
      end
    end

    describe "when updating provider with backend in configuration" do
      let(:project_name) { "provider_with_backend" }
      let(:dependencies) do
        [
          Dependabot::Dependency.new(
            name: "hashicorp/azurerm",
            version: "2.64.0",
            previous_version: "2.63.0",
            requirements: [{
              requirement: ">= 2.48.0",
              groups: [],
              file: "providers.tf",
              source: {
                type: "provider",
                registry_hostname: "registry.terraform.io",
                module_identifier: "hashicorp/azurerm"
              }
            }],
            previous_requirements: [{
              requirement: ">= 2.48.0",
              groups: [],
              file: "providers.tf",
              source: {
                type: "provider",
                registry_hostname: "registry.terraform.io",
                module_identifier: "hashicorp/azurerm"
              }
            }],
            package_manager: "terraform"
          )
        ]
      end

      it "updates the module version" do
        lockfile = subject.find { |file| file.name == ".terraform.lock.hcl" }

        expect(lockfile.content).to include(
          <<~DEP
            provider "registry.terraform.io/hashicorp/azurerm" {
              version     = "2.64.0"
          DEP
        )
      end
    end

    describe "when updating a provider with mixed case path" do
      let(:project_name) { "provider_with_mixed_case" }
      let(:dependencies) do
        [
          Dependabot::Dependency.new(
            name: "Mongey/confluentcloud",
            version: "0.0.11",
            previous_version: "0.0.6",
            requirements: [{
              requirement: ">= 0.0.11, < 0.0.12",
              groups: [],
              file: "providers.tf",
              source: {
                type: "provider",
                registry_hostname: "registry.terraform.io",
                module_identifier: "Mongey/confluentcloud"
              }
            }],
            previous_requirements: [{
              requirement: ">= 0.0.6, < 0.0.12",
              groups: [],
              file: "providers.tf",
              source: {
                type: "provider",
                registry_hostname: "registry.terraform.io",
                module_identifier: "Mongey/confluentcloud"
              }
            }],
            package_manager: "terraform"
          )
        ]
      end

      it "updates the module version" do
        lockfile = subject.find { |file| file.name == ".terraform.lock.hcl" }

        expect(lockfile.content).to include(
          <<~DEP
            provider "registry.terraform.io/mongey/confluentcloud" {
              version     = "0.0.11"
          DEP
        )
      end
    end

    describe "when updating a provider with multiple local path modules" do
      let(:project_name) { "provider_with_multiple_local_path_modules" }
      let(:dependencies) do
        [
          Dependabot::Dependency.new(
            name: "Mongey/confluentcloud",
            version: "0.0.10",
            previous_version: "0.0.6",
            requirements: [{
              requirement: "0.0.10",
              groups: [],
              file: "providers.tf",
              source: {
                type: "provider",
                registry_hostname: "registry.terraform.io",
                module_identifier: "Mongey/confluentcloud"
              }
            }, {
              requirement: "0.0.10",
              groups: [],
              file: "loader/providers.tf",
              source: {
                type: "provider",
                registry_hostname: "registry.terraform.io",
                module_identifier: "Mongey/confluentcloud"
              }
            }, {
              requirement: "0.0.10",
              groups: [],
              file: "loader/project/providers.tf",
              source: {
                type: "provider",
                registry_hostname: "registry.terraform.io",
                module_identifier: "Mongey/confluentcloud"
              }
            }],
            previous_requirements: [{
              requirement: "0.0.6",
              groups: [],
              file: "providers.tf",
              source: {
                type: "provider",
                registry_hostname: "registry.terraform.io",
                module_identifier: "Mongey/confluentcloud"
              }
            }, {
              requirement: "0.0.6",
              groups: [],
              file: "loader/providers.tf",
              source: {
                type: "provider",
                registry_hostname: "registry.terraform.io",
                module_identifier: "Mongey/confluentcloud"
              }
            }, {
              requirement: "0.0.6",
              groups: [],
              file: "loader/project/providers.tf",
              source: {
                type: "provider",
                registry_hostname: "registry.terraform.io",
                module_identifier: "Mongey/confluentcloud"
              }
            }],
            package_manager: "terraform"
          )
        ]
      end

      it "updates the module version across all nested providers" do
        updated_files = subject
        lockfile = updated_files.find { |file| file.name == ".terraform.lock.hcl" }
        provider_files = updated_files.select { |file| file.name.end_with?(".tf") }

        expect(provider_files.count).to eq(3)
        provider_files.each do |file|
          expect(file.content).to include("version = \"0.0.10\"")
        end

        expect(lockfile.content).to include(
          <<~DEP
            provider "registry.terraform.io/mongey/confluentcloud" {
              version     = "0.0.10"
          DEP
        )
      end
    end

    context "with duplicate children modules" do
      let(:project_name) { "duplicate_child_modules" }
      let(:dependencies) do
        [
          Dependabot::Dependency.new(
            name: "origin_label",
            version: "0.4.1",
            previous_version: "0.3.7",
            requirements: [{
              requirement: nil,
              groups: [],
              file: "child_module_one/main.tf",
              source: {
                type: "git",
                url: "https://github.com/cloudposse/terraform-null-label.git",
                branch: nil,
                ref: "tags/0.4.1"
              }
            }],
            previous_requirements: [{
              requirement: nil,
              groups: [],
              file: "child_module_one/main.tf",
              source: {
                type: "git",
                url: "https://github.com/cloudposse/terraform-null-label.git",
                branch: nil,
                ref: "tags/0.3.7"
              }
            }],
            package_manager: "terraform"
          )
        ]
      end

      specify { expect(subject).to all(be_a(Dependabot::DependencyFile)) }
      specify { expect(subject.length).to eq(1) }
    end
  end
end<|MERGE_RESOLUTION|>--- conflicted
+++ resolved
@@ -631,794 +631,6 @@
                   version = "3.40.0"
           DEP
         )
-<<<<<<< HEAD
-      end
-    end
-
-    context "with a required provider block with multiple versions" do
-      let(:project_name) { "registry_provider_compound_local_name" }
-      let(:dependencies) do
-        [
-          Dependabot::Dependency.new(
-            name: "hashicorp/http",
-            version: "3.0",
-            previous_version: "2.0",
-            requirements: [{
-              requirement: "3.0",
-              groups: [],
-              file: "main.tf",
-              source: {
-                type: "provider",
-                registry_hostname: "registry.terraform.io",
-                module_identifier: "hashicorp/http"
-              }
-            }],
-            previous_requirements: [{
-              requirement: "2.0",
-              groups: [],
-              file: "main.tf",
-              source: {
-                type: "provider",
-                registry_hostname: "registry.terraform.io",
-                module_identifier: "hashicorp/http"
-              }
-            }],
-            package_manager: "terraform"
-          )
-        ]
-      end
-
-      it "updates the requirement" do
-        updated_file = subject.find { |file| file.name == "main.tf" }
-
-        expect(updated_file.content).to include(
-          <<~DEP
-            terraform {
-              required_providers {
-                hashicorp-http = {
-                  source  = "hashicorp/http"
-                  version = "3.0"
-                }
-                mycorp-http = {
-                  source  = "mycorp/http"
-                  version = "1.0"
-          DEP
-        )
-      end
-    end
-
-    context "with a versions file" do
-      let(:project_name) { "versions_file" }
-      let(:dependencies) do
-        [
-          Dependabot::Dependency.new(
-            name: "hashicorp/random",
-            version: "3.1.0",
-            previous_version: "3.0.0",
-            requirements: [{
-              requirement: "3.1.0",
-              groups: [],
-              file: "versions.tf",
-              source: {
-                type: "provider",
-                registry_hostname: "registry.terraform.io",
-                module_identifier: "hashicorp/random"
-              }
-            }],
-            previous_requirements: [{
-              requirement: "3.0.0",
-              groups: [],
-              file: "versions.tf",
-              source: {
-                type: "provider",
-                registry_hostname: "registry.terraform.io",
-                module_identifier: "hashicorp/random"
-              }
-            }],
-            package_manager: "terraform"
-          )
-        ]
-      end
-
-      it "updates the requirement" do
-        updated_file = subject.find { |file| file.name == "versions.tf" }
-
-        expect(updated_file.content).to include(
-          <<~DEP
-            terraform {
-              required_providers {
-                random = {
-                  source  = "hashicorp/random"
-                  version = ">= 3.1.0"
-          DEP
-        )
-      end
-    end
-
-    context "updating an up-to-date terraform project with a lockfile" do
-      let(:project_name) { "up-to-date_lockfile" }
-      let(:dependencies) do
-        [
-          Dependabot::Dependency.new(
-            name: "hashicorp/aws",
-            version: "3.45.0",
-            previous_version: "3.37.0",
-            requirements: [{
-              requirement: ">= 3.37.0, < 3.46.0",
-              groups: [],
-              file: "versions.tf",
-              source: {
-                type: "provider",
-                registry_hostname: "registry.terraform.io",
-                module_identifier: "hashicorp/aws"
-              }
-            }],
-            previous_requirements: [{
-              requirement: ">= 3.37.0, < 3.46.0",
-              groups: [],
-              file: "versions.tf",
-              source: {
-                type: "provider",
-                registry_hostname: "registry.terraform.io",
-                module_identifier: "hashicorp/aws"
-              }
-            }],
-            package_manager: "terraform"
-          )
-        ]
-      end
-
-      it "raises an error" do
-        expect { subject }.to raise_error do |error|
-          expect(error.message).to eq("No files changed!")
-        end
-      end
-    end
-
-    context "using versions.tf with a lockfile present" do
-      let(:project_name) { "lockfile" }
-      let(:dependencies) do
-        [
-          Dependabot::Dependency.new(
-            name: "hashicorp/aws",
-            version: "3.42.0",
-            previous_version: "3.37.0",
-            requirements: [{
-              requirement: "3.42.0",
-              groups: [],
-              file: "versions.tf",
-              source: {
-                type: "provider",
-                registry_hostname: "registry.terraform.io",
-                module_identifier: "hashicorp/aws"
-              }
-            }],
-            previous_requirements: [{
-              requirement: "3.37.0",
-              groups: [],
-              file: "versions.tf",
-              source: {
-                type: "provider",
-                registry_hostname: "registry.terraform.io",
-                module_identifier: "hashicorp/aws"
-              }
-            }],
-            package_manager: "terraform"
-          )
-        ]
-      end
-
-      it "does not update requirements in the `versions.tf` file" do
-        updated_file = files.find { |file| file.name == "versions.tf" }
-
-        expect(updated_file.content).to include(
-          <<~DEP
-            terraform {
-              required_providers {
-                random = {
-                  source  = "hashicorp/random"
-                  version = "3.0.0"
-                }
-
-                aws = {
-                  source  = "hashicorp/aws"
-                  version = ">= 3.37.0, < 3.46.0"
-                }
-              }
-            }
-          DEP
-        )
-      end
-
-      it "updates the aws requirement in the lockfile" do
-        actual_lockfile = subject.find { |file| file.name == ".terraform.lock.hcl" }
-
-        expect(actual_lockfile.content).to include(
-          <<~DEP
-            provider "registry.terraform.io/hashicorp/aws" {
-              version     = "3.45.0"
-              constraints = ">= 3.42.0, < 3.46.0"
-          DEP
-        )
-      end
-
-      it "does not update the http requirement in the lockfile" do
-        actual_lockfile = subject.find { |file| file.name == ".terraform.lock.hcl" }
-
-        expect(actual_lockfile.content).to include(
-          <<~DEP
-            provider "registry.terraform.io/hashicorp/random" {
-              version     = "3.0.0"
-              constraints = "3.0.0"
-              hashes = [
-                "h1:yhHJpb4IfQQfuio7qjUXuUFTU/s+ensuEpm23A+VWz0=",
-                "zh:0fcb00ff8b87dcac1b0ee10831e47e0203a6c46aafd76cb140ba2bab81f02c6b",
-                "zh:123c984c0e04bad910c421028d18aa2ca4af25a153264aef747521f4e7c36a17",
-                "zh:287443bc6fd7fa9a4341dec235589293cbcc6e467a042ae225fd5d161e4e68dc",
-                "zh:2c1be5596dd3cca4859466885eaedf0345c8e7628503872610629e275d71b0d2",
-                "zh:684a2ef6f415287944a3d966c4c8cee82c20e393e096e2f7cdcb4b2528407f6b",
-                "zh:7625ccbc6ff17c2d5360ff2af7f9261c3f213765642dcd84e84ae02a3768fd51",
-                "zh:9a60811ab9e6a5bfa6352fbb943bb530acb6198282a49373283a8fa3aa2b43fc",
-                "zh:c73e0eaeea6c65b1cf5098b101d51a2789b054201ce7986a6d206a9e2dacaefd",
-                "zh:e8f9ed41ac83dbe407de9f0206ef1148204a0d51ba240318af801ffb3ee5f578",
-                "zh:fbdd0684e62563d3ac33425b0ac9439d543a3942465f4b26582bcfabcb149515",
-              ]
-            }
-          DEP
-        )
-      end
-    end
-
-    context "when using a lockfile that requires access to an unreachable module" do
-      let(:project_name) { "lockfile_unreachable_module" }
-      let(:dependencies) do
-        [
-          Dependabot::Dependency.new(
-            name: "hashicorp/aws",
-            version: "3.42.0",
-            previous_version: "3.37.0",
-            requirements: [{
-              requirement: "3.42.0",
-              groups: [],
-              file: "versions.tf",
-              source: {
-                type: "provider",
-                registry_hostname: "registry.terraform.io",
-                module_identifier: "hashicorp/aws"
-              }
-            }],
-            previous_requirements: [{
-              requirement: "3.37.0",
-              groups: [],
-              file: "versions.tf",
-              source: {
-                type: "provider",
-                registry_hostname: "registry.terraform.io",
-                module_identifier: "hashicorp/aws"
-              }
-            }],
-            package_manager: "terraform"
-          )
-        ]
-      end
-
-      it "raises a helpful error" do
-        expect { subject }.to raise_error(Dependabot::PrivateSourceAuthenticationFailure) do |error|
-          expect(error.source).to eq("github.com/dependabot-fixtures/private-terraform-module")
-        end
-      end
-    end
-
-    describe "for a provider with an implicit source" do
-      let(:project_name) { "provider_implicit_source" }
-      let(:dependencies) do
-        [
-          Dependabot::Dependency.new(
-            name: "oci",
-            version: "3.28",
-            previous_version: "3.27",
-            requirements: [{
-              requirement: "3.28",
-              groups: [],
-              file: "main.tf",
-              source: {
-                type: "provider",
-                registry_hostname: "registry.terraform.io",
-                module_identifier: "hashicorp/oci"
-              }
-            }],
-            previous_requirements: [{
-              requirement: "3.27",
-              groups: [],
-              file: "main.tf",
-              source: {
-                type: "provider",
-                registry_hostname: "registry.terraform.io",
-                module_identifier: "hashicorp/oci"
-              }
-            }],
-            package_manager: "terraform"
-          )
-        ]
-      end
-
-      it "updates the requirement" do
-        updated_file = subject.find { |file| file.name == "main.tf" }
-
-        expect(updated_file.content).to include(
-          <<~DEP
-            terraform {
-              required_version = ">= 0.12"
-
-              required_providers {
-                http = {
-                  source = "hashicorp/http"
-                  version = "2.0.0"
-                }
-
-                oci = { // When no `source` is specified, use the implied `hashicorp/oci` source address
-                  version = "3.28"
-                }
-          DEP
-        )
-      end
-    end
-
-    describe "for a nested module" do
-      let(:project_name) { "nested_modules" }
-      let(:dependencies) do
-        [
-          Dependabot::Dependency.new(
-            name: "terraform-aws-modules/iam/aws",
-            version: "4.1.0",
-            previous_version: "4.0.0",
-            requirements: [{
-              requirement: "4.1.0",
-              groups: [],
-              file: "main.tf",
-              source: {
-                type: "registry",
-                registry_hostname: "registry.terraform.io",
-                module_identifier: "iam/aws"
-              }
-            }],
-            previous_requirements: [{
-              requirement: "4.0.0",
-              groups: [],
-              file: "main.tf",
-              source: {
-                type: "registry",
-                registry_hostname: "registry.terraform.io",
-                module_identifier: "iam/aws"
-              }
-            }],
-            package_manager: "terraform"
-          )
-        ]
-      end
-
-      it "updates the requirement" do
-        updated_file = subject.find { |file| file.name == "main.tf" }
-
-        expect(updated_file.content).to include(
-          <<~DEP
-            module "github_terraform" {
-              source  = "terraform-aws-modules/iam/aws//modules/iam-assumable-role"
-              version = "4.1.0"
-            }
-          DEP
-        )
-      end
-    end
-
-    describe "for a nested module with a v prefix" do
-      let(:project_name) { "nested_modules_with_v_prefix" }
-      let(:dependencies) do
-        [
-          Dependabot::Dependency.new(
-            name: "terraform-aws-modules/iam/aws",
-            version: "4.1.0",
-            previous_version: "v4.0.0",
-            requirements: [{
-              requirement: "4.1.0",
-              groups: [],
-              file: "main.tf",
-              source: {
-                type: "registry",
-                registry_hostname: "registry.terraform.io",
-                module_identifier: "iam/aws"
-              }
-            }],
-            previous_requirements: [{
-              requirement: "v4.0.0",
-              groups: [],
-              file: "main.tf",
-              source: {
-                type: "registry",
-                registry_hostname: "registry.terraform.io",
-                module_identifier: "iam/aws"
-              }
-            }],
-            package_manager: "terraform"
-          )
-        ]
-      end
-
-      it "updates the requirement and drops the v prefix" do
-        updated_file = subject.find { |file| file.name == "main.tf" }
-
-        expect(updated_file.content).to include(
-          <<~DEP
-            module "github_terraform" {
-              source  = "terraform-aws-modules/iam/aws//modules/iam-assumable-role"
-              version = "4.1.0"
-            }
-          DEP
-        )
-      end
-    end
-
-    describe "with a lockfile and modules that need to be installed" do
-      let(:project_name) { "lockfile_with_modules" }
-      let(:dependencies) do
-        [
-          Dependabot::Dependency.new(
-            name: "integrations/github",
-            version: "4.12.0",
-            previous_version: "4.4.0",
-            requirements: [{
-              requirement: "4.12.0",
-              groups: [],
-              file: "main.tf",
-              source: {
-                type: "provider",
-                registry_hostname: "registry.terraform.io",
-                module_identifier: "integrations/github"
-              }
-            }],
-            previous_requirements: [{
-              requirement: "4.4.0",
-              groups: [],
-              file: "main.tf",
-              source: {
-                type: "provider",
-                registry_hostname: "registry.terraform.io",
-                module_identifier: "integrations/github"
-              }
-            }],
-            package_manager: "terraform"
-          )
-        ]
-      end
-
-      it "updates the version in the lockfile" do
-        lockfile = subject.find { |file| file.name == ".terraform.lock.hcl" }
-
-        expect(lockfile.content).to include(
-          <<~DEP
-            provider "registry.terraform.io/integrations/github" {
-              version     = "4.12.0"
-              constraints = "~> 4.4, <= 4.12.0"
-          DEP
-        )
-      end
-    end
-
-    describe "when updating a module in a project with a provider lockfile" do
-      let(:project_name) { "lockfile_with_modules" }
-      let(:dependencies) do
-        [
-          Dependabot::Dependency.new(
-            name: "aztfmod/caf/azurerm",
-            version: "5.3.10",
-            previous_version: "5.1.0",
-            requirements: [{
-              requirement: "5.3.10",
-              groups: [],
-              file: "caf_module.tf",
-              source: {
-                type: "registry",
-                registry_hostname: "registry.terraform.io",
-                module_identifier: "aztfmod/caf/azurerm"
-              }
-            }],
-            previous_requirements: [{
-              requirement: "5.1.0",
-              groups: [],
-              file: "caf_module.tf",
-              source: {
-                type: "registry",
-                registry_hostname: "registry.terraform.io",
-                module_identifier: "aztfmod/caf/azurerm"
-              }
-            }],
-            package_manager: "terraform"
-          )
-        ]
-      end
-
-      it "updates the module version" do
-        module_file = subject.find { |file| file.name == "caf_module.tf" }
-
-        expect(module_file.content).to include(
-          <<~DEP
-            module "caf" {
-              source  = "aztfmod/caf/azurerm"
-              version = "5.3.10"
-            }
-          DEP
-        )
-      end
-    end
-
-    describe "when updating a module with a v prefix in a project with a provider lockfile" do
-      let(:project_name) { "lockfile_with_modules_with_v_prefix" }
-      let(:dependencies) do
-        [
-          Dependabot::Dependency.new(
-            name: "aztfmod/caf/azurerm",
-            version: "5.3.10",
-            previous_version: "v5.1.0",
-            requirements: [{
-              requirement: "5.3.10",
-              groups: [],
-              file: "caf_module.tf",
-              source: {
-                type: "registry",
-                registry_hostname: "registry.terraform.io",
-                module_identifier: "aztfmod/caf/azurerm"
-              }
-            }],
-            previous_requirements: [{
-              requirement: "v5.1.0",
-              groups: [],
-              file: "caf_module.tf",
-              source: {
-                type: "registry",
-                registry_hostname: "registry.terraform.io",
-                module_identifier: "aztfmod/caf/azurerm"
-              }
-            }],
-            package_manager: "terraform"
-          )
-        ]
-      end
-
-      it "updates the module version and drops the v prefix" do
-        module_file = subject.find { |file| file.name == "caf_module.tf" }
-
-        expect(module_file.content).to include(
-          <<~DEP
-            module "caf" {
-              source  = "aztfmod/caf/azurerm"
-              version = "5.3.10"
-            }
-          DEP
-        )
-      end
-    end
-
-    describe "when updating a provider with local path modules" do
-      let(:project_name) { "provider_with_local_path_modules" }
-      let(:dependencies) do
-        [
-          Dependabot::Dependency.new(
-            name: "hashicorp/azurerm",
-            version: "2.64.0",
-            previous_version: "2.63.0",
-            requirements: [{
-              requirement: ">= 2.48.0",
-              groups: [],
-              file: "providers.tf",
-              source: {
-                type: "provider",
-                registry_hostname: "registry.terraform.io",
-                module_identifier: "hashicorp/azurerm"
-              }
-            }],
-            previous_requirements: [{
-              requirement: ">= 2.48.0",
-              groups: [],
-              file: "providers.tf",
-              source: {
-                type: "provider",
-                registry_hostname: "registry.terraform.io",
-                module_identifier: "hashicorp/azurerm"
-              }
-            }],
-            package_manager: "terraform"
-          )
-        ]
-      end
-
-      it "updates the module version" do
-        lockfile = subject.find { |file| file.name == ".terraform.lock.hcl" }
-
-        expect(lockfile.content).to include(
-          <<~DEP
-            provider "registry.terraform.io/hashicorp/azurerm" {
-              version     = "2.64.0"
-          DEP
-        )
-      end
-    end
-
-    describe "when updating provider with backend in configuration" do
-      let(:project_name) { "provider_with_backend" }
-      let(:dependencies) do
-        [
-          Dependabot::Dependency.new(
-            name: "hashicorp/azurerm",
-            version: "2.64.0",
-            previous_version: "2.63.0",
-            requirements: [{
-              requirement: ">= 2.48.0",
-              groups: [],
-              file: "providers.tf",
-              source: {
-                type: "provider",
-                registry_hostname: "registry.terraform.io",
-                module_identifier: "hashicorp/azurerm"
-              }
-            }],
-            previous_requirements: [{
-              requirement: ">= 2.48.0",
-              groups: [],
-              file: "providers.tf",
-              source: {
-                type: "provider",
-                registry_hostname: "registry.terraform.io",
-                module_identifier: "hashicorp/azurerm"
-              }
-            }],
-            package_manager: "terraform"
-          )
-        ]
-      end
-
-      it "updates the module version" do
-        lockfile = subject.find { |file| file.name == ".terraform.lock.hcl" }
-
-        expect(lockfile.content).to include(
-          <<~DEP
-            provider "registry.terraform.io/hashicorp/azurerm" {
-              version     = "2.64.0"
-          DEP
-        )
-      end
-    end
-
-    describe "when updating a provider with mixed case path" do
-      let(:project_name) { "provider_with_mixed_case" }
-      let(:dependencies) do
-        [
-          Dependabot::Dependency.new(
-            name: "Mongey/confluentcloud",
-            version: "0.0.11",
-            previous_version: "0.0.6",
-            requirements: [{
-              requirement: ">= 0.0.11, < 0.0.12",
-              groups: [],
-              file: "providers.tf",
-              source: {
-                type: "provider",
-                registry_hostname: "registry.terraform.io",
-                module_identifier: "Mongey/confluentcloud"
-              }
-            }],
-            previous_requirements: [{
-              requirement: ">= 0.0.6, < 0.0.12",
-              groups: [],
-              file: "providers.tf",
-              source: {
-                type: "provider",
-                registry_hostname: "registry.terraform.io",
-                module_identifier: "Mongey/confluentcloud"
-              }
-            }],
-            package_manager: "terraform"
-          )
-        ]
-      end
-
-      it "updates the module version" do
-        lockfile = subject.find { |file| file.name == ".terraform.lock.hcl" }
-
-        expect(lockfile.content).to include(
-          <<~DEP
-            provider "registry.terraform.io/mongey/confluentcloud" {
-              version     = "0.0.11"
-          DEP
-        )
-      end
-    end
-
-    describe "when updating a provider with multiple local path modules" do
-      let(:project_name) { "provider_with_multiple_local_path_modules" }
-      let(:dependencies) do
-        [
-          Dependabot::Dependency.new(
-            name: "Mongey/confluentcloud",
-            version: "0.0.10",
-            previous_version: "0.0.6",
-            requirements: [{
-              requirement: "0.0.10",
-              groups: [],
-              file: "providers.tf",
-              source: {
-                type: "provider",
-                registry_hostname: "registry.terraform.io",
-                module_identifier: "Mongey/confluentcloud"
-              }
-            }, {
-              requirement: "0.0.10",
-              groups: [],
-              file: "loader/providers.tf",
-              source: {
-                type: "provider",
-                registry_hostname: "registry.terraform.io",
-                module_identifier: "Mongey/confluentcloud"
-              }
-            }, {
-              requirement: "0.0.10",
-              groups: [],
-              file: "loader/project/providers.tf",
-              source: {
-                type: "provider",
-                registry_hostname: "registry.terraform.io",
-                module_identifier: "Mongey/confluentcloud"
-              }
-            }],
-            previous_requirements: [{
-              requirement: "0.0.6",
-              groups: [],
-              file: "providers.tf",
-              source: {
-                type: "provider",
-                registry_hostname: "registry.terraform.io",
-                module_identifier: "Mongey/confluentcloud"
-              }
-            }, {
-              requirement: "0.0.6",
-              groups: [],
-              file: "loader/providers.tf",
-              source: {
-                type: "provider",
-                registry_hostname: "registry.terraform.io",
-                module_identifier: "Mongey/confluentcloud"
-              }
-            }, {
-              requirement: "0.0.6",
-              groups: [],
-              file: "loader/project/providers.tf",
-              source: {
-                type: "provider",
-                registry_hostname: "registry.terraform.io",
-                module_identifier: "Mongey/confluentcloud"
-              }
-            }],
-            package_manager: "terraform"
-          )
-        ]
-      end
-
-      it "updates the module version across all nested providers" do
-        updated_files = subject
-        lockfile = updated_files.find { |file| file.name == ".terraform.lock.hcl" }
-        provider_files = updated_files.select { |file| file.name.end_with?(".tf") }
-
-        expect(provider_files.count).to eq(3)
-        provider_files.each do |file|
-          expect(file.content).to include("version = \"0.0.10\"")
-        end
-        expect(lockfile.content).to include(
-          <<~DEP
-            provider "registry.terraform.io/mongey/confluentcloud" {
-              version     = "0.0.10"
-          DEP
-        )
-=======
->>>>>>> 69f01216
       end
     end
 
