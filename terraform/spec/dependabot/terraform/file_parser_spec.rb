# typed: false
# frozen_string_literal: true

require "spec_helper"
require "dependabot/dependency_file"
require "dependabot/source"
require "dependabot/terraform/file_parser"
require "dependabot/terraform/version"
require_common_spec "file_parsers/shared_examples_for_file_parsers"

RSpec.describe Dependabot::Terraform::FileParser do
  it_behaves_like "a dependency file parser"

  subject(:parser) do
    described_class.new(
      dependency_files: files,
      source: source
    )
  end

  let(:files) { [] }
  let(:source) { Dependabot::Source.new(provider: "github", repo: "gocardless/bump", directory: "/") }

  describe "#parse" do
    subject(:dependencies) { parser.parse }

    context "with an invalid registry source" do
      let(:files) { project_dependency_files("invalid_registry") }

      it "raises a helpful error" do
        expect { dependencies }.to raise_error(Dependabot::DependencyFileNotEvaluatable) do |boom|
          expect(boom.message).to eq("Invalid registry source specified: 'consul/aws'")
        end
      end
    end

    context "with an unparseable source" do
      let(:files) { project_dependency_files("unparseable") }

      it "raises an error" do
        expect { dependencies }.to raise_error(Dependabot::DependencyFileNotParseable) do |boom|
          expect(boom.message).to eq(
            "Failed to convert file: parse config: [:18,1-1: Argument or block definition required; " \
            "An argument or block definition is required here.]"
          )
        end
      end
    end

    context "with valid registry sources" do
      let(:files) { project_dependency_files("registry") }

      specify { expect(dependencies.length).to eq(5) }
      specify { expect(dependencies).to all(be_a(Dependabot::Dependency)) }

      it "has the right details for the dependency (default registry with version)" do
        expect(dependencies[2].name).to eq("hashicorp/consul/aws")
        expect(dependencies[2].version).to eq("0.1.0")
        expect(dependencies[2].requirements).to eq([{
          requirement: "0.1.0",
          groups: [],
          file: "main.tf",
          source: {
            type: "registry",
            registry_hostname: "registry.terraform.io",
            module_identifier: "hashicorp/consul/aws"
          }
        }])
      end

      it "has the right details for the second dependency (private registry with version)" do
        expect(dependencies[1].name).to eq("example_corp/vpc/aws")
        expect(dependencies[1].version).to eq("0.9.3")
        expect(dependencies[1].requirements).to eq([{
          requirement: "0.9.3",
          groups: [],
          file: "main.tf",
          source: {
            type: "registry",
            registry_hostname: "app.terraform.io",
            module_identifier: "example_corp/vpc/aws"
          }
        }])
      end

      it "has the right details for the dependency (default registry with version req)" do
        expect(dependencies[4].name).to eq("terraform-aws-modules/rds/aws")
        expect(dependencies[4].version).to be_nil
        expect(dependencies[4].requirements).to eq([{
          requirement: "~> 1.0.0",
          groups: [],
          file: "main.tf",
          source: {
            type: "registry",
            registry_hostname: "registry.terraform.io",
            module_identifier: "terraform-aws-modules/rds/aws"
          }
        }])
      end

      it "has the right details for the dependency (default registry with no version)" do
        expect(dependencies[0].name).to eq("devops-workflow/members/github")
        expect(dependencies[0].version).to be_nil
        expect(dependencies[0].requirements).to eq([{
          requirement: nil,
          groups: [],
          file: "main.tf",
          source: {
            type: "registry",
            registry_hostname: "registry.terraform.io",
            module_identifier: "devops-workflow/members/github"
          }
        }])
      end

      it "has the right details for the dependency (default registry with a sub-directory)" do
        expect(dependencies[3].name).to eq("mongodb/ecs-task-definition/aws")
        expect(dependencies[3].version).to be_nil
        expect(dependencies[3].requirements).to eq([{
          requirement: nil,
          groups: [],
          file: "main.tf",
          source: {
            type: "registry",
            registry_hostname: "registry.terraform.io",
            module_identifier: "mongodb/ecs-task-definition/aws"
          }
        }])
      end
    end

    context "with a private registry" do
      let(:files) { project_dependency_files("private_registry") }

      it "parses the dependency correctly" do
        expect(dependencies.length).to eq(1)
        expect(dependencies[0].name).to eq("namespace/name")
        expect(dependencies[0].version).to eq("0.1.0")
        expect(dependencies[0].requirements).to eq([{
          requirement: "0.1.0",
          groups: [],
          file: "main.tf",
          source: {
            type: "provider",
            registry_hostname: "registry.example.org",
            module_identifier: "namespace/name"
          }
        }])
      end
    end

    context "with a private registry using a pessimistic version constraint" do
      let(:files) { project_dependency_files("private_registry_pessimistic_constraint") }

      it "parses the dependency correctly" do
        expect(dependencies.length).to eq(1)
        expect(dependencies[0].name).to eq("namespace/name")
        expect(dependencies[0].version).to be_nil
        expect(dependencies[0].requirements).to eq([{
          requirement: "~> 0.1",
          groups: [],
          file: "main.tf",
          source: {
            type: "provider",
            registry_hostname: "registry.example.org",
            module_identifier: "namespace/name"
          }
        }])
      end
    end

    context "with a pessimistic constraint and a lockfile" do
      let(:files) { project_dependency_files("pessimistic_constraint_lockfile") }

      it "parses the lockfile" do
        expect(dependencies.length).to eq(1)
      end

      it "parses the dependency correctly" do
        expect(dependencies[0].name).to eq("hashicorp/http")
        expect(dependencies[0].version).to eq("2.1.0")
        expect(dependencies[0].requirements).to eq([{
          requirement: "~> 2.0",
          groups: [],
          file: "main.tf",
          source: {
            type: "provider",
            registry_hostname: "registry.terraform.io",
            module_identifier: "hashicorp/http"
          }
        }])
      end
    end

    context "with git sources" do
      let(:version_class) { Dependabot::Terraform::Version }
      let(:files) { project_dependency_files("git_tags_011") }
<<<<<<< HEAD
      specify { expect(dependencies.length).to eq(6) }
      specify { expect(dependencies).to all(be_a(Dependabot::Dependency)) }
=======

      specify { expect(subject.length).to eq(6) }
      specify { expect(subject).to all(be_a(Dependabot::Dependency)) }
>>>>>>> 13bf8117

      it "has the right details for the dependency (which uses git:: with a tag)" do
        expect(dependencies[5].name).to eq("origin_label::github::cloudposse/terraform-null-label::tags/0.3.7")
        expect(dependencies[5].version).to eq("0.3.7")
        expect(dependencies[5].requirements).to match_array([{
          requirement: nil,
          groups: [],
          file: "main.tf",
          source: {
            type: "git",
            url: "https://github.com/cloudposse/terraform-null-label.git",
            branch: nil,
            ref: "tags/0.3.7"
          }
        }])
      end

      it "has the right details for the dependency (which uses github.com with a tag)" do
        expect(dependencies[4].name).to eq("logs::github::cloudposse/terraform-log-storage::tags/0.2.2")
        expect(dependencies[4].version).to eq("0.2.2")
        expect(dependencies[4].requirements).to match_array([{
          requirement: nil,
          groups: [],
          file: "main.tf",
          source: {
            type: "git",
            url: "https://github.com/cloudposse/terraform-log-storage.git",
            branch: nil,
            ref: "tags/0.2.2"
          }
        }])
      end

      it "has the right details for the dependency (which uses bitbucket.org with no tag)" do
        expect(dependencies[0].name).to eq("distribution_label::bitbucket::cloudposse/terraform-null-label")
        expect(dependencies[0].version).to be_nil
        expect(dependencies[0].requirements).to eq([{
          requirement: nil,
          groups: [],
          file: "main.tf",
          source: {
            type: "git",
            url: "https://bitbucket.org/cloudposse/terraform-null-label.git",
            branch: nil,
            ref: nil
          }
        }])
      end

      it "has the right details for the dependency (which has a subdirectory and a tag)" do
        expect(dependencies[1].name).to eq("dns::github::cloudposse/terraform-aws-route53-al::tags/0.2.5")
        expect(dependencies[1].version).to eq("0.2.5")
        expect(dependencies[1].requirements).to eq([{
          requirement: nil,
          groups: [],
          file: "main.tf",
          source: {
            type: "git",
            url: "https://github.com/cloudposse/terraform-aws-route53-al.git",
            branch: nil,
            ref: "tags/0.2.5"
          }
        }])
      end

      it "has the right details for the dependency" do
        expect(dependencies[2].name).to eq("duplicate_label::github::cloudposse/terraform-null-label::tags/0.3.7")
        expect(dependencies[2].version).to eq("0.3.7")
        expect(dependencies[2].requirements).to eq([{
          requirement: nil,
          groups: [],
          file: "main.tf",
          source: {
            type: "git",
            url: "https://github.com/cloudposse/terraform-null-label.git",
            branch: nil,
            ref: "tags/0.3.7"
          }
        }])
      end

      it "has the right details for the dependency (which uses git@github.com)" do
        expect(dependencies[3].name).to eq(
          "github_ssh_without_protocol::github::cloudposse/terraform-aws-jenkins::tags/0.4.0"
        )
        expect(dependencies[3].version).to eq("0.4.0")
        expect(dependencies[3].requirements).to eq([{
          requirement: nil,
          groups: [],
          file: "main.tf",
          source: {
            type: "git",
            url: "git@github.com:cloudposse/terraform-aws-jenkins.git",
            ref: "tags/0.4.0",
            branch: nil
          }
        }])
      end
    end

    context "deprecated terraform provider syntax" do
      let(:files) { project_dependency_files("deprecated_provider") }

      it "raises a helpful error message" do
        expect { dependencies }.to raise_error(Dependabot::DependencyFileNotParseable) do |error|
          expect(error.message).to eq(
            "This terraform provider syntax is now deprecated.\n" \
            "See https://www.terraform.io/docs/language/providers/requirements.html " \
            "for the new Terraform v0.13+ provider syntax."
          )
        end
      end
    end

    context "hcl2 files" do
      let(:files) { project_dependency_files("hcl2") }

      it "has the right source for the dependency" do
        expect(dependencies[0].requirements).to eq([{
          requirement: nil,
          groups: [],
          file: "main.tf",
          source: {
            type: "git",
            url: "git@github.com:cloudposse/terraform-aws-jenkins.git",
            branch: nil,
            ref: "0.4.1"
          }
        }])
      end

      context "with git sources" do
        let(:files) { project_dependency_files("git_tags_012") }

        specify { expect(dependencies.length).to eq(6) }
        specify { expect(dependencies).to all(be_a(Dependabot::Dependency)) }

        it "has the right details for the first dependency (which uses git:: with a tag)" do
          dependency = dependencies.find do |x|
            x.name == "origin_label::github::cloudposse/terraform-null-label::tags/0.3.7"
          end
          expect(dependency).to_not be_nil
          expect(dependency.version).to eq("0.3.7")
          expect(dependency.requirements).to match_array([{
            requirement: nil,
            groups: [],
            file: "main.tf",
            source: {
              type: "git",
              url: "https://github.com/cloudposse/terraform-null-label.git",
              branch: nil,
              ref: "tags/0.3.7"
            }
          }])
        end

        it "has the right details for the second dependency (which uses github.com with a tag)" do
          dependency = dependencies.find do |x|
            x.name == "logs::github::cloudposse/terraform-aws-s3-log-storage::tags/0.2.2"
          end
          expect(dependency).to_not be_nil
          expect(dependency.version).to eq("0.2.2")
          expect(dependency.requirements).to match_array([{
            requirement: nil,
            groups: [],
            file: "main.tf",
            source: {
              type: "git",
              url: "https://github.com/cloudposse/terraform-aws-s3-log-storage.git",
              branch: nil,
              ref: "tags/0.2.2"
            }
          }])
        end

        it "has the right details for the third dependency (which uses bitbucket.org with no tag)" do
          dependency = dependencies.find do |x|
            x.name == "distribution_label::bitbucket::cloudposse/terraform-null-label"
          end
          expect(dependency).to_not be_nil
          expect(dependency.version).to be_nil
          expect(dependency.requirements).to eq([{
            requirement: nil,
            groups: [],
            file: "main.tf",
            source: {
              type: "git",
              url: "https://bitbucket.org/cloudposse/terraform-null-label.git",
              branch: nil,
              ref: nil
            }
          }])
        end

        it "has the right details the fourth dependency (which has a subdirectory and a tag)" do
          dependency = dependencies.find do |x|
            x.name == "dns::github::cloudposse/terraform-aws-route53-cluster-zone::tags/0.2.5"
          end
          expect(dependency).to_not be_nil
          expect(dependency.version).to eq("0.2.5")
          expect(dependency.requirements).to eq([{
            requirement: nil,
            groups: [],
            file: "main.tf",
            source: {
              type: "git",
              url: "https://github.com/cloudposse/terraform-aws-route53-cluster-zone.git",
              branch: nil,
              ref: "tags/0.2.5"
            }
          }])
        end

        it "has the right details the fifth dependency)" do
          dependency = dependencies.find do |x|
            x.name == "duplicate_label::github::cloudposse/terraform-null-label::tags/0.3.7"
          end
          expect(dependency).to_not be_nil
          expect(dependency.version).to eq("0.3.7")
          expect(dependency.requirements).to eq([{
            requirement: nil,
            groups: [],
            file: "main.tf",
            source: {
              type: "git",
              url: "https://github.com/cloudposse/terraform-null-label.git",
              branch: nil,
              ref: "tags/0.3.7"
            }
          }])
        end

        it "has the right details for the sixth dependency (which uses git@github.com)" do
          dependency = dependencies.find do |x|
            x.name == "github_ssh_without_protocol::github::cloudposse/terraform-aws-jenkins::tags/0.4.0"
          end
          expect(dependency).to_not be_nil
          expect(dependency.version).to eq("0.4.0")
          expect(dependency.requirements).to eq([{
            requirement: nil,
            groups: [],
            file: "main.tf",
            source: {
              type: "git",
              url: "git@github.com:cloudposse/terraform-aws-jenkins.git",
              ref: "tags/0.4.0",
              branch: nil
            }
          }])
        end
      end

      before do
        stub_request(:get, "https://unknown-git-repo-example.com/status").to_return(
          status: 200,
          body: "Not GHES",
          headers: {}
        )
      end

      context "with relative path" do
        let(:files) { project_dependency_files("git_tags_013") }
<<<<<<< HEAD
        specify { expect(dependencies.length).to eq(8) }
        specify { expect(dependencies).to all(be_a(Dependabot::Dependency)) }
=======

        specify { expect(subject.length).to eq(8) }
        specify { expect(subject).to all(be_a(Dependabot::Dependency)) }
>>>>>>> 13bf8117

        it "has the right details for the child_module_one child_label git dependency (uses git@github.com)" do
          dependency = dependencies.find { |x| x.name == "child::github::cloudposse/terraform-aws-jenkins::tags/0.4.0" }
          expect(dependency).to_not be_nil
          expect(dependency.version).to eq("0.4.0")
          expect(dependency.requirements).to match_array([{
            requirement: nil,
            groups: [],
            file: "child_module_one/main.tf",
            source: {
              type: "git",
              url: "git@github.com:cloudposse/terraform-aws-jenkins.git",
              branch: nil,
              ref: "tags/0.4.0"
            }
          }])
        end

        it "has the right details for the child_module_two child_label git dependency (uses github.com with a tag)" do
          dependency = dependencies.find do |x|
            x.name == "child::github::cloudposse/terraform-aws-s3-log-storage::tags/0.2.2"
          end
          expect(dependency).to_not be_nil
          expect(dependency.version).to eq("0.2.2")
          expect(dependency.requirements).to match_array([{
            requirement: nil,
            groups: [],
            file: "child_module_two/main.tf",
            source: {
              type: "git",
              url: "https://github.com/cloudposse/terraform-aws-s3-log-storage.git",
              branch: nil,
              ref: "tags/0.2.2"
            }
          }])
        end

        it "has the right details for the child_module_one distribution_label duplicate git repo different provider" do
          dependency = dependencies.find { |x| x.name == "distribution_label::github::cloudposse/terraform-null-label" }
          expect(dependency).to_not be_nil
          expect(dependency.version).to be_nil
          expect(dependency.requirements).to match_array([{
            requirement: nil,
            groups: [],
            file: "child_module_one/main.tf",
            source: {
              type: "git",
              url: "https://github.com/cloudposse/terraform-null-label.git",
              branch: nil,
              ref: nil
            }
          }])
        end

        it "has the right details for the child_module_two distribution_label duplicate git repo different provider" do
          dependency = dependencies.find do |x|
            x.name == "distribution_label::bitbucket::cloudposse/terraform-null-label"
          end
          expect(dependency).to_not be_nil
          expect(dependency.version).to be_nil
          expect(dependency.requirements).to match_array([{
            requirement: nil,
            groups: [],
            file: "child_module_two/main.tf",
            source: {
              type: "git",
              url: "https://bitbucket.org/cloudposse/terraform-null-label.git",
              branch: nil,
              ref: nil
            }
          }])
        end

        it "has the right details for the dns_dup with duplicate git repo" do
          dependency = dependencies.find do |x|
            x.name == "dns_dup::github::cloudposse/terraform-aws-route53-cluster-zone::tags/0.2.5"
          end
          expect(dependency).to_not be_nil
          expect(dependency.version).to eq("0.2.5")
          expect(dependency.requirements).to match_array([{
            requirement: nil,
            groups: [],
            file: "main.tf",
            source: {
              type: "git",
              url: "https://github.com/cloudposse/terraform-aws-route53-cluster-zone.git",
              branch: nil,
              ref: "tags/0.2.5"
            }
          }])
        end

        it "has the right details for the dns with child module duplicate and duplicate git repo" do
          dependency = dependencies.find do |x|
            x.name == "dns::github::cloudposse/terraform-aws-route53-cluster-zone::tags/0.2.5"
          end
          expect(dependency).to_not be_nil
          expect(dependency.version).to eq("0.2.5")
          expect(dependency.requirements).to match_array([
            {
              requirement: nil,
              groups: [],
              file: "child_module_two/main.tf",
              source: {
                type: "git",
                url: "https://github.com/cloudposse/terraform-aws-route53-cluster-zone.git",
                branch: nil,
                ref: "tags/0.2.5"
              }
            },
            {
              requirement: nil,
              groups: [],
              file: "main.tf",
              source: {
                type: "git",
                url: "https://github.com/cloudposse/terraform-aws-route53-cluster-zone.git",
                branch: nil,
                ref: "tags/0.2.5"
              }
            }
          ])
        end

        it "has the right details for the codecommit git repo" do
          dependency = dependencies.find do |x|
            x.name == "codecommit_repo::codecommit::test-repo::0.10.0"
          end
          expect(dependency).to_not be_nil
          expect(dependency.version).to eq("0.10.0")
          expect(dependency.requirements).to match_array([{
            requirement: nil,
            groups: [],
            file: "main.tf",
            source: {
              type: "git",
              url: "https://git-codecommit.us-east-1.amazonaws.com/v1/repos/test-repo",
              branch: nil,
              ref: "0.10.0"
            }
          }])
        end

        it "has the right details for the unknown git repo example" do
          dependency = dependencies.find do |x|
            x.name.include? "unknown_repo::git_provider::repo_name/git_repo("
          end
          expect(dependency).to_not be_nil
          expect(dependency.version).to eq("1.0.0")
          expect(dependency.requirements).to match_array([{
            requirement: nil,
            groups: [],
            file: "main.tf",
            source: {
              type: "git",
              url: "https://unknown-git-repo-example.com/reponame/test",
              branch: nil,
              ref: "1.0.0"
            }
          }])
        end
      end

      context "with git@xxx.yy sources" do
        let(:files) { project_dependency_files("git_protocol") }

        specify { expect(dependencies.length).to eq(1) }
        specify { expect(dependencies).to all(be_a(Dependabot::Dependency)) }

        it "has the right details for the first dependency (which uses git@gitlab.com)" do
          dependency = dependencies.find do |x|
            x.name == "gitlab_ssh_without_protocol::gitlab::cloudposse/terraform-aws-jenkins::tags/0.4.0"
          end
          expect(dependency).to_not be_nil
          expect(dependency.version).to eq("0.4.0")
          expect(dependency.requirements).to eq([{
            requirement: nil,
            groups: [],
            file: "main.tf",
            source: {
              type: "git",
              url: "git@gitlab.com:cloudposse/terraform-aws-jenkins.git",
              ref: "tags/0.4.0",
              branch: nil
            }
          }])
        end
      end

      context "with registry sources" do
        let(:files) { project_dependency_files("registry_012") }

        its(:length) { is_expected.to eq(5) }

        describe "default registry with version" do
          subject(:dependency) { dependencies.find { |d| d.name == "hashicorp/consul/aws" } }

          let(:expected_requirements) do
            [{
              requirement: "0.1.0",
              groups: [],
              file: "main.tf",
              source: {
                type: "registry",
                registry_hostname: "registry.terraform.io",
                module_identifier: "hashicorp/consul/aws"
              }
            }]
          end

          it "has the right details" do
            expect(dependency).to be_a(Dependabot::Dependency)
            expect(dependency.name).to eq("hashicorp/consul/aws")
            expect(dependency.version).to eq("0.1.0")
            expect(dependency.requirements).to eq(expected_requirements)
          end
        end

        describe "default registry with no version" do
          subject(:dependency) { dependencies.find { |d| d.name == "devops-workflow/members/github" } }

          let(:expected_requirements) do
            [{
              requirement: nil,
              groups: [],
              file: "main.tf",
              source: {
                type: "registry",
                registry_hostname: "registry.terraform.io",
                module_identifier: "devops-workflow/members/github"
              }
            }]
          end

          it "has the right details" do
            expect(dependency).to be_a(Dependabot::Dependency)
            expect(dependency.name).to eq("devops-workflow/members/github")
            expect(dependency.version).to be_nil
            expect(dependency.requirements).to eq(expected_requirements)
          end
        end

        describe "the third dependency (default registry with a sub-directory)" do
          subject(:dependency) { dependencies.find { |d| d.name == "mongodb/ecs-task-definition/aws" } }

          let(:expected_requirements) do
            [{
              requirement: nil,
              groups: [],
              file: "main.tf",
              source: {
                type: "registry",
                registry_hostname: "registry.terraform.io",
                module_identifier: "mongodb/ecs-task-definition/aws"
              }
            }]
          end

          it "has the right details" do
            expect(dependency).to be_a(Dependabot::Dependency)
            expect(dependency.name).to eq("mongodb/ecs-task-definition/aws")
            expect(dependency.version).to be_nil
            expect(dependency.requirements).to eq(expected_requirements)
          end
        end

        describe "the fourth dependency (default registry with version req)" do
          subject(:dependency) { dependencies.find { |d| d.name == "terraform-aws-modules/rds/aws" } }

          let(:expected_requirements) do
            [{
              requirement: "~> 1.0.0",
              groups: [],
              file: "main.tf",
              source: {
                type: "registry",
                registry_hostname: "registry.terraform.io",
                module_identifier: "terraform-aws-modules/rds/aws"
              }
            }]
          end

          it "has the right details" do
            expect(dependency).to be_a(Dependabot::Dependency)
            expect(dependency.name).to eq("terraform-aws-modules/rds/aws")
            expect(dependency.version).to be_nil
            expect(dependency.requirements).to eq(expected_requirements)
          end
        end

        describe "the fifth dependency (private registry with version)" do
          subject(:dependency) { dependencies.find { |d| d.name == "example_corp/vpc/aws" } }

          let(:expected_requirements) do
            [{
              requirement: "0.9.3",
              groups: [],
              file: "main.tf",
              source: {
                type: "registry",
                registry_hostname: "app.terraform.io",
                module_identifier: "example_corp/vpc/aws"
              }
            }]
          end

          it "has the right details" do
            expect(dependency).to be_a(Dependabot::Dependency)
            expect(dependency.name).to eq("example_corp/vpc/aws")
            expect(dependency.version).to eq("0.9.3")
            expect(dependency.requirements).to eq(expected_requirements)
          end
        end
      end

      context "with terragrunt files" do
        let(:files) { project_dependency_files("terragrunt_hcl") }

        specify { expect(dependencies.length).to eq(1) }
        specify { expect(dependencies).to all(be_a(Dependabot::Dependency)) }

        it "has the right details for the first dependency" do
          expect(dependencies[0].name).to eq("gruntwork-io/modules-example")
          expect(dependencies[0].version).to eq("0.0.2")
          expect(dependencies[0].requirements).to eq([{
            requirement: nil,
            groups: [],
            file: "terragrunt.hcl",
            source: {
              type: "git",
              url: "git@github.com:gruntwork-io/modules-example.git",
              branch: nil,
              ref: "v0.0.2"
            }
          }])
        end
      end
    end

    context "terraform.lock.hcl files" do
      let(:files) { project_dependency_files("terraform_lock_only") }

      it "does not attempt to parse the lockfile" do
        expect { dependencies.length }.to raise_error(RuntimeError) do |error|
          expect(error.message).to eq("No Terraform configuration file!")
        end
      end
    end

    context "with a required provider" do
      let(:files) { project_dependency_files("registry_provider") }

      it "has the right details" do
        dependency = dependencies.find { |d| d.name == "hashicorp/aws" }

        expect(dependency.version).to eq("3.37.0")
      end

      it "handles version ranges correctly" do
        dependency = dependencies.find { |d| d.name == "hashicorp/http" }

        expect(dependency.version).to be_nil
        expect(dependency.requirements).to eq([{
          requirement: "~> 2.0",
          groups: [],
          file: "main.tf",
          source: {
            type: "provider",
            registry_hostname: "registry.terraform.io",
            module_identifier: "hashicorp/http"
          }
        }])
      end
    end

    context "with a required provider block with multiple versions" do
      let(:files) { project_dependency_files("registry_provider_compound_local_name") }

      it "has the right details" do
        hashicorp = dependencies.find { |d| d.name == "hashicorp/http" }
        mycorp = dependencies.find { |d| d.name == "mycorp/http" }

        expect(hashicorp.version).to eq("2.0")
        expect(mycorp.version).to eq("1.0")
      end
    end

    context "with a required provider that does not specify a source" do
      let(:files) { project_dependency_files("provider_implicit_source") }

      it "has the right details" do
        dependency = dependencies.find { |d| d.name == "oci" }

        expect(dependency.version).to eq("3.27")
        expect(dependency.requirements.first[:source][:module_identifier]).to eq("hashicorp/oci")
      end
    end

    context "with a toplevel provider" do
      let(:files) { project_dependency_files("provider") }

      it "does not find the details" do
        # This feature is deprecated as documented here:
        # https://www.terraform.io/docs/language/providers/configuration.html#version-an-older-way-to-manage-provider-versions
        # So dependabot does not support it. This test is here for
        # documentatio-sake.
        expect(dependencies.count).to eq(0)
      end
    end

    context "with a provider that doesn't have a namespace provider" do
      let(:files) { project_dependency_files("provider_no_namespace") }

      it "has the right details" do
        dependency = dependencies.find { |d| d.name == "hashicorp/random" }

        expect(dependency.version).to eq("2.2.1")
        expect(dependency.requirements.first[:source][:module_identifier]).to eq("hashicorp/random")
      end
    end

    context "with a private module with directory suffix" do
      let(:files) { project_dependency_files("private_module_with_dir_suffix") }

      its(:length) { is_expected.to eq(1) }

      describe "default registry with version" do
        subject(:dependency) { dependencies.find { |d| d.name == "org/name/provider" } }

        let(:expected_requirements) do
          [{
            requirement: "1.2.3",
            groups: [],
            file: "main.tf",
            source: {
              type: "registry",
              registry_hostname: "registry.example.com",
              module_identifier: "org/name/provider"
            }
          }]
        end

        it "has the right details" do
          expect(dependency).to be_a(Dependabot::Dependency)
          expect(dependency.name).to eq("org/name/provider")
          expect(dependency.version).to eq("1.2.3")
          expect(dependency.requirements).to eq(expected_requirements)
        end
      end
    end

    context "with a private module proxy that can't be reached", vcr: true do
      before do
        artifactory_repo_url = "http://artifactory.dependabot.com/artifactory/tf-modules/azurerm"

        stub_request(:get, "#{artifactory_repo_url}/terraform-azurerm-nsg-rules.v1.1.0.tar.gz?terraform-get=1")
          .and_return(status: 401)
      end

      let(:files) { project_dependency_files("private_module_proxy") }

      it "raises an error" do
        expect { dependencies }.to raise_error(Dependabot::PrivateSourceAuthenticationFailure) do |boom|
          expect(boom.source).to eq("artifactory.dependabot.com")
        end
      end
    end
  end

  let(:file_parser) do
    described_class.new(
      dependency_files: files,
      source: source
    )
  end

  let(:files) { project_dependency_files("registry") }
  let(:source) { Dependabot::Source.new(provider: "github", repo: "gocardless/bump", directory: "/") }

  describe "#source_type" do
    subject(:source_type) { file_parser.send(:source_type, source_string) }

    context "when the source type is known" do
      let(:source_string) { "github.com/org/repo" }

      it "returns the correct source type" do
        expect(source_type).to eq(:github)
      end
    end

    context "when the source type is a registry" do
      let(:source_string) { "registry.terraform.io/hashicorp/aws" }

      it "returns the correct source type" do
        expect(source_type).to eq(:registry)
      end
    end

    context "when the source type is an HTTP archive" do
      let(:source_string) { "https://example.com/archive.zip?ref=v1.0.0" }

      it "returns the correct source type" do
        expect(source_type).to eq(:http_archive)
      end
    end

    context "when the source type is an interpolation" do
      let(:source_string) { "${var.source}" }

      it "returns the correct source type" do
        expect(source_type).to eq(:interpolation)
      end
    end

    context "when the source type is an interpolation at the end" do
      let(:source_string) { "git::https://github.com/username/repo.git//path/to/${var.module_name}" }

      it "returns the correct source type" do
        expect(source_type).to eq(:interpolation)
      end
    end

    context "when the source type is an interpolation at the start" do
      let(:source_string) { "${var.repo_url}/username/repo.git" }

      it "returns the correct source type" do
        expect(source_type).to eq(:interpolation)
      end
    end

    context "when the source type is an interpolation type with multiple" do
      let(:source_string) { "git::https://github.com/${var.username}/${var.repo}//path/to/${var.module_name}" }

      it "returns the correct source type" do
        expect(source_type).to eq(:interpolation)
      end
    end

    context "when the source type is a compound interpolation" do
      let(:source_string) { "test/${var.map[${var.key}']" }

      it "returns the correct source type" do
        expect(source_type).to eq(:interpolation)
      end
    end

    context "when the source type is unknown" do
      let(:source_string) { "unknown_source" }

      it "returns the correct source type" do
        expect(source_type).to eq(:registry)
      end
    end
  end
end<|MERGE_RESOLUTION|>--- conflicted
+++ resolved
@@ -195,14 +195,8 @@
     context "with git sources" do
       let(:version_class) { Dependabot::Terraform::Version }
       let(:files) { project_dependency_files("git_tags_011") }
-<<<<<<< HEAD
       specify { expect(dependencies.length).to eq(6) }
       specify { expect(dependencies).to all(be_a(Dependabot::Dependency)) }
-=======
-
-      specify { expect(subject.length).to eq(6) }
-      specify { expect(subject).to all(be_a(Dependabot::Dependency)) }
->>>>>>> 13bf8117
 
       it "has the right details for the dependency (which uses git:: with a tag)" do
         expect(dependencies[5].name).to eq("origin_label::github::cloudposse/terraform-null-label::tags/0.3.7")
@@ -465,14 +459,9 @@
 
       context "with relative path" do
         let(:files) { project_dependency_files("git_tags_013") }
-<<<<<<< HEAD
         specify { expect(dependencies.length).to eq(8) }
         specify { expect(dependencies).to all(be_a(Dependabot::Dependency)) }
-=======
-
-        specify { expect(subject.length).to eq(8) }
-        specify { expect(subject).to all(be_a(Dependabot::Dependency)) }
->>>>>>> 13bf8117
+
 
         it "has the right details for the child_module_one child_label git dependency (uses git@github.com)" do
           dependency = dependencies.find { |x| x.name == "child::github::cloudposse/terraform-aws-jenkins::tags/0.4.0" }
