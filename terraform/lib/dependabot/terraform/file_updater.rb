# frozen_string_literal: true

require "dependabot/file_updaters"
require "dependabot/file_updaters/base"
require "dependabot/errors"
require "dependabot/terraform/file_selector"
require "dependabot/shared_helpers"

module Dependabot
  module Terraform
    class FileUpdater < Dependabot::FileUpdaters::Base
      include FileSelector

      PRIVATE_MODULE_ERROR = /Could not download module.*code from\n.*\"(?<repo>\S+)\":/.freeze
      MODULE_NOT_INSTALLED_ERROR =  /Module not installed.*module\s*\"(?<mod>\S+)\"/m.freeze
<<<<<<< HEAD
=======
      GIT_HTTPS_PREFIX = %r{^git::https://}.freeze
>>>>>>> 69f01216

      def self.updated_files_regex
        [/\.tf$/, /\.hcl$/]
      end

      def updated_dependency_files
        updated_files = []

        [*terraform_files, *terragrunt_files].each do |file|
          next unless file_changed?(file)

          updated_content = updated_terraform_file_content(file)

          raise "Content didn't change!" if updated_content == file.content

          updated_file = updated_file(file: file, content: updated_content)

          updated_files << updated_file unless updated_files.include?(updated_file)
        end
        updated_lockfile_content = update_lockfile_declaration(updated_files)

        if updated_lockfile_content && lock_file.content != updated_lockfile_content
          updated_files << updated_file(file: lock_file, content: updated_lockfile_content)
        end

        updated_files.compact!

        raise "No files changed!" if updated_files.none?

        updated_files
      end

      private

      def updated_terraform_file_content(file)
        content = file.content.dup

        reqs = dependency.requirements.zip(dependency.previous_requirements).
               reject { |new_req, old_req| new_req == old_req }

        # Loop through each changed requirement and update the files and lockfile
        reqs.each do |new_req, old_req|
          raise "Bad req match" unless new_req[:file] == old_req[:file]
          next unless new_req.fetch(:file) == file.name

          case new_req[:source][:type]
          when "git"
            update_git_declaration(new_req, old_req, content, file.name)
          when "registry", "provider"
            update_registry_declaration(new_req, old_req, content)
          else
            raise "Don't know how to update a #{new_req[:source][:type]} "\
                  "declaration!"
          end
        end

        content
      end

      def update_git_declaration(new_req, old_req, updated_content, filename)
        url = old_req.fetch(:source)[:url].gsub(%r{^https://}, "")
        tag = old_req.fetch(:source)[:ref]
        url_regex = /#{Regexp.quote(url)}.*ref=#{Regexp.quote(tag)}/

        declaration_regex = git_declaration_regex(filename)

        updated_content.sub!(declaration_regex) do |regex_match|
          regex_match.sub(url_regex) do |url_match|
            url_match.sub(old_req[:source][:ref], new_req[:source][:ref])
          end
        end
      end

      def update_registry_declaration(new_req, old_req, updated_content)
        regex = new_req[:source][:type] == "provider" ? provider_declaration_regex : registry_declaration_regex
        updated_content.sub!(regex) do |regex_match|
          regex_match.sub(/^\s*version\s*=.*/) do |req_line_match|
            req_line_match.sub(old_req[:requirement], new_req[:requirement])
          end
        end
      end

<<<<<<< HEAD
      def update_lockfile_declaration(updated_manifest_files) # rubocop:disable Metrics/AbcSize
=======
      def extract_provider_h1_hashes(content, declaration_regex)
        content.match(declaration_regex).to_s.
          match(hashes_object_regex).to_s.
          split("\n").map { |hash| hash.match(hashes_string_regex).to_s }.
          select { |h| h&.match?(/^h1:/) }
      end

      def remove_provider_h1_hashes(content, declaration_regex)
        content.match(declaration_regex).to_s.
          sub(hashes_object_regex, "")
      end

      def lockfile_details(new_req)
        content = lock_file.content.dup
        provider_source = new_req[:source][:registry_hostname] + "/" + new_req[:source][:module_identifier]
        declaration_regex = lockfile_declaration_regex(provider_source)

        [content, provider_source, declaration_regex]
      end

      def lookup_hash_architecture # rubocop:disable Metrics/AbcSize, Metrics/MethodLength, Metrics/PerceivedComplexity
        new_req = dependency.requirements.first

        # NOTE: Only providers are inlcuded in the lockfile, modules are not
        return unless new_req[:source][:type] == "provider"

        architectures = []
        content, provider_source, declaration_regex = lockfile_details(new_req)
        hashes = extract_provider_h1_hashes(content, declaration_regex)

        # These are ordered in assumed popularity
        possible_architectures = %w(
          linux_amd64
          darwin_amd64
          windows_amd64
          darwin_arm64
          linux_arm64
        )

        base_dir = dependency_files.first.directory
        lockfile_hash_removed = remove_provider_h1_hashes(content, declaration_regex)

        # This runs in the same directory as the actual lockfile update so
        # the platform must be determined before the updated manifest files
        # are written to disk
        SharedHelpers.in_a_temporary_repo_directory(base_dir, repo_contents_path) do
          possible_architectures.each do |arch|
            # Exit early if we have detected all of the architectures present
            break if architectures.count == hashes.count

            # Terraform will update the lockfile in place so we use a fresh lockfile for each lookup
            File.write(".terraform.lock.hcl", lockfile_hash_removed)

            SharedHelpers.run_shell_command("terraform providers lock -platform=#{arch} #{provider_source} -no-color")

            updated_lockfile = File.read(".terraform.lock.hcl")
            updated_hashes = extract_provider_h1_hashes(updated_lockfile, declaration_regex)
            next if updated_hashes.nil?

            # Check if the architecture is present in the original lockfile
            hashes.each do |hash|
              updated_hashes.select { |h| h.match?(/^h1:/) }.each do |updated_hash|
                architectures.append(arch.to_sym) if hash == updated_hash
              end
            end

            File.delete(".terraform.lock.hcl")
          end
        rescue SharedHelpers::HelperSubprocessFailed => e
          if @retrying_lock && e.message.match?(MODULE_NOT_INSTALLED_ERROR)
            mod = e.message.match(MODULE_NOT_INSTALLED_ERROR).named_captures.fetch("mod")
            raise Dependabot::DependencyFileNotResolvable, "Attempt to install module #{mod} failed"
          end
          raise if @retrying_lock || !e.message.include?("terraform init")

          # NOTE: Modules need to be installed before terraform can update the lockfile
          @retrying_lock = true
          run_terraform_init
          retry
        end

        architectures.to_a
      end

      def architecture_type
        @architecture_type ||= lookup_hash_architecture.empty? ? [:linux_amd64] : lookup_hash_architecture
      end

      def update_lockfile_declaration(updated_manifest_files) # rubocop:disable Metrics/AbcSize, Metrics/PerceivedComplexity
>>>>>>> 69f01216
        return if lock_file.nil?

        new_req = dependency.requirements.first
        # NOTE: Only providers are inlcuded in the lockfile, modules are not
        return unless new_req[:source][:type] == "provider"

<<<<<<< HEAD
        content = lock_file.content.dup
        provider_source = new_req[:source][:registry_hostname] + "/" + new_req[:source][:module_identifier]
        declaration_regex = lockfile_declaration_regex(provider_source)
=======
        content, provider_source, declaration_regex = lockfile_details(new_req)
>>>>>>> 69f01216
        lockfile_dependency_removed = content.sub(declaration_regex, "")

        base_dir = dependency_files.first.directory
        SharedHelpers.in_a_temporary_repo_directory(base_dir, repo_contents_path) do
<<<<<<< HEAD
=======
          # Determine the provider using the original manifest files
          platforms = architecture_type.map { |arch| "-platform=#{arch}" }.join(" ")

>>>>>>> 69f01216
          # Update the provider requirements in case the previous requirement doesn't allow the new version
          updated_manifest_files.each { |f| File.write(f.name, f.content) }

          File.write(".terraform.lock.hcl", lockfile_dependency_removed)
<<<<<<< HEAD
          SharedHelpers.run_shell_command("terraform providers lock #{provider_source} -no-color")
=======

          SharedHelpers.run_shell_command("terraform providers lock #{platforms} #{provider_source}")
>>>>>>> 69f01216

          updated_lockfile = File.read(".terraform.lock.hcl")
          updated_dependency = updated_lockfile.scan(declaration_regex).first

          # Terraform will occasionally update h1 hashes without updating the version of the dependency
          # Here we make sure the dependency's version actually changes in the lockfile
          unless updated_dependency.scan(declaration_regex).first.scan(/^\s*version\s*=.*/) ==
                 content.scan(declaration_regex).first.scan(/^\s*version\s*=.*/)
            content.sub!(declaration_regex, updated_dependency)
          end
        rescue SharedHelpers::HelperSubprocessFailed => e
          if @retrying_lock && e.message.match?(MODULE_NOT_INSTALLED_ERROR)
            mod = e.message.match(MODULE_NOT_INSTALLED_ERROR).named_captures.fetch("mod")
            raise Dependabot::DependencyFileNotResolvable, "Attempt to install module #{mod} failed"
          end
          raise if @retrying_lock || !e.message.include?("terraform init")

<<<<<<< HEAD
          # NOTE: Modules need to be installed before terraform can update the
          # lockfile
=======
          # NOTE: Modules need to be installed before terraform can update the lockfile
>>>>>>> 69f01216
          @retrying_lock = true
          run_terraform_init
          retry
        end

        content
      end

      def run_terraform_init
        SharedHelpers.with_git_configured(credentials: credentials) do
          # -backend=false option used to ignore any backend configuration, as these won't be accessible
          # -input=false option used to immediately fail if it needs user input
          # -no-color option used to prevent any color characters being printed in the output
          SharedHelpers.run_shell_command("terraform init -backend=false -input=false -no-color")
        rescue SharedHelpers::HelperSubprocessFailed => e
          output = e.message

          if output.match?(PRIVATE_MODULE_ERROR)
<<<<<<< HEAD
            raise PrivateSourceAuthenticationFailure, output.match(PRIVATE_MODULE_ERROR).named_captures.fetch("repo")
=======
            repo = output.match(PRIVATE_MODULE_ERROR).named_captures.fetch("repo")
            if repo.match?(GIT_HTTPS_PREFIX)
              repo = repo.sub(GIT_HTTPS_PREFIX, "")
              repo = repo.sub(/\.git$/, "")
            end
            raise PrivateSourceAuthenticationFailure, repo
>>>>>>> 69f01216
          end

          raise Dependabot::DependencyFileNotResolvable, "Error running `terraform init`: #{output}"
        end
      end

      def dependency
        # Terraform updates will only ever be updating a single dependency
        dependencies.first
      end

      def files_with_requirement
        filenames = dependency.requirements.map { |r| r[:file] }
        dependency_files.select { |file| filenames.include?(file.name) }
      end

      def check_required_files
        return if [*terraform_files, *terragrunt_files].any?
<<<<<<< HEAD
=======

        raise "No Terraform configuration file!"
      end

      def hashes_object_regex
        /hashes\s*=\s*[^\]]*\]/m
      end

      def hashes_string_regex
        /(?<=\").*(?=\")/
      end
>>>>>>> 69f01216

      def provider_declaration_regex
        name = Regexp.escape(dependency.name)
        %r{
          ((source\s*=\s*["'](#{Regexp.escape(registry_host_for(dependency))}/)?#{name}["']|\s*#{name}\s*=\s*\{.*)
          (?:(?!^\}).)+)
        }mx
      end

      def provider_declaration_regex
        name = Regexp.escape(dependency.name)
        %r{
          ((source\s*=\s*["'](#{Regexp.escape(registry_host_for(dependency))}/)?#{name}["']|\s*#{name}\s*=\s*\{.*)
          (?:(?!^\}).)+)
        }mx
      end

      def registry_declaration_regex
        %r{
          (?<=\{)
          (?:(?!^\}).)*
          source\s*=\s*["']
            (#{Regexp.escape(registry_host_for(dependency))}/)?
            #{Regexp.escape(dependency.name)}
            (//modules/\S+)?
            ["']
          (?:(?!^\}).)*
        }mx
      end

      def git_declaration_regex(filename)
        # For terragrunt dependencies there's not a lot we can base the
        # regex on. Just look for declarations within a `terraform` block
        return /terraform\s*\{(?:(?!^\}).)*/m if terragrunt_file?(filename)

        # For modules we can do better - filter for module blocks that use the
        # name of the module
        module_name = dependency.name.split("::").first
        /
         module\s+["']#{Regexp.escape(module_name)}["']\s*\{
         (?:(?!^\}).)*
        /mx
      end

      def registry_host_for(dependency)
        source = dependency.requirements.map { |r| r[:source] }.compact.first
        source[:registry_hostname] || source["registry_hostname"] || "registry.terraform.io"
      end

      def lockfile_declaration_regex(provider_source)
        /
          (?:(?!^\}).)*
          provider\s*["']#{Regexp.escape(provider_source)}["']\s*\{
          (?:(?!^\}).)*}
        /mix
      end
    end
  end
end

Dependabot::FileUpdaters.
  register("terraform", Dependabot::Terraform::FileUpdater)<|MERGE_RESOLUTION|>--- conflicted
+++ resolved
@@ -13,10 +13,7 @@
 
       PRIVATE_MODULE_ERROR = /Could not download module.*code from\n.*\"(?<repo>\S+)\":/.freeze
       MODULE_NOT_INSTALLED_ERROR =  /Module not installed.*module\s*\"(?<mod>\S+)\"/m.freeze
-<<<<<<< HEAD
-=======
       GIT_HTTPS_PREFIX = %r{^git::https://}.freeze
->>>>>>> 69f01216
 
       def self.updated_files_regex
         [/\.tf$/, /\.hcl$/]
@@ -99,9 +96,6 @@
         end
       end
 
-<<<<<<< HEAD
-      def update_lockfile_declaration(updated_manifest_files) # rubocop:disable Metrics/AbcSize
-=======
       def extract_provider_h1_hashes(content, declaration_regex)
         content.match(declaration_regex).to_s.
           match(hashes_object_regex).to_s.
@@ -191,40 +185,26 @@
       end
 
       def update_lockfile_declaration(updated_manifest_files) # rubocop:disable Metrics/AbcSize, Metrics/PerceivedComplexity
->>>>>>> 69f01216
         return if lock_file.nil?
 
         new_req = dependency.requirements.first
         # NOTE: Only providers are inlcuded in the lockfile, modules are not
         return unless new_req[:source][:type] == "provider"
 
-<<<<<<< HEAD
-        content = lock_file.content.dup
-        provider_source = new_req[:source][:registry_hostname] + "/" + new_req[:source][:module_identifier]
-        declaration_regex = lockfile_declaration_regex(provider_source)
-=======
         content, provider_source, declaration_regex = lockfile_details(new_req)
->>>>>>> 69f01216
         lockfile_dependency_removed = content.sub(declaration_regex, "")
 
         base_dir = dependency_files.first.directory
         SharedHelpers.in_a_temporary_repo_directory(base_dir, repo_contents_path) do
-<<<<<<< HEAD
-=======
           # Determine the provider using the original manifest files
           platforms = architecture_type.map { |arch| "-platform=#{arch}" }.join(" ")
 
->>>>>>> 69f01216
           # Update the provider requirements in case the previous requirement doesn't allow the new version
           updated_manifest_files.each { |f| File.write(f.name, f.content) }
 
           File.write(".terraform.lock.hcl", lockfile_dependency_removed)
-<<<<<<< HEAD
-          SharedHelpers.run_shell_command("terraform providers lock #{provider_source} -no-color")
-=======
 
           SharedHelpers.run_shell_command("terraform providers lock #{platforms} #{provider_source}")
->>>>>>> 69f01216
 
           updated_lockfile = File.read(".terraform.lock.hcl")
           updated_dependency = updated_lockfile.scan(declaration_regex).first
@@ -242,12 +222,7 @@
           end
           raise if @retrying_lock || !e.message.include?("terraform init")
 
-<<<<<<< HEAD
-          # NOTE: Modules need to be installed before terraform can update the
-          # lockfile
-=======
           # NOTE: Modules need to be installed before terraform can update the lockfile
->>>>>>> 69f01216
           @retrying_lock = true
           run_terraform_init
           retry
@@ -266,16 +241,12 @@
           output = e.message
 
           if output.match?(PRIVATE_MODULE_ERROR)
-<<<<<<< HEAD
-            raise PrivateSourceAuthenticationFailure, output.match(PRIVATE_MODULE_ERROR).named_captures.fetch("repo")
-=======
             repo = output.match(PRIVATE_MODULE_ERROR).named_captures.fetch("repo")
             if repo.match?(GIT_HTTPS_PREFIX)
               repo = repo.sub(GIT_HTTPS_PREFIX, "")
               repo = repo.sub(/\.git$/, "")
             end
             raise PrivateSourceAuthenticationFailure, repo
->>>>>>> 69f01216
           end
 
           raise Dependabot::DependencyFileNotResolvable, "Error running `terraform init`: #{output}"
@@ -294,8 +265,6 @@
 
       def check_required_files
         return if [*terraform_files, *terragrunt_files].any?
-<<<<<<< HEAD
-=======
 
         raise "No Terraform configuration file!"
       end
@@ -306,15 +275,6 @@
 
       def hashes_string_regex
         /(?<=\").*(?=\")/
-      end
->>>>>>> 69f01216
-
-      def provider_declaration_regex
-        name = Regexp.escape(dependency.name)
-        %r{
-          ((source\s*=\s*["'](#{Regexp.escape(registry_host_for(dependency))}/)?#{name}["']|\s*#{name}\s*=\s*\{.*)
-          (?:(?!^\}).)+)
-        }mx
       end
 
       def provider_declaration_regex
