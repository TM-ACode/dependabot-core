--- conflicted
+++ resolved
@@ -59,11 +59,7 @@
         it { is_expected.to be_falsey }
       end
 
-<<<<<<< HEAD
-      context "and config in .devcontainer folder" do
-=======
       context "when the config is in .devcontainer folder " do
->>>>>>> 328296d9
         let(:project_name) { "config_in_dot_devcontainer_folder" }
         let(:directory) { "/.devcontainer" }
 
@@ -80,11 +76,7 @@
         it { is_expected.to be_truthy }
       end
 
-<<<<<<< HEAD
-      context "and config in .devcontainer folder" do
-=======
       context "when the config is in .devcontainer folder " do
->>>>>>> 328296d9
         let(:project_name) { "config_in_dot_devcontainer_folder" }
         let(:directory) { "/.devcontainer" }
 
