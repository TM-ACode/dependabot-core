# typed: false
# frozen_string_literal: true

require "spec_helper"
require "dependabot/dependency_file"
require "dependabot/dependency"
require "dependabot/maven/file_updater"
require_common_spec "file_updaters/shared_examples_for_file_updaters"

RSpec.describe Dependabot::Maven::FileUpdater do
  it_behaves_like "a dependency file updater"

  let(:updater) do
    described_class.new(
      dependency_files: dependency_files,
      dependencies: dependencies,
      credentials: [{
        "type" => "git_source",
        "host" => "github.com",
        "username" => "x-access-token",
        "password" => "token"
      }]
    )
  end
  let(:dependency_files) { [pom] }
  let(:dependencies) { [dependency] }
  let(:pom) do
    Dependabot::DependencyFile.new(content: pom_body, name: "pom.xml")
  end
  let(:pom_body) { fixture("poms", "basic_pom.xml") }
  let(:dependency) do
    Dependabot::Dependency.new(
      name: "org.apache.httpcomponents:httpclient",
      version: "4.6.1",
      requirements: [{
        file: "pom.xml",
        requirement: "4.6.1",
        groups: dependency_groups,
        source: nil,
        metadata: { packaging_type: "jar" }
      }],
      previous_requirements: [{
        file: "pom.xml",
        requirement: "4.5.3",
        groups: dependency_groups,
        source: nil,
        metadata: { packaging_type: "jar" }
      }],
      package_manager: "maven"
    )
  end
  let(:mockk_dependency) do
    Dependabot::Dependency.new(
      name: "io.mockk:mockk",
      version: "1.10.0",
      requirements: [{
        file: "pom.xml",
        requirement: "1.10.0",
        groups: [],
        source: nil,
        metadata: {
          packaging_type: "jar",
          classifier: "sources"
        }
      }],
      previous_requirements: [{
        file: "pom.xml",
        requirement: "1.0.0",
        groups: [],
        source: nil,
        metadata: {
          packaging_type: "jar",
          classifier: "sources"
        }
      }],
      package_manager: "maven"
    )
  end
  let(:dependency_groups) { ["test"] }

  describe "#updated_dependency_files" do
    subject(:updated_files) { updater.updated_dependency_files }

    it "returns DependencyFile objects" do
      updated_files.each { |f| expect(f).to be_a(Dependabot::DependencyFile) }
    end

    its(:length) { is_expected.to eq(1) }

    describe "the updated pom file" do
      subject(:updated_pom_file) do
        updated_files.find { |f| f.name == "pom.xml" }
      end

      its(:content) { is_expected.to include("<version>4.6.1</version>") }
      its(:content) { is_expected.to include("<version>23.3-jre</version>") }

      it "doesn't update the formatting of the POM" do
        expect(updated_pom_file.content)
          .to include(%(<project xmlns="http://maven.apache.org/POM/4.0.0"\n))
      end

      context "when handling dependencies with classifiers" do
        let(:dependencies) { [dependency, mockk_dependency] }

        its(:content) { is_expected.to include("<version>1.10.0</version>") }
      end

      context "with rogue whitespace" do
        let(:pom_body) { fixture("poms", "whitespace.xml") }
        let(:dependency_groups) { [] }

        its(:content) { is_expected.to include("<version> 4.6.1 </version>") }
      end

      context "with a comment on the version" do
        let(:pom_body) { fixture("poms", "version_with_comment.xml") }

        its(:content) do
          is_expected.to include("<version>4.6.1<!--updateme--></version>")
        end
      end

      context "when the requirement is a hard requirement" do
        let(:pom_body) { fixture("poms", "hard_requirement_pom.xml") }
        let(:dependency) do
          Dependabot::Dependency.new(
            name: "org.apache.httpcomponents:httpclient",
            version: "4.6.1",
            requirements: [{
              file: "pom.xml",
              requirement: "[4.6.1]",
              groups: [],
              source: nil,
              metadata: { packaging_type: "jar" }
            }],
            previous_requirements: [{
              file: "pom.xml",
              requirement: "[4.5.3]",
              groups: [],
              source: nil,
              metadata: { packaging_type: "jar" }
            }],
            package_manager: "maven"
          )
        end

        its(:content) { is_expected.to include "<version>[4.6.1]</version>" }
        its(:content) { is_expected.to include "<version>[23.3-jre]</version>" }
      end

      context "with a plugin dependency using the default groupId" do
        let(:pom_body) do
          fixture("poms", "plugin_dependencies_missing_group_id.xml")
        end
        let(:dependency) do
          Dependabot::Dependency.new(
            name: "org.apache.maven.plugins:spring-boot-maven-plugin",
            version: "1.6.0.RELEASE",
            requirements: [{
              file: "pom.xml",
              requirement: "1.6.0.RELEASE",
              groups: [],
              source: nil,
              metadata: { packaging_type: "jar" }
            }],
            previous_requirements: [{
              file: "pom.xml",
              requirement: "1.5.8.RELEASE",
              groups: [],
              source: nil,
              metadata: { packaging_type: "jar" }
            }],
            package_manager: "maven"
          )
        end

        its(:content) do
          is_expected.to include("<version>1.6.0.RELEASE</version>")
        end

        its(:content) { is_expected.to include("<version>0.7.9</version>") }
      end

      context "with a repeated dependency" do
        let(:pom_body) { fixture("poms", "repeated_pom.xml") }
        let(:dependency) do
          Dependabot::Dependency.new(
            name: "org.apache.maven.plugins:maven-javadoc-plugin",
            version: "3.0.0-M2",
            requirements: [{
              file: "pom.xml",
              requirement: "3.0.0-M2",
              groups: [],
              source: nil,
              metadata: { property_name: "maven-javadoc-plugin.version" }
            }, {
              file: "pom.xml",
              requirement: "3.0.0-M2",
              groups: [],
              source: nil,
              metadata: { packaging_type: "jar" }
            }],
            previous_requirements: [{
              file: "pom.xml",
              requirement: "3.0.0-M1",
              groups: [],
              source: nil,
              metadata: { property_name: "maven-javadoc-plugin.version" }
            }, {
              file: "pom.xml",
              requirement: "2.10.4",
              groups: [],
              source: nil,
              metadata: { packaging_type: "jar" }
            }],
            package_manager: "maven"
          )
        end

        its(:content) { is_expected.to include "plugin.version>3.0.0-M2" }
        its(:content) { is_expected.to include "<version>3.0.0-M2</version>" }

        context "when both versions are hard-coded, and one is up-to-date" do
          let(:pom_body) do
            fixture("poms", "repeated_no_property_pom.xml")
          end
          let(:dependency) do
            Dependabot::Dependency.new(
              name: "org.apache.maven.plugins:maven-javadoc-plugin",
              version: "3.0.0-M2",
              requirements: [{
                file: "pom.xml",
                requirement: "3.0.0-M2",
                groups: [],
                source: { type: "maven_repo", url: "https://some.repo.com" },
                metadata: { packaging_type: "jar" }
              }, {
                file: "pom.xml",
                requirement: "3.0.0-M2",
                groups: [],
                source: { type: "maven_repo", url: "https://some.repo.com" },
                metadata: { packaging_type: "jar" }
              }],
              previous_requirements: [{
                file: "pom.xml",
                requirement: "3.0.0-M2",
                groups: [],
                source: nil,
                metadata: { packaging_type: "jar" }
              }, {
                file: "pom.xml",
                requirement: "2.10.4",
                groups: [],
                source: nil,
                metadata: { packaging_type: "jar" }
              }],
              package_manager: "maven"
            )
          end

          its(:content) { is_expected.to include "<version>3.0.0-M2</version>" }
          its(:content) { is_expected.to_not include "<version>2.10.4</versio" }
        end

        context "when both versions are hard-coded, and are identical" do
          let(:pom_body) { fixture("poms", "repeated_pom_identical.xml") }
          let(:dependency) do
            Dependabot::Dependency.new(
              name: "org.apache.maven.plugins:maven-javadoc-plugin",
              version: "3.0.0-M2",
              requirements: [{
                file: "pom.xml",
                requirement: "3.0.0-M2",
                groups: [],
                source: { type: "maven_repo", url: "https://some.repo.com" },
                metadata: { packaging_type: "jar" }
              }],
              previous_requirements: [{
                file: "pom.xml",
                requirement: "2.10.4",
                groups: [],
                source: nil,
                metadata: { packaging_type: "jar" }
              }],
              package_manager: "maven"
            )
          end

          its(:content) { is_expected.to include "<version>3.0.0-M2</version>" }
          its(:content) { is_expected.to_not include "<version>2.10.4</versio" }

          context "when they have different scopes" do
            let(:pom_body) { fixture("poms", "repeated_dev_and_prod.xml") }
            let(:dependency) do
              Dependabot::Dependency.new(
                name: "org.apache.maven.plugins:maven-javadoc-plugin",
                version: "3.0.0-M2",
                requirements: [{
                  file: "pom.xml",
                  requirement: "3.0.0-M2",
                  groups: ["test"],
                  source: { type: "maven_repo", url: "https://some.repo.com" },
                  metadata: { packaging_type: "jar" }
                }, {
                  file: "pom.xml",
                  requirement: "3.0.0-M2",
                  groups: [],
                  source: { type: "maven_repo", url: "https://some.repo.com" },
                  metadata: { packaging_type: "jar" }
                }],
                previous_requirements: [{
                  file: "pom.xml",
                  requirement: "2.10.4",
                  groups: ["test"],
                  source: nil,
                  metadata: { packaging_type: "jar" }
                }, {
                  file: "pom.xml",
                  requirement: "2.10.4",
                  groups: [],
                  source: nil,
                  metadata: { packaging_type: "jar" }
                }],
                package_manager: "maven"
              )
            end

            its(:content) { is_expected.to include "<version>3.0.0-M2</versio" }
            its(:content) { is_expected.to_not include "<version>2.10.4</vers" }
          end
        end
      end

      context "with multiple dependencies to be updated" do
        let(:dependencies) do
          [
            Dependabot::Dependency.new(
              name: "org.apache.httpcomponents:httpclient",
              version: "4.6.1",
              requirements: [{
                file: "pom.xml",
                requirement: "4.6.1",
                groups: ["test"],
                source: nil,
                metadata: { packaging_type: "jar" }
              }],
              previous_requirements: [{
                file: "pom.xml",
                requirement: "4.5.3",
                groups: ["test"],
                source: nil,
                metadata: { packaging_type: "jar" }
              }],
              package_manager: "maven"
            ),
            Dependabot::Dependency.new(
              name: "com.google.guava:guava",
              version: "23.6-jre",
              requirements: [{
                file: "pom.xml",
                requirement: "23.6-jre",
                groups: [],
                source: nil,
                metadata: { packaging_type: "jar" }
              }],
              previous_requirements: [{
                file: "pom.xml",
                requirement: "23.3-jre",
                groups: [],
                source: nil,
                metadata: { packaging_type: "jar" }
              }],
              package_manager: "maven"
            )
          ]
        end

        its(:content) { is_expected.to include "<version>4.6.1</version>" }
        its(:content) { is_expected.to include "<version>23.6-jre</version>" }
      end

      context "when there is a pom with dependency version defined by a property" do
        let(:pom) do
          Dependabot::DependencyFile.new(
            content: pom_body,
            name: "pom.xml",
            directory: "/subdirectory"
          )
        end
        let(:pom_body) { fixture("poms", "property_pom.xml") }
        let(:dependencies) do
          [
            Dependabot::Dependency.new(
              name: "org.springframework:spring-context",
              version: "5.0.0.RELEASE",
              requirements: [{
                file: "pom.xml",
                requirement: "5.0.0.RELEASE",
                groups: [],
                source: nil,
                metadata: {
                  property_name: "springframework.version",
                  packaging_type: "jar"
                }
              }],
              previous_requirements: [{
                file: "pom.xml",
                requirement: "4.3.12.RELEASE.1",
                groups: [],
                source: nil,
                metadata: {
                  property_name: "springframework.version",
                  packaging_type: "jar"
                }
              }],
              package_manager: "maven"
            ),
            Dependabot::Dependency.new(
              name: "org.springframework:spring-beans",
              version: "5.0.0.RELEASE",
              requirements: [{
                file: "pom.xml",
                requirement: "5.0.0.RELEASE",
                groups: [],
                source: nil,
                metadata: {
                  property_name: "springframework.version",
                  packaging_type: "jar"
                }
              }],
              previous_requirements: [{
                file: "pom.xml",
                requirement: "4.3.12.RELEASE",
                groups: [],
                source: nil,
                metadata: {
                  property_name: "springframework.version",
                  packaging_type: "jar"
                }
              }],
              package_manager: "maven"
            )
          ]
        end

        it "updates the version in the POM" do
          expect(updated_pom_file.content)
            .to include(
              "<springframework.version>5.0.0.RELEASE</springframework.version>"
            )
          expect(updated_pom_file.directory).to eq("/subdirectory")
        end

        it "doesn't update the formatting of the POM" do
          expect(updated_pom_file.content)
            .to include(%(<project xmlns="http://maven.apache.org/POM/4.0.0"\n))
        end

        context "with an attribute" do
          let(:pom_body) do
            fixture("poms", "property_pom_single_attribute.xml")
          end
          let(:dependencies) do
            [
              Dependabot::Dependency.new(
                name: "org.springframework:spring-beans",
                version: "5.0.0.RELEASE",
                requirements: [{
                  file: "pom.xml",
                  requirement: "5.0.0.RELEASE",
                  groups: [],
                  source: nil,
                  metadata: {
                    property_name: "springframework.version",
                    packaging_type: "jar"
                  }
                }],
                previous_requirements: [{
                  file: "pom.xml",
                  requirement: "4.3.12.RELEASE.1",
                  groups: [],
                  source: nil,
                  metadata: {
                    property_name: "springframework.version",
                    packaging_type: "jar"
                  }
                }],
                package_manager: "maven"
              )
            ]
          end

          it "updates the version in the POM" do
            expect(updated_pom_file.content)
              .to include("<springframework.version attribute=\"value\">5.0.0.")
            expect(updated_pom_file.content)
              .to include("<version>${springframework.version}</version>")
          end
        end

        context "with a suffix" do
          let(:pom_body) do
            fixture("poms", "property_pom_single_suffix.xml")
          end
          let(:dependencies) do
            [
              Dependabot::Dependency.new(
                name: "org.springframework:spring-beans",
                version: "5.0.0.RELEASE",
                requirements: [{
                  file: "pom.xml",
                  requirement: "5.0.0.RELEASE",
                  groups: [],
                  source: nil,
                  metadata: {
                    property_name: "springframework.version",
                    packaging_type: "jar"
                  }
                }],
                previous_requirements: [{
                  file: "pom.xml",
                  requirement: "4.3.12.RELEASE.1",
                  groups: [],
                  source: nil,
                  metadata: {
                    property_name: "springframework.version",
                    packaging_type: "jar"
                  }
                }],
                package_manager: "maven"
              )
            ]
          end

          it "updates the version in the POM" do
            expect(updated_pom_file.content)
              .to include("<springframework.version>5.0.0.RELEASE</springframe")
            expect(updated_pom_file.content)
              .to include("<version>${springframework.version}</version>")
          end
        end

        context "with a version that could accidentally replace others" do
          let(:pom_body) do
            fixture("poms", "project_version_pom.xml")
          end
          let(:dependencies) do
            [
              Dependabot::Dependency.new(
                name: "org.springframework:spring-context",
                version: "5.0.0.RELEASE",
                requirements: [{
                  file: "pom.xml",
                  requirement: "5.0.0.RELEASE",
                  groups: [],
                  source: nil,
                  metadata: {
                    property_name: "project.version",
                    packaging_type: "jar"
                  }
                }],
                previous_requirements: [{
                  file: "pom.xml",
                  requirement: "0.0.2-RELEASE",
                  groups: [],
                  source: nil,
                  metadata: {
                    property_name: "project.version",
                    packaging_type: "jar"
                  }
                }],
                package_manager: "maven"
              ),
              Dependabot::Dependency.new(
                name: "org.springframework:spring-beans",
                version: "5.0.0.RELEASE",
                requirements: [{
                  file: "pom.xml",
                  requirement: "5.0.0.RELEASE",
                  groups: [],
                  source: nil,
                  metadata: {
                    property_name: "project.version",
                    packaging_type: "jar"
                  }
                }],
                previous_requirements: [{
                  file: "pom.xml",
                  requirement: "0.0.2-RELEASE",
                  groups: [],
                  source: nil,
                  metadata: {
                    property_name: "project.version",
                    packaging_type: "jar"
                  }
                }],
                package_manager: "maven"
              )
            ]
          end

          it "updates the version in the POM" do
            expect(updated_pom_file.content)
              .to include("<artifactId>basic-pom</artifactId>\n  " \
                          "<version>5.0.0.RELEASE</version>")
            expect(updated_pom_file.content)
              .to include("<version>4.5.3</version>")
          end
        end
      end

      context "with double backslashes in plugin" do
        let(:pom_body) { fixture("poms", "plugin_with_double_backslashes.xml") }
        let(:dependencies) do
          [
            Dependabot::Dependency.new(
              name: "com.diffplug.spotless:spotless-maven-plugin",
              version: "2.27.1",
              requirements: [{
                file: "pom.xml",
                requirement: "2.27.1",
                groups: [],
                source: nil,
                metadata: { packaging_type: "jar" }
              }],
              previous_requirements: [{
                file: "pom.xml",
                requirement: "2.27.0",
                groups: [],
                source: nil,
                metadata: { packaging_type: "jar" }
              }],
              package_manager: "maven"
            )
          ]
        end

        its(:content) do
          is_expected.to include("<order>java,javax,org,com,,\\\\#</order>")
        end
      end
    end

<<<<<<< HEAD
    context "when there is a updated extensions.xml file" do
=======
    context "the updated extensions.xml file" do
      subject(:updated_extensions_file) do
        updated_files.find { |f| f.name == "extensions.xml" }
      end

>>>>>>> af870747
      let(:dependency_files) { [pom, extensions] }
      let(:extensions) do
        Dependabot::DependencyFile.new(
          name: "extensions.xml",
          content: fixture("extensions", "extensions.xml")
        )
      end
      let(:dependency) do
        Dependabot::Dependency.new(
          name: "io.takari.polyglot:polyglot-yaml",
          version: "0.4.7",
          requirements: [{
            file: "extensions.xml",
            requirement: "0.4.7",
            groups: [],
            source: nil,
            metadata: { packaging_type: "jar" }
          }],
          previous_requirements: [{
            file: "extensions.xml",
            requirement: "0.4.6",
            groups: [],
            source: nil,
            metadata: { packaging_type: "jar" }
          }],
          package_manager: "maven"
        )
      end

      its(:content) { is_expected.to include("<version>0.4.7</version>") }
    end

    context "when updating an annotationProcessorPaths dependency" do
      subject(:updated_extensions_file) do
        updated_files.find { |f| f.name == "pom.xml" }
      end

      let(:pom) do
        Dependabot::DependencyFile.new(
          name: "pom.xml",
          content: fixture("poms", "annotation_processor_paths_dependencies.xml")
        )
      end
      let(:dependency_files) { [pom] }
      let(:dependency) do
        Dependabot::Dependency.new(
          name: "com.google.errorprone:error_prone_core",
          version: "2.18.0",
          requirements: [{
            file: "pom.xml",
            requirement: "2.18.0",
            groups: [],
            source: nil,
            metadata: { packaging_type: "jar" }
          }],
          previous_requirements: [{
            file: "pom.xml",
            requirement: "2.9.0",
            groups: [],
            source: nil,
            metadata: { packaging_type: "jar" }
          }],
          package_manager: "maven"
        )
      end

      its(:content) { is_expected.to include("<version>2.18.0</version>") }
    end

    context "when updating a plugin artifactItem dependency" do
      subject(:updated_extensions_file) do
        updated_files.find { |f| f.name == "pom.xml" }
      end

      let(:pom) do
        Dependabot::DependencyFile.new(
          name: "pom.xml",
          content: fixture("poms", "plugin_dependencies_artifactItems_pom.xml")
        )
      end
      let(:dependency_files) { [pom] }
      let(:dependency) do
        Dependabot::Dependency.new(
          name: "com.eclipsesource.minimal-json:minimal-json",
          version: "0.9.5",
          requirements: [{
            file: "pom.xml",
            requirement: "0.9.5",
            groups: [],
            source: nil,
            metadata: { packaging_type: "jar" }
          }],
          previous_requirements: [{
            file: "pom.xml",
            requirement: "0.9.4",
            groups: [],
            source: nil,
            metadata: { packaging_type: "jar" }
          }],
          package_manager: "maven"
        )
      end

      its(:content) { is_expected.to include("<version>0.9.5</version>") }
    end

    context "with a multimodule pom" do
      let(:dependency_files) do
        [
          multimodule_pom, util_pom, business_app_pom, legacy_pom, webapp_pom,
          some_spring_project_pom
        ]
      end
      let(:multimodule_pom) do
        Dependabot::DependencyFile.new(
          name: "pom.xml",
          content: fixture("poms", "multimodule_pom.xml")
        )
      end
      let(:util_pom) do
        Dependabot::DependencyFile.new(
          name: "util/pom.xml",
          content: fixture("poms", "util_pom.xml")
        )
      end
      let(:business_app_pom) do
        Dependabot::DependencyFile.new(
          name: "business-app/pom.xml",
          content: fixture("poms", "business_app_pom.xml")
        )
      end
      let(:legacy_pom) do
        Dependabot::DependencyFile.new(
          name: "legacy/pom.xml",
          content: fixture("poms", "legacy_pom.xml")
        )
      end
      let(:webapp_pom) do
        Dependabot::DependencyFile.new(
          name: "legacy/webapp/pom.xml",
          content: fixture("poms", "webapp_pom.xml")
        )
      end
      let(:some_spring_project_pom) do
        Dependabot::DependencyFile.new(
          name: "legacy/some-spring-project/pom.xml",
          content: fixture("poms", "some_spring_project_pom.xml")
        )
      end
      let(:dependency) do
        Dependabot::Dependency.new(
          name: dependency_name,
          version: dependency_version,
          requirements: dependency_requirements,
          previous_requirements: dependency_previous_requirements,
          package_manager: "maven"
        )
      end

      context "when dealing with a dependency inherited by others" do
        let(:dependency_requirements) do
          [{
            requirement: "23.6-jre",
            file: "pom.xml",
            groups: [],
            source: nil,
            metadata: {
              property_name: "guava.version",
              packaging_type: "jar"
            }
          }, {
            requirement: nil,
            file: "util/pom.xml",
            groups: [],
            source: nil,
            metadata: { packaging_type: "jar" }
          }]
        end
        let(:dependency_previous_requirements) do
          [{
            requirement: "23.0-jre",
            file: "pom.xml",
            groups: [],
            source: nil,
            metadata: {
              property_name: "guava.version",
              packaging_type: "jar"
            }
          }, {
            requirement: nil,
            file: "util/pom.xml",
            groups: [],
            source: nil,
            metadata: { packaging_type: "jar" }
          }]
        end
        let(:dependency_name) { "com.google.guava:guava" }
        let(:dependency_version) { "23.6-jre" }

        it "updates the version in the POM" do
          expect(updated_files.map(&:name)).to eq(["pom.xml"])
          expect(updated_files.first.content)
            .to include("<guava.version>23.6-jre</guava.version>")
        end
      end

      context "when dealing with a dependency that uses a property from its parent" do
        let(:dependency_requirements) do
          [{
            requirement: "2.6.0",
            file: "legacy/some-spring-project/pom.xml",
            groups: [],
            source: nil,
            metadata: { property_name: "spring.version", packaging_type: "jar" }
          }]
        end
        let(:dependency_previous_requirements) do
          [{
            requirement: "2.5.6",
            file: "legacy/some-spring-project/pom.xml",
            groups: [],
            source: nil,
            metadata: { property_name: "spring.version", packaging_type: "jar" }
          }]
        end
        let(:dependency_name) { "org.springframework:spring-aop" }
        let(:dependency_version) { "2.6.0" }

        it "updates the version in the POM" do
          expect(updated_files.map(&:name)).to eq(["pom.xml"])
          expect(updated_files.first.content)
            .to include("<spring.version>2.6.0</spring.version>")
        end
      end

      context "when dealing with a dependency that needs to be updated in another file" do
        let(:dependency_requirements) do
          [{
            requirement: "4.11",
            file: "business-app/pom.xml",
            groups: ["test"],
            source: nil,
            metadata: { packaging_type: "jar" }
          }]
        end
        let(:dependency_previous_requirements) do
          [{
            requirement: "4.10",
            file: "business-app/pom.xml",
            groups: ["test"],
            source: nil,
            metadata: { packaging_type: "jar" }
          }]
        end
        let(:dependency_name) { "junit:junit" }
        let(:dependency_version) { "4.11" }

        it "updates the version in the POM" do
          expect(updated_files.map(&:name)).to eq(["business-app/pom.xml"])
          expect(updated_files.first.content)
            .to include("<version>4.11</version>")
        end
      end
    end

    context "with a multimodule custom named child poms" do
      let(:dependency_files) do
        [
          multimodule_custom_pom, submodule_one_pom, submodule_two_pom, submodule_three_pom
        ]
      end
      let(:multimodule_custom_pom) do
        Dependabot::DependencyFile.new(
          name: "pom.xml",
          content: fixture("poms", "multimodule_custom_modules.xml")
        )
      end
      let(:submodule_one_pom) do
        Dependabot::DependencyFile.new(
          name: "submodule-one/pom.xml",
          content: fixture("poms", "multimodule_custom_modules_submodule_one_pom.xml")
        )
      end
      let(:submodule_two_pom) do
        Dependabot::DependencyFile.new(
          name: "submodule-two/notpom.xml",
          content: fixture("poms", "multimodule_custom_modules_submodule_two_pom.xml")
        )
      end
      let(:submodule_three_pom) do
        Dependabot::DependencyFile.new(
          name: "submodule-three/some-other-name.xml",
          content: fixture("poms", "multimodule_custom_modules_submodule_three_pom.xml")
        )
      end

      context "when dealing with a dependency in a normal and custom named pom" do
        let(:dependencies) do
          [
            Dependabot::Dependency.new(
              name: "org.apache.httpcomponents:httpclient",
              version: "4.0",
              requirements: [{
                requirement: "4.5.13",
                file: "submodule-one/pom.xml",
                groups: [],
                source: nil,
                metadata: {
                  packaging_type: "jar"
                }
              }],
              previous_requirements: [{
                requirement: "4.0",
                file: "submodule-one/pom.xml",
                groups: [],
                source: nil,
                metadata: {
                  packaging_type: "jar"
                }
              }],
              package_manager: "maven"
            ),
            Dependabot::Dependency.new(
              name: "org.springframework:spring-core",
              version: "4.3.11.RELEASE",
              requirements: [{
                requirement: "5.0.0.RELEASE",
                file: "submodule-three/some-other-name.xml",
                groups: [],
                source: nil,
                metadata: {
                  packaging_type: "jar"
                }
              }],
              previous_requirements: [{
                requirement: "4.3.11.RELEASE",
                file: "submodule-three/some-other-name.xml",
                groups: [],
                source: nil,
                metadata: {
                  packaging_type: "jar"
                }
              }],
              package_manager: "maven"
            )
          ]
        end

        it "updates the version in both pom-s" do
          expect(updated_files.map(&:name)).to eq(%w(submodule-one/pom.xml submodule-three/some-other-name.xml))
          expect(updated_files.first.content)
            .to include("<version>4.5.13</version>")
          expect(updated_files.last.content)
            .to include("<version>5.0.0.RELEASE</version>")
        end
      end
    end

    context "with a remote parent" do
      let(:pom) do
        Dependabot::DependencyFile.new(
          name: "pom.xml",
          content: fixture("poms", "pom_with_parent.xml")
        )
      end

      let(:dependency) do
        Dependabot::Dependency.new(
          name: "org.springframework.boot:spring-boot-starter-parent",
          version: "2.6.1",
          requirements: [{
            file: "pom.xml",
            requirement: "2.6.1",
            groups: [],
            source: { type: "maven_repo", url: "https://repo.maven.apache.org/maven2" },
            metadata: { packaging_type: "pom" }
          }],
          previous_requirements: [{
            file: "pom.xml",
            requirement: "1.5.9.RELEASE",
            groups: [],
            source: { type: "maven_repo", url: "https://repo.maven.apache.org/maven2" },
            metadata: { packaging_type: "pom" }
          }],
          package_manager: "maven"
        )
      end

      it "updates the version of the parent in the POM" do
        expect(updated_files.first.content)
          .to include("<version>2.6.1</version>")
      end

      context "with insignificant whitespace" do
        let(:pom) do
          Dependabot::DependencyFile.new(
            name: "pom.xml",
            content: fixture("poms", "pom_with_parent_and_insignificant_whitespace.xml")
          )
        end

        it "updates the version of the parent in the POM" do
          expect(updated_files.first.content)
            .to include("<version>2.6.1</version>")
        end
      end
    end

    context "with a parent pom having own dependencies" do
      let(:dependency_files) do
        [
          pom, parent_pom
        ]
      end
      let(:pom) do
        Dependabot::DependencyFile.new(
          name: "pom.xml",
          content: fixture("poms", "inheritance_custom_named_pom.xml")
        )
      end
      let(:parent_pom) do
        Dependabot::DependencyFile.new(
          name: "parentpom.xml",
          content: fixture("poms", "inheritance_custom_named_parent_pom.xml")
        )
      end

      context "when dealing with a dependencies in a pom and its parent do" do
        let(:dependencies) do
          [
            Dependabot::Dependency.new(
              name: "org.apache.httpcomponents:httpclient",
              version: "4.0",
              requirements: [{
                requirement: "4.5.13",
                file: "pom.xml",
                groups: [],
                source: nil,
                metadata: {
                  packaging_type: "jar"
                }
              }],
              previous_requirements: [{
                requirement: "4.0",
                file: "pom.xml",
                groups: [],
                source: nil,
                metadata: {
                  packaging_type: "jar"
                }
              }],
              package_manager: "maven"
            ),
            Dependabot::Dependency.new(
              name: "org.springframework:spring-aop",
              version: "4.0.5.RELEASE",
              requirements: [{
                requirement: "5.0.0.RELEASE",
                file: "parentpom.xml",
                groups: [],
                source: nil,
                metadata: {
                  packaging_type: "jar"
                }
              }],
              previous_requirements: [{
                requirement: "4.0.5.RELEASE",
                file: "parentpom.xml",
                groups: [],
                source: nil,
                metadata: {
                  packaging_type: "jar"
                }
              }],
              package_manager: "maven"
            )
          ]
        end

        it "updates the version in both pom and its parent" do
          expect(updated_files.map(&:name)).to eq(%w(pom.xml parentpom.xml))
          expect(updated_files.first.content)
            .to include("<version>4.5.13</version>")
          expect(updated_files.last.content)
            .to include("<version>5.0.0.RELEASE</version>")
        end
      end
    end
  end
end<|MERGE_RESOLUTION|>--- conflicted
+++ resolved
@@ -642,15 +642,11 @@
       end
     end
 
-<<<<<<< HEAD
     context "when there is a updated extensions.xml file" do
-=======
-    context "the updated extensions.xml file" do
       subject(:updated_extensions_file) do
         updated_files.find { |f| f.name == "extensions.xml" }
       end
 
->>>>>>> af870747
       let(:dependency_files) { [pom, extensions] }
       let(:extensions) do
         Dependabot::DependencyFile.new(
