--- conflicted
+++ resolved
@@ -16,15 +16,11 @@
   "$install_dir"
 
 cd "$install_dir"
-<<<<<<< HEAD
 
 PYENV_VERSION=3.6.14  pyenv exec pip install -r "requirements.txt"
 PYENV_VERSION=3.7.11  pyenv exec pip install -r "requirements.txt"
 PYENV_VERSION=3.8.11  pyenv exec pip install -r "requirements.txt"
-PYENV_VERSION=3.9.7  pyenv exec pip install -r "requirements.txt"
-=======
 PYENV_VERSION=3.10.0 pyenv exec pip install -r "requirements.txt"
->>>>>>> d734dc6e
 
 # Workaround of https://github.com/python-poetry/poetry/issues/3010
 # By default poetry config file is stored under ~/.config/pypoetry
