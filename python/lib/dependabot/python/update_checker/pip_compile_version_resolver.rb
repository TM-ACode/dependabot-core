# frozen_string_literal: true

require "open3"
require "dependabot/dependency"
require "dependabot/python/requirement_parser"
require "dependabot/python/file_fetcher"
require "dependabot/python/file_parser"
require "dependabot/python/file_parser/python_requirement_parser"
require "dependabot/python/update_checker"
require "dependabot/python/file_updater/requirement_replacer"
require "dependabot/python/file_updater/setup_file_sanitizer"
require "dependabot/python/version"
require "dependabot/shared_helpers"
require "dependabot/python/native_helpers"
require "dependabot/python/python_versions"
require "dependabot/python/name_normaliser"
require "dependabot/python/authed_url_builder"

module Dependabot
  module Python
    class UpdateChecker
      # This class does version resolution for pip-compile. Its approach is:
      # - Unlock the dependency we're checking in the requirements.in file
      # - Run `pip-compile` and see what the result is
      # rubocop:disable Metrics/ClassLength
      class PipCompileVersionResolver
        GIT_DEPENDENCY_UNREACHABLE_REGEX =
<<<<<<< HEAD
          /git clone --filter=blob:none -q (?<url>[^\s]+).* /.freeze
        GIT_REFERENCE_NOT_FOUND_REGEX =
          /egg=(?<name>\S+).*.*WARNING: Did not find branch or tag \'(?<tag>[^\n"]+)\'/m.freeze
        NATIVE_COMPILATION_ERROR =
          "pip._internal.exceptions.InstallationSubprocessError: Command errored out with exit status 1:"
=======
          /git clone --filter=blob:none --quiet (?<url>[^\s]+).* /.freeze
        GIT_REFERENCE_NOT_FOUND_REGEX =
          /Did not find branch or tag '(?<tag>[^\n"]+)'/m.freeze
        NATIVE_COMPILATION_ERROR =
          "pip._internal.exceptions.InstallationSubprocessError: Command errored out with exit status 1:"
        # See https://packaging.python.org/en/latest/tutorials/packaging-projects/#configuring-metadata
        PYTHON_PACKAGE_NAME_REGEX = /[A-Za-z0-9_\-]+/.freeze
        RESOLUTION_IMPOSSIBLE_ERROR = "ResolutionImpossible"
        ERROR_REGEX = /(?<=ERROR\:\W).*$/.freeze
>>>>>>> 69f01216

        attr_reader :dependency, :dependency_files, :credentials

        def initialize(dependency:, dependency_files:, credentials:)
          @dependency               = dependency
          @dependency_files         = dependency_files
          @credentials              = credentials
          @build_isolation = true
        end

        def latest_resolvable_version(requirement: nil)
          version_string =
            fetch_latest_resolvable_version_string(requirement: requirement)

          version_string.nil? ? nil : Python::Version.new(version_string)
        end

        def resolvable?(version:)
          @resolvable ||= {}
          return @resolvable[version] if @resolvable.key?(version)

          @resolvable[version] = if fetch_latest_resolvable_version_string(requirement: "==#{version}")
                                   true
                                 else
                                   false
                                 end
        end

        private

        def fetch_latest_resolvable_version_string(requirement:)
          @latest_resolvable_version_string ||= {}
          return @latest_resolvable_version_string[requirement] if @latest_resolvable_version_string.key?(requirement)

          @latest_resolvable_version_string[requirement] ||=
            SharedHelpers.in_a_temporary_directory do
              SharedHelpers.with_git_configured(credentials: credentials) do
                write_temporary_dependency_files(updated_req: requirement)
                install_required_python

                filenames_to_compile.each do |filename|
                  # Shell out to pip-compile.
                  # This is slow, as pip-compile needs to do installs.
                  run_pip_compile_command(
                    "pyenv exec pip-compile -v #{pip_compile_options(filename)} -P #{dependency.name} #{filename}"
                  )
                  # Run pip-compile a second time, without an update argument,
                  # to ensure it handles markers correctly
                  write_original_manifest_files unless dependency.top_level?
                  run_pip_compile_command(
                    "pyenv exec pip-compile #{pip_compile_options(filename)} #{filename}"
                  )
                end

                # Remove any .python-version file before parsing the reqs
                FileUtils.remove_entry(".python-version", true)

                parse_updated_files
              end
            rescue SharedHelpers::HelperSubprocessFailed => e
              retry_count ||= 0
              retry_count += 1
              if compilation_error?(e) && retry_count <= 1
                @build_isolation = false
                retry
              end

              handle_pip_compile_errors(e)
            end
        end

        def compilation_error?(error)
          error.message.include?(NATIVE_COMPILATION_ERROR)
        end

        # rubocop:disable Metrics/AbcSize
        # rubocop:disable Metrics/PerceivedComplexity
        def handle_pip_compile_errors(error)
          if error.message.include?(RESOLUTION_IMPOSSIBLE_ERROR)
            check_original_requirements_resolvable
            # If the original requirements are resolvable but we get an
            # incompatibility error after unlocking then it's likely to be
            # due to problems with pip-compile's cascading resolution
            return nil
          end

          if error.message.include?("UnsupportedConstraint")
            # If there's an unsupported constraint, check if it existed
            # previously (and raise if it did)
            check_original_requirements_resolvable
          end

          if (error.message.include?('Command "python setup.py egg_info') ||
              error.message.include?(
                "exit status 1: python setup.py egg_info"
              )) &&
             check_original_requirements_resolvable
            # The latest version of the dependency we're updating is borked
            # (because it has an unevaluatable setup.py). Skip the update.
            return
          end

          if error.message.include?(RESOLUTION_IMPOSSIBLE_ERROR) &&
             !error.message.match?(/#{Regexp.quote(dependency.name)}/i)
            # Sometimes pip-tools gets confused and can't work around
            # sub-dependency incompatibilities. Ignore those cases.
            return nil
          end

          if error.message.match?(GIT_REFERENCE_NOT_FOUND_REGEX)
<<<<<<< HEAD
            name = error.message.match(GIT_REFERENCE_NOT_FOUND_REGEX).
                   named_captures.fetch("name")
            raise GitDependencyReferenceNotFound, name
=======
            tag = error.message.match(GIT_REFERENCE_NOT_FOUND_REGEX).named_captures.fetch("tag")
            constraints_section = error.message.split("Finding the best candidates:").first
            egg_regex = /#{Regexp.escape(tag)}#egg=(#{PYTHON_PACKAGE_NAME_REGEX})/
            name_match = constraints_section.scan(egg_regex)

            # We can determine the name of the package from another part of the logger output if it has a unique tag
            raise GitDependencyReferenceNotFound, name_match.first.first if name_match.length == 1

            raise GitDependencyReferenceNotFound, "(unknown package at #{tag})"
>>>>>>> 69f01216
          end

          if error.message.match?(GIT_DEPENDENCY_UNREACHABLE_REGEX)
            url = error.message.match(GIT_DEPENDENCY_UNREACHABLE_REGEX).
                  named_captures.fetch("url")
            raise GitDependenciesNotReachable, url
          end

          raise
        end
        # rubocop:enable Metrics/AbcSize
        # rubocop:enable Metrics/PerceivedComplexity

        # Needed because pip-compile's resolver isn't perfect.
        # Note: We raise errors from this method, rather than returning a
        # boolean, so that all deps for this repo will raise identical
        # errors when failing to update
        def check_original_requirements_resolvable
          SharedHelpers.in_a_temporary_directory do
            SharedHelpers.with_git_configured(credentials: credentials) do
              write_temporary_dependency_files(update_requirement: false)

              filenames_to_compile.each do |filename|
                run_pip_compile_command(
<<<<<<< HEAD
                  "pyenv exec pip-compile #{pip_compile_options(filename)} --allow-unsafe #{filename}"
=======
                  "pyenv exec pip-compile #{pip_compile_options(filename)} #{filename}"
>>>>>>> 69f01216
                )
              end

              true
            rescue SharedHelpers::HelperSubprocessFailed => e
              # Pick the error message that includes resolvability errors, this might be the cause from
              # handle_pip_compile_errors (it's unclear if we should always pick the cause here)
              error_message = [e.message, e.cause&.message].compact.find do |msg|
                msg.include?(RESOLUTION_IMPOSSIBLE_ERROR)
              end

              cleaned_message = clean_error_message(error_message || "")
              raise if cleaned_message.empty?

              raise DependencyFileNotResolvable, cleaned_message
            end
          end
        end

        def run_command(command, env: python_env)
          start = Time.now
          command = SharedHelpers.escape_command(command)
          stdout, process = Open3.capture2e(env, command)
          time_taken = Time.now - start

          return stdout if process.success?

          raise SharedHelpers::HelperSubprocessFailed.new(
            message: stdout,
            error_context: {
              command: command,
              time_taken: time_taken,
              process_exit_value: process.to_s
            }
          )
        end

        def new_resolver_supported?
          python_version >= Python::Version.new("3.7")
        end

        def pip_compile_options(filename)
          options = @build_isolation ? ["--build-isolation"] : ["--no-build-isolation"]
          options += pip_compile_index_options
          options += ["--allow-unsafe"]
          options += ["--resolver backtracking"] if new_resolver_supported?

          if (requirements_file = compiled_file_for_filename(filename))
            options << "--output-file=#{requirements_file.name}"
          end

          options.join(" ")
        end

        def pip_compile_index_options
          credentials.
            select { |cred| cred["type"] == "python_index" }.
            map do |cred|
              authed_url = AuthedUrlBuilder.authed_url(credential: cred)

              if cred["replaces-base"]
                "--index-url=#{authed_url}"
              else
                "--extra-index-url=#{authed_url}"
              end
            end
        end

        def run_pip_compile_command(command)
          run_command("pyenv local #{python_version}")
          run_command(command)
        end

        def python_env
          env = {}

          # Handle Apache Airflow 1.10.x installs
          if dependency_files.any? { |f| f.content.include?("apache-airflow") }
            if dependency_files.any? { |f| f.content.include?("unidecode") }
              env["AIRFLOW_GPL_UNIDECODE"] = "yes"
            else
              env["SLUGIFY_USES_TEXT_UNIDECODE"] = "yes"
            end
          end

          env
        end

        def error_certainly_bad_python_version?(message)
          return true if message.include?("UnsupportedPythonVersion")

          unless message.include?('"python setup.py egg_info" failed') ||
                 message.include?("exit status 1: python setup.py egg_info")
            return false
          end

          message.include?("SyntaxError")
        end

        def write_temporary_dependency_files(updated_req: nil,
                                             update_requirement: true)
          dependency_files.each do |file|
            path = file.name
            FileUtils.mkdir_p(Pathname.new(path).dirname)
            updated_content =
              if update_requirement then update_req_file(file, updated_req)
              else
                file.content
              end
            File.write(path, updated_content)
          end

          # Overwrite the .python-version with updated content
          File.write(".python-version", python_version)

          setup_files.each do |file|
            path = file.name
            FileUtils.mkdir_p(Pathname.new(path).dirname)
            File.write(path, sanitized_setup_file_content(file))
          end

          setup_cfg_files.each do |file|
            path = file.name
            FileUtils.mkdir_p(Pathname.new(path).dirname)
            File.write(path, "[metadata]\nname = sanitized-package\n")
          end
        end

        def write_original_manifest_files
          pip_compile_files.each do |file|
            FileUtils.mkdir_p(Pathname.new(file.name).dirname)
            File.write(file.name, file.content)
          end
        end

        def install_required_python
          return if run_command("pyenv versions").include?("#{python_version}\n")

          run_command("pyenv install -s #{python_version}")
          run_command("pyenv exec pip install --upgrade pip")
          run_command("pyenv exec pip install -r"\
                      "#{NativeHelpers.python_requirements_path}")
        end

        def sanitized_setup_file_content(file)
          @sanitized_setup_file_content ||= {}
          return @sanitized_setup_file_content[file.name] if @sanitized_setup_file_content[file.name]

          @sanitized_setup_file_content[file.name] =
            Python::FileUpdater::SetupFileSanitizer.
            new(setup_file: file, setup_cfg: setup_cfg(file)).
            sanitized_content
        end

        def setup_cfg(file)
          dependency_files.find do |f|
            f.name == file.name.sub(/\.py$/, ".cfg")
          end
        end

        def update_req_file(file, updated_req)
          return file.content unless file.name.end_with?(".in")

          req = dependency.requirements.find { |r| r[:file] == file.name }

          return file.content + "\n#{dependency.name} #{updated_req}" unless req&.fetch(:requirement)

          Python::FileUpdater::RequirementReplacer.new(
            content: file.content,
            dependency_name: dependency.name,
            old_requirement: req[:requirement],
            new_requirement: updated_req
          ).updated_content
        end

        def normalise(name)
          NameNormaliser.normalise(name)
        end

        def clean_error_message(message)
          message.scan(ERROR_REGEX).last
        end

        def filenames_to_compile
          files_from_reqs =
            dependency.requirements.
            map { |r| r[:file] }.
            select { |fn| fn.end_with?(".in") }

          files_from_compiled_files =
            pip_compile_files.map(&:name).select do |fn|
              compiled_file = compiled_file_for_filename(fn)
              compiled_file_includes_dependency?(compiled_file)
            end

          filenames = [*files_from_reqs, *files_from_compiled_files].uniq

          order_filenames_for_compilation(filenames)
        end

        def compiled_file_for_filename(filename)
          compiled_file =
            compiled_files.
            find { |f| f.content.match?(output_file_regex(filename)) }

          compiled_file ||=
            compiled_files.
            find { |f| f.name == filename.gsub(/\.in$/, ".txt") }

          compiled_file
        end

        def output_file_regex(filename)
          "--output-file[=\s]+.*\s#{Regexp.escape(filename)}\s*$"
        end

        def compiled_file_includes_dependency?(compiled_file)
          return false unless compiled_file

          regex = RequirementParser::INSTALL_REQ_WITH_REQUIREMENT

          matches = []
          compiled_file.content.scan(regex) { matches << Regexp.last_match }
          matches.any? { |m| normalise(m[:name]) == dependency.name }
        end

        # If the files we need to update require one another then we need to
        # update them in the right order
        def order_filenames_for_compilation(filenames)
          ordered_filenames = []

          while (remaining_filenames = filenames - ordered_filenames).any?
            ordered_filenames +=
              remaining_filenames.
              select do |fn|
                unupdated_reqs = requirement_map[fn] - ordered_filenames
                (unupdated_reqs & filenames).empty?
              end
          end

          ordered_filenames
        end

        def requirement_map
          child_req_regex = Python::FileFetcher::CHILD_REQUIREMENT_REGEX
          @requirement_map ||=
            pip_compile_files.each_with_object({}) do |file, req_map|
              paths = file.content.scan(child_req_regex).flatten
              current_dir = File.dirname(file.name)

              req_map[file.name] =
                paths.map do |path|
                  path = File.join(current_dir, path) if current_dir != "."
                  path = Pathname.new(path).cleanpath.to_path
                  path = path.gsub(/\.txt$/, ".in")
                  next if path == file.name

                  path
                end.uniq.compact
            end
        end

        def parse_updated_files
          updated_files =
            dependency_files.map do |file|
              next file if file.name == ".python-version"

              updated_file = file.dup
              updated_file.content = File.read(file.name)
              updated_file
            end

          Python::FileParser.new(
            dependency_files: updated_files,
            source: nil,
            credentials: credentials
          ).parse.find { |d| d.name == dependency.name }&.version
        end

        def python_version
          @python_version ||=
            user_specified_python_version ||
            python_version_matching_imputed_requirements ||
            PythonVersions::PRE_INSTALLED_PYTHON_VERSIONS.first
        end

        def user_specified_python_version
          return unless python_requirement_parser.user_specified_requirements.any?

          user_specified_requirements =
            python_requirement_parser.user_specified_requirements.
            map { |r| Python::Requirement.requirements_array(r) }
          python_version_matching(user_specified_requirements)
        end

        def python_version_matching_imputed_requirements
          compiled_file_python_requirement_markers =
            python_requirement_parser.imputed_requirements.map do |r|
              Dependabot::Python::Requirement.new(r)
            end
          python_version_matching(compiled_file_python_requirement_markers)
        end

        def python_version_matching(requirements)
          PythonVersions::SUPPORTED_VERSIONS_TO_ITERATE.find do |version_string|
            version = Python::Version.new(version_string)
            requirements.all? do |req|
              next req.any? { |r| r.satisfied_by?(version) } if req.is_a?(Array)

              req.satisfied_by?(version)
            end
          end
        end

        def python_requirement_parser
          @python_requirement_parser ||=
            FileParser::PythonRequirementParser.new(
              dependency_files: dependency_files
            )
        end

        def pre_installed_python?(version)
          PythonVersions::PRE_INSTALLED_PYTHON_VERSIONS.include?(version)
        end

        def setup_files
          dependency_files.select { |f| f.name.end_with?("setup.py") }
        end

        def pip_compile_files
          dependency_files.select { |f| f.name.end_with?(".in") }
        end

        def compiled_files
          dependency_files.select { |f| f.name.end_with?(".txt") }
        end

        def setup_cfg_files
          dependency_files.select { |f| f.name.end_with?("setup.cfg") }
        end
      end
      # rubocop:enable Metrics/ClassLength
    end
  end
end<|MERGE_RESOLUTION|>--- conflicted
+++ resolved
@@ -25,13 +25,6 @@
       # rubocop:disable Metrics/ClassLength
       class PipCompileVersionResolver
         GIT_DEPENDENCY_UNREACHABLE_REGEX =
-<<<<<<< HEAD
-          /git clone --filter=blob:none -q (?<url>[^\s]+).* /.freeze
-        GIT_REFERENCE_NOT_FOUND_REGEX =
-          /egg=(?<name>\S+).*.*WARNING: Did not find branch or tag \'(?<tag>[^\n"]+)\'/m.freeze
-        NATIVE_COMPILATION_ERROR =
-          "pip._internal.exceptions.InstallationSubprocessError: Command errored out with exit status 1:"
-=======
           /git clone --filter=blob:none --quiet (?<url>[^\s]+).* /.freeze
         GIT_REFERENCE_NOT_FOUND_REGEX =
           /Did not find branch or tag '(?<tag>[^\n"]+)'/m.freeze
@@ -41,7 +34,6 @@
         PYTHON_PACKAGE_NAME_REGEX = /[A-Za-z0-9_\-]+/.freeze
         RESOLUTION_IMPOSSIBLE_ERROR = "ResolutionImpossible"
         ERROR_REGEX = /(?<=ERROR\:\W).*$/.freeze
->>>>>>> 69f01216
 
         attr_reader :dependency, :dependency_files, :credentials
 
@@ -152,11 +144,6 @@
           end
 
           if error.message.match?(GIT_REFERENCE_NOT_FOUND_REGEX)
-<<<<<<< HEAD
-            name = error.message.match(GIT_REFERENCE_NOT_FOUND_REGEX).
-                   named_captures.fetch("name")
-            raise GitDependencyReferenceNotFound, name
-=======
             tag = error.message.match(GIT_REFERENCE_NOT_FOUND_REGEX).named_captures.fetch("tag")
             constraints_section = error.message.split("Finding the best candidates:").first
             egg_regex = /#{Regexp.escape(tag)}#egg=(#{PYTHON_PACKAGE_NAME_REGEX})/
@@ -166,7 +153,6 @@
             raise GitDependencyReferenceNotFound, name_match.first.first if name_match.length == 1
 
             raise GitDependencyReferenceNotFound, "(unknown package at #{tag})"
->>>>>>> 69f01216
           end
 
           if error.message.match?(GIT_DEPENDENCY_UNREACHABLE_REGEX)
@@ -191,11 +177,7 @@
 
               filenames_to_compile.each do |filename|
                 run_pip_compile_command(
-<<<<<<< HEAD
-                  "pyenv exec pip-compile #{pip_compile_options(filename)} --allow-unsafe #{filename}"
-=======
                   "pyenv exec pip-compile #{pip_compile_options(filename)} #{filename}"
->>>>>>> 69f01216
                 )
               end
 
