# frozen_string_literal: true

require "spec_helper"
require "dependabot/dependency"
require "dependabot/dependency_file"
require "dependabot/python/update_checker/pipenv_version_resolver"

RSpec.describe Dependabot::Python::UpdateChecker::PipenvVersionResolver do
  let(:resolver) do
    described_class.new(
      dependency: dependency,
      dependency_files: dependency_files,
      credentials: credentials
    )
  end
  let(:credentials) do
    [{
      "type" => "git_source",
      "host" => "github.com",
      "username" => "x-access-token",
      "password" => "token"
    }]
  end
  let(:dependency_files) { [pipfile, lockfile] }
  let(:pipfile) do
    Dependabot::DependencyFile.new(
      name: "Pipfile",
      content: fixture("pipfiles", pipfile_fixture_name)
    )
  end
  let(:pipfile_fixture_name) { "exact_version" }
  let(:lockfile) do
    Dependabot::DependencyFile.new(
      name: "Pipfile.lock",
      content: fixture("lockfiles", lockfile_fixture_name)
    )
  end
  let(:lockfile_fixture_name) { "exact_version.lock" }
  let(:dependency) do
    Dependabot::Dependency.new(
      name: dependency_name,
      version: dependency_version,
      requirements: dependency_requirements,
      package_manager: "pip"
    )
  end
  let(:dependency_name) { "requests" }
  let(:dependency_version) { "2.18.0" }
  let(:dependency_requirements) do
    [{
      file: "Pipfile",
      requirement: "==2.18.0",
      groups: ["default"],
      source: nil
    }]
  end

  describe "#latest_resolvable_version" do
    subject do
      resolver.latest_resolvable_version(requirement: updated_requirement)
    end
    let(:updated_requirement) { ">= 2.18.0, <= 2.18.4" }

    context "with a lockfile" do
      let(:dependency_files) { [pipfile, lockfile] }
      let(:dependency_version) { "2.18.0" }
      it { is_expected.to eq(Gem::Version.new("2.18.4")) }

      context "when not unlocking the requirement" do
        let(:updated_requirement) { "== 2.18.0" }
        it { is_expected.to be >= Gem::Version.new("2.18.0") }
      end
    end

    context "without a lockfile (but with a latest version)" do
      let(:dependency_files) { [pipfile] }
      let(:dependency_version) { nil }
      it { is_expected.to eq(Gem::Version.new("2.18.4")) }
    end

    context "when the latest version isn't allowed" do
      let(:updated_requirement) { ">= 2.18.0, <= 2.18.3" }
      it { is_expected.to eq(Gem::Version.new("2.18.3")) }
    end

    context "when the latest version is nil" do
      let(:updated_requirement) { ">= 2.18.0" }
      it { is_expected.to be >= Gem::Version.new("2.19.0") }
    end

    context "with a dependency with a hard name" do
      let(:pipfile_fixture_name) { "hard_names" }
      let(:lockfile_fixture_name) { "hard_names.lock" }
      let(:dependency_name) { "discord-py" }
      let(:dependency_version) { "0.16.1" }
      let(:dependency_requirements) do
        [{
          file: "Pipfile",
          requirement: "==0.16.1",
          groups: ["default"],
          source: nil
        }]
      end
      let(:updated_requirement) { ">= 0.16.1, <= 1.0.0" }

      it { is_expected.to be >= Gem::Version.new("0.16.12") }
    end

    context "when another dependency has been yanked" do
      let(:pipfile_fixture_name) { "yanked" }
      let(:lockfile_fixture_name) { "yanked.lock" }

      it "raises a helpful error" do
        expect { subject }.
          to raise_error(Dependabot::DependencyFileNotResolvable) do |error|
            expect(error.message).to start_with(
              "CRITICAL:pipenv.patched.notpip._internal.resolution.resolvelib.factory:"\
              "Could not find a version that satisfies the requirement "\
              "pytest==10.4.0"
            )
          end
      end
    end

    context "with a subdependency" do
      let(:dependency_name) { "py" }
      let(:dependency_version) { "1.5.3" }
      let(:dependency_requirements) { [] }
      let(:updated_requirement) { ">= 1.5.3, <= 1.7.0" }

      it { is_expected.to eq(Gem::Version.new("1.7.0")) }
    end

    context "with a dependency that can only be built on a mac" do
      let(:pipfile_fixture_name) { "unsupported_dep" }
      let(:lockfile_fixture_name) { "unsupported_dep.lock" }

      it "raises a helpful error" do
        expect { subject }.
          to raise_error(Dependabot::DependencyFileNotResolvable) do |error|
            expect(error.message).to start_with(
              "Dependabot detected a dependency that can't be built on linux"
            )
          end
      end
    end

    context "with a path dependency", :slow do
      let(:dependency_files) { [pipfile, lockfile, setupfile] }
      let(:setupfile) do
        Dependabot::DependencyFile.new(
          name: "mydep/setup.py",
          content: fixture("setup_files", setupfile_fixture_name)
        )
      end
      let(:setupfile_fixture_name) { "small.py" }
      let(:pipfile_fixture_name) { "path_dependency_not_self" }
      let(:lockfile_fixture_name) { "path_dependency_not_self.lock" }
      it { is_expected.to eq(Gem::Version.new("2.18.4")) }

      context "that needs to be sanitized" do
        let(:setupfile_fixture_name) { "small_needs_sanitizing.py" }
        it { is_expected.to eq(Gem::Version.new("2.18.4")) }
      end

      context "that imports a setup.cfg" do
        let(:dependency_files) { [pipfile, lockfile, setupfile, setup_cfg] }
        let(:setupfile_fixture_name) { "with_pbr.py" }
        let(:setup_cfg) do
          Dependabot::DependencyFile.new(
            name: "mydep/setup.cfg",
            content: fixture("setup_files", "setup.cfg")
          )
        end

        it { is_expected.to eq(Gem::Version.new("2.18.4")) }
      end
    end

    context "with a required python version" do
      let(:pipfile_fixture_name) { "required_python" }
      let(:lockfile_fixture_name) { "required_python.lock" }
      it { is_expected.to eq(Gem::Version.new("2.18.4")) }

      context "that comes from a Poetry file and includes || logic" do
        let(:pipfile_fixture_name) { "exact_version" }
        let(:dependency_files) { [pipfile, pyproject] }
        let(:pyproject) do
          Dependabot::DependencyFile.new(
            name: "pyproject.toml",
            content: fixture("pyproject_files", "pyproject.toml")
          )
        end

        it { is_expected.to eq(Gem::Version.new("2.18.4")) }
      end

      context "that is invalid" do
        let(:pipfile_fixture_name) { "required_python_invalid" }

        it "raises a helpful error" do
          expect { subject }.
            to raise_error(Dependabot::DependencyFileNotResolvable) do |error|
              expect(error.message).to start_with(
                "Pipenv does not support specifying Python ranges"
              )
            end
        end
      end

      context "that is unsupported" do
        let(:pipfile_fixture_name) { "required_python_unsupported" }

        it "raises a helpful error" do
          expect { subject }.
            to raise_error(Dependabot::DependencyFileNotResolvable) do |error|
              expect(error.message).
                to start_with("Dependabot detected the following Python")
              expect(error.message).to include("3.4.*")
              expect(error.message).
<<<<<<< HEAD
                to include("supported in Dependabot: 3.10.2, 3.10.1, 3.10.0")
=======
                to include("supported in Dependabot: 3.10.5, 3.10.4, 3.10.3")
>>>>>>> 69f01216
            end
        end
      end

      context "that is implicit" do
        let(:pipfile_fixture_name) { "required_python_implicit" }
        let(:lockfile_fixture_name) { "required_python_implicit.lock" }
        let(:dependency_name) { "pytest" }
        let(:dependency_version) { "3.4.0" }
        let(:dependency_requirements) do
          [{
            file: "Pipfile",
            requirement: "==3.4.0",
            groups: ["develop"],
            source: nil
          }]
        end
        let(:updated_requirement) { ">= 3.4.0, <= 3.8.2" }

        it "raises an error" do
          expect { subject }.to raise_error(Dependabot::DependencyFileNotResolvable) do |error|
            expect(error.message).to include(
              "ERROR: No matching distribution found for futures==3.2.0"
            )
          end
        end
      end

      context "for a resolution that has caused trouble in the past", :slow do
        let(:dependency_files) { [pipfile] }
        let(:pipfile_fixture_name) { "problematic_resolution" }
        let(:dependency_name) { "twilio" }
        let(:dependency_version) { nil }
        let(:dependency_requirements) do
          [{
            file: "Pipfile",
            requirement: "*",
            groups: ["default"],
            source: nil
          }]
        end
        let(:updated_requirement) { ">= 3.4.0, <= 6.14.6" }
        it { is_expected.to eq(Gem::Version.new("6.14.6")) }
      end
    end

    context "with extra requirements" do
      let(:dependency_name) { "raven" }
      let(:dependency_version) { "5.27.1" }
      let(:updated_requirement) { ">= 5.27.1, <= 7.0.0" }
      let(:pipfile_fixture_name) { "extra_subdependency" }
      let(:lockfile_fixture_name) { "extra_subdependency.lock" }

      it { is_expected.to be >= Gem::Version.new("6.7.0") }
    end

    context "with a git source" do
      context "for another dependency, that can't be reached" do
        let(:pipfile_fixture_name) { "git_source_unreachable" }
        let(:lockfile_fixture_name) { "git_source_unreachable.lock" }

        it "raises a helpful error" do
          expect { subject }.
            to raise_error(Dependabot::GitDependenciesNotReachable) do |error|
              expect(error.dependency_urls).
                to eq(["https://github.com/user/django.git"])
            end
        end
      end

      context "for another dependency, that has a bad ref" do
        let(:pipfile_fixture_name) { "git_source_bad_ref" }
        let(:lockfile_fixture_name) { "git_source_bad_ref.lock" }

        it "raises a helpful error" do
          expect { subject }.
            to raise_error(Dependabot::GitDependencyReferenceNotFound) do |err|
              expect(err.dependency).to eq("pythonfinder")
            end
        end
      end
    end

    context "with an environment variable source" do
      let(:pipfile_fixture_name) { "environment_variable_source" }
      let(:lockfile_fixture_name) { "environment_variable_source.lock" }

      context "with a matching credential" do
        let(:credentials) do
          [{
            "type" => "git_source",
            "host" => "github.com",
            "username" => "x-access-token",
            "password" => "token"
          }, {
            "type" => "python_index",
            "index-url" => "https://pypi.org/simple"
          }]
        end

        it { is_expected.to eq(Gem::Version.new("2.18.4")) }
      end
    end

    context "with a `nil` requirement" do
      let(:dependency_files) { [pipfile] }
      let(:dependency_version) { nil }
      let(:dependency_requirements) do
        [{
          file: "Pipfile",
          requirement: "==2.18.0",
          groups: ["default"],
          source: nil
        }, {
          file: "requirements.txt",
          requirement: nil,
          groups: ["default"],
          source: nil
        }]
      end
      it { is_expected.to eq(Gem::Version.new("2.18.4")) }
    end

    context "with a conflict at the latest version" do
      let(:pipfile_fixture_name) { "conflict_at_latest" }
      let(:lockfile_fixture_name) { "conflict_at_latest.lock" }
      let(:dependency_version) { "2.6.0" }
      let(:dependency_requirements) do
        [{
          file: "Pipfile",
          requirement: "==2.6.0",
          groups: ["default"],
          source: nil
        }]
      end

      it { is_expected.to be_nil }
    end

    context "with a conflict at the current version" do
      let(:pipfile_fixture_name) { "conflict_at_current" }
      let(:lockfile_fixture_name) { "conflict_at_current.lock" }
      let(:dependency_version) { "2.18.0" }
      let(:dependency_requirements) do
        [{
          file: "Pipfile",
          requirement: "==2.18.0",
          groups: ["default"],
          source: nil
        }]
      end

      it "raises a helpful error" do
        expect { subject }.
          to raise_error(Dependabot::DependencyFileNotResolvable) do |error|
            expect(error.message).to match(
              "Cannot install -r .* and chardet==3.0.0 because these package versions have conflicting dependencies"
            )
          end
      end
    end

    context "with a missing system libary" do
      # NOTE: Attempt to update an unrelated dependency (requests) to cause
      # resolution to fail for rtree which has a system dependency on
      # libspatialindex which isn't installed in dependabot-core's Dockerfile.
      let(:dependency_files) do
        project_dependency_files("pipenv/missing-system-library")
      end

      it "raises a helpful error" do
        expect { subject }.
          to raise_error(Dependabot::DependencyFileNotResolvable) do |error|
            expect(error.message).to include(
              "ERROR: No matching distribution found for rtree==0.9.3"
            )
          end
      end
    end
  end

  describe "#resolvable?" do
    subject { resolver.resolvable?(version: version) }
    let(:version) { Gem::Version.new("2.18.4") }

    context "that is resolvable" do
      let(:version) { Gem::Version.new("2.18.4") }
      it { is_expected.to eq(true) }

      context "with a subdependency" do
        let(:dependency_name) { "py" }
        let(:dependency_version) { "1.5.3" }
        let(:dependency_requirements) { [] }
        let(:version) { Gem::Version.new("1.7.0") }

        it { is_expected.to eq(true) }
      end
    end

    context "that is not resolvable" do
      let(:version) { Gem::Version.new("99.18.4") }
      it { is_expected.to eq(false) }

      context "with a subdependency" do
        let(:dependency_name) { "py" }
        let(:dependency_version) { "1.5.3" }
        let(:dependency_requirements) { [] }

        it { is_expected.to eq(false) }
      end

      context "because the original manifest isn't resolvable" do
        let(:pipfile_fixture_name) { "conflict_at_current" }
        let(:lockfile_fixture_name) { "conflict_at_current.lock" }
        let(:version) { Gem::Version.new("99.18.4") }
        let(:dependency_requirements) do
          [{
            file: "Pipfile",
            requirement: "==2.18.0",
            groups: ["default"],
            source: nil
          }]
        end

        it "raises a helpful error" do
          expect { subject }.
            to raise_error(Dependabot::DependencyFileNotResolvable) do |error|
              expect(error.message).to match(
                "Cannot install -r .* and chardet==3.0.0 because these package versions have conflicting dependencies"
              )
            end
        end
      end
    end
  end
end<|MERGE_RESOLUTION|>--- conflicted
+++ resolved
@@ -218,11 +218,7 @@
                 to start_with("Dependabot detected the following Python")
               expect(error.message).to include("3.4.*")
               expect(error.message).
-<<<<<<< HEAD
-                to include("supported in Dependabot: 3.10.2, 3.10.1, 3.10.0")
-=======
                 to include("supported in Dependabot: 3.10.5, 3.10.4, 3.10.3")
->>>>>>> 69f01216
             end
         end
       end
