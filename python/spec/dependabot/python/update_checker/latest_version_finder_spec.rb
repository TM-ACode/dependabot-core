# typed: false
# frozen_string_literal: true

require "spec_helper"
require "dependabot/credential"
require "dependabot/dependency"
require "dependabot/dependency_file"
require "dependabot/python/update_checker/latest_version_finder"

RSpec.describe Dependabot::Python::UpdateChecker::LatestVersionFinder do
  before do
    stub_request(:get, pypi_url)
      .with(headers: { "Accept" => "text/html" })
      .to_return(status: 200, body: pypi_response)
  end

  let(:pypi_url) { "https://pypi.org/simple/luigi/" }
  let(:pypi_response) { fixture("pypi", "pypi_simple_response.html") }
  let(:finder) do
    described_class.new(
      dependency: dependency,
      dependency_files: dependency_files,
      credentials: credentials,
      ignored_versions: ignored_versions,
      raise_on_ignored: raise_on_ignored,
      security_advisories: security_advisories
    )
  end
  let(:credentials) do
    [Dependabot::Credential.new({
      "type" => "git_source",
      "host" => "github.com",
      "username" => "x-access-token",
      "password" => "token"
    })]
  end
  let(:ignored_versions) { [] }
  let(:raise_on_ignored) { false }
  let(:security_advisories) { [] }
  let(:dependency_files) { [requirements_file] }
  let(:pipfile) do
    Dependabot::DependencyFile.new(
      name: "Pipfile",
      content: fixture("pipfile_files", pipfile_fixture_name)
    )
  end
  let(:pipfile_fixture_name) { "exact_version" }
  let(:pyproject) do
    Dependabot::DependencyFile.new(
      name: "pyproject.toml",
      content: fixture("pyproject_files", pyproject_fixture_name)
    )
  end
  let(:pyproject_fixture_name) { "poetry_exact_requirement.toml" }
  let(:requirements_file) do
    Dependabot::DependencyFile.new(
      name: "requirements.txt",
      content: fixture("requirements", requirements_fixture_name)
    )
  end
  let(:requirements_fixture_name) { "version_specified.txt" }
  let(:dependency) do
    Dependabot::Dependency.new(
      name: dependency_name,
      version: dependency_version,
      requirements: dependency_requirements,
      package_manager: "pip"
    )
  end
  let(:dependency_name) { "luigi" }
  let(:dependency_version) { "2.0.0" }
  let(:dependency_requirements) do
    [{
      file: "requirements.txt",
      requirement: "==2.0.0",
      groups: [],
      source: nil
    }]
  end

  describe "#latest_version" do
<<<<<<< HEAD
    subject(:latest_version) { finder.latest_version }
=======
    subject { finder.latest_version }

>>>>>>> 13bf8117
    it { is_expected.to eq(Gem::Version.new("2.6.0")) }

    context "when the pypi link resolves to a redirect" do
      let(:redirect_url) { "https://pypi.org/LuiGi/json" }

      before do
        stub_request(:get, pypi_url)
          .to_return(status: 302, headers: { "Location" => redirect_url })
        stub_request(:get, redirect_url)
          .to_return(status: 200, body: pypi_response)
      end

      it { is_expected.to eq(Gem::Version.new("2.6.0")) }
    end

    context "when the pypi link fails at first" do
      before do
        stub_request(:get, pypi_url)
          .to_raise(Excon::Error::Timeout).then
          .to_return(status: 200, body: pypi_response)
      end

      it { is_expected.to eq(Gem::Version.new("2.6.0")) }
    end

    context "when the pypi link resolves to a 'Not Found' page" do
      let(:pypi_response) { "Not Found (no releases)<a href='#'>123</a>" }

      it { is_expected.to be_nil }
    end

    context "when the PyPI response includes zipped files" do
      let(:pypi_response) { fixture("pypi", "pypi_simple_response_zip.html") }

      it { is_expected.to eq(Gem::Version.new("2.6.0")) }
    end

    context "when the pypi link responds with devpi-style" do
      let(:pypi_response) { fixture("pypi", "pypi_simple_response_devpi.html") }
      let(:dependency_version) { "0.9.0" }

      it { is_expected.to eq(Gem::Version.new("0.10.2")) }
    end

    context "when the latest versions have been yanked" do
      let(:pypi_response) do
        fixture("pypi", "pypi_simple_response_yanked.html")
      end

      it { is_expected.to eq(Gem::Version.new("2.4.0")) }
    end

    context "when the PyPI response includes multi-line links" do
      let(:pypi_response) do
        fixture("pypi", "pypi_simple_response_multiline.html")
      end

      it { is_expected.to eq(Gem::Version.new("2.6.0")) }
    end

    context "when the PyPI response includes data-requires-python entries" do
      let(:pypi_response) do
        fixture("pypi", "pypi_simple_response_django.html")
      end
      let(:pypi_url) { "https://pypi.org/simple/django/" }
      let(:dependency_name) { "django" }
      let(:dependency_version) { "1.2.4" }

      it { is_expected.to eq(Gem::Version.new("3.2.4")) }

      context "and a python version specified" do
        subject(:latest_python_version) { finder.latest_version(python_version: python_version) }

        context "that allows the latest version" do
          let(:python_version) { Dependabot::Python::Version.new("3.6.3") }

          it { is_expected.to eq(Gem::Version.new("3.2.4")) }
        end

        context "that forbids the latest version" do
          let(:python_version) { Dependabot::Python::Version.new("2.7.11") }

          it { is_expected.to eq(Gem::Version.new("1.11.29")) }
        end
      end
    end

    context "when the dependency name isn't normalised" do
      let(:dependency_name) { "Luigi_ext" }
      let(:pypi_url) { "https://pypi.org/simple/luigi-ext/" }
      let(:pypi_response) do
        fixture("pypi", "pypi_simple_response_underscore.html")
      end

      it { is_expected.to eq(Gem::Version.new("2.6.0")) }

      context "and contains spaces" do
        let(:pypi_response) do
          fixture("pypi", "pypi_simple_response_space.html")
        end

        it { is_expected.to eq(Gem::Version.new("2.6.0")) }
      end
    end

    context "when the dependency name includes extras" do
      let(:dependency_name) { "luigi[toml]" }

      it { is_expected.to eq(Gem::Version.new("2.6.0")) }
    end

    context "when the user's current version is a pre-release" do
      let(:dependency_version) { "2.6.0a1" }
      let(:dependency_requirements) do
        [{
          file: "requirements.txt",
          requirement: "==2.6.0a1",
          groups: [],
          source: nil
        }]
      end

      it { is_expected.to eq(Gem::Version.new("2.7.0b1")) }
    end

    context "raise_on_ignored when later versions are allowed" do
      let(:raise_on_ignored) { true }

      it "doesn't raise an error" do
        expect { latest_version }.to_not raise_error
      end
    end

    context "when the user is on the latest version" do
      let(:dependency_version) { "2.6.0" }

      it { is_expected.to eq(Gem::Version.new("2.6.0")) }

      context "raise_on_ignored" do
        let(:raise_on_ignored) { true }

        it "doesn't raise an error" do
          expect { latest_version }.to_not raise_error
        end
      end
    end

    context "when the dependency version isn't known" do
      let(:dependency_version) { nil }

      context "raise_on_ignored" do
        let(:raise_on_ignored) { true }

        it "doesn't raise an error" do
          expect { latest_version }.to_not raise_error
        end
      end
    end

    context "when the user is ignoring all later versions" do
      let(:ignored_versions) { ["> 2.0.0"] }

      it { is_expected.to eq(Gem::Version.new("2.0.0")) }

      context "raise_on_ignored" do
        let(:raise_on_ignored) { true }

        it "raises an error" do
          expect { latest_version }.to raise_error(Dependabot::AllVersionsIgnored)
        end
      end
    end

    context "when the user is ignoring the latest version" do
      let(:ignored_versions) { [">= 2.0.0.a, < 3.0"] }

      it { is_expected.to eq(Gem::Version.new("1.3.0")) }
    end

    context "and the current requirement has a pre-release requirement" do
      let(:dependency_version) { nil }
      let(:dependency_requirements) do
        [{
          file: "requirements.txt",
          requirement: ">=2.6.0a1",
          groups: [],
          source: nil
        }]
      end

      it { is_expected.to eq(Gem::Version.new("2.7.0b1")) }
    end

    context "with a Pipfile with no source" do
      let(:pipfile_fixture_name) { "no_source" }
      let(:dependency_files) { [pipfile] }

      it { is_expected.to eq(Gem::Version.new("2.6.0")) }
    end

    context "with a custom index-url" do
      let(:pypi_url) do
        "https://pypi.weasyldev.com/weasyl/source/+simple/luigi/"
      end

      context "set in a pip.conf file" do
        let(:dependency_files) do
          [
            Dependabot::DependencyFile.new(
              name: "pip.conf",
              content: fixture("pip_conf_files", "custom_index")
            )
          ]
        end

        it { is_expected.to eq(Gem::Version.new("2.6.0")) }

        context "with auth details that need handling carefully" do
          let(:dependency_files) do
            [
              Dependabot::DependencyFile.new(
                name: "pip.conf",
                content: fixture("pip_conf_files", "custom_index_double_at")
              )
            ]
          end

          it { is_expected.to eq(Gem::Version.new("2.6.0")) }
        end
      end

      context "set in a requirements.txt file" do
        let(:requirements_fixture_name) { "custom_index.txt" }
        let(:dependency_files) { [requirements_file] }

        it { is_expected.to eq(Gem::Version.new("2.6.0")) }

        context "and the url is invalid" do
          let(:requirements_fixture_name) { "custom_index_invalid.txt" }

          it "raises a helpful error" do
            error_class = Dependabot::DependencyFileNotResolvable
            expect { latest_version }
              .to raise_error(error_class) do |error|
                expect(error.message)
                  .to eq("Invalid URL: https://redacted@pypi.weasyldev.com/weasyl/source/+simple/")
              end
          end
        end
      end

      context "set in a Pipfile" do
        let(:pipfile_fixture_name) { "private_source" }
        let(:dependency_files) { [pipfile] }
        let(:pypi_url) { "https://some.internal.registry.com/pypi/luigi/" }

        it { is_expected.to eq(Gem::Version.new("2.6.0")) }

        context "that is unparseable" do
          let(:pipfile_fixture_name) { "unparseable" }
          let(:pypi_url) { "https://pypi.org/simple/luigi/" }

          it { is_expected.to eq(Gem::Version.new("2.6.0")) }
        end

        context "that 403s" do
          let(:pypi_base_url) { "https://some.internal.registry.com/pypi/" }

          before do
            stub_request(:get, pypi_url)
              .to_return(status: 403, body: pypi_response)
          end

          context "and the base URL also 403s" do
            before do
              stub_request(:get, pypi_base_url)
                .to_return(status: 403, body: pypi_response)
            end

            it "raises a helpful error" do
              error_class = Dependabot::PrivateSourceAuthenticationFailure
              expect { latest_version }
                .to raise_error(error_class) do |error|
                  expect(error.source)
                    .to eq("https://some.internal.registry.com/pypi/")
                end
            end
          end

          context "and the base URL 200s" do
            before do
              stub_request(:get, pypi_base_url)
                .to_return(status: 400, body: pypi_response)
            end

            it { is_expected.to eq(Gem::Version.new("2.6.0")) }
          end
        end
      end

      context "set in a pyproject.toml" do
        let(:pyproject_fixture_name) { "private_source.toml" }
        let(:dependency_files) { [pyproject] }
        let(:pypi_url) { "https://some.internal.registry.com/pypi/luigi/" }

        it { is_expected.to eq(Gem::Version.new("2.6.0")) }
      end

      context "set in credentials" do
        let(:credentials) do
          [Dependabot::Credential.new({
            "type" => "python_index",
            "index-url" => "https://pypi.weasyldev.com/weasyl/source/+simple",
            "replaces-base" => true
          })]
        end

        it { is_expected.to eq(Gem::Version.new("2.6.0")) }

        context "with credentials passed as a token" do
          before do
            stub_request(:get, pypi_url).to_return(status: 404, body: "")
            stub_request(:get, pypi_url)
              .with(basic_auth: %w(user pass))
              .to_return(status: 200, body: pypi_response)
          end

          let(:credentials) do
            [Dependabot::Credential.new({
              "type" => "python_index",
              "index-url" => "https://pypi.weasyldev.com/weasyl/source/+simple",
              "token" => "user:pass",
              "replaces-base" => true
            })]
          end

          it { is_expected.to eq(Gem::Version.new("2.6.0")) }
        end
      end
    end

    context "with an extra-index-url" do
      let(:extra_url) do
        "https://pypi.weasyldev.com/weasyl/source/+simple/luigi/"
      end
      let(:extra_response) do
        fixture("pypi", "pypi_simple_response_extra.html")
      end

      before do
        stub_request(:get, extra_url)
          .to_return(status: 200, body: extra_response)
      end

      context "set in a pip.conf file" do
        let(:dependency_files) do
          [
            Dependabot::DependencyFile.new(
              name: "pip.conf",
              content: fixture("pip_conf_files", "extra_index")
            )
          ]
        end

        its(:to_s) { is_expected.to eq("3.0.0+weasyl.2") }

        context "that includes an environment variables" do
          let(:dependency_files) do
            [
              Dependabot::DependencyFile.new(
                name: "pip.conf",
                content: fixture("pip_conf_files", "extra_index_env_variable")
              )
            ]
          end

          it "raises a helpful error" do
            error_class = Dependabot::PrivateSourceAuthenticationFailure
            expect { latest_version }
              .to raise_error(error_class) do |error|
                expect(error.source)
                  .to eq("https://pypi.weasyldev.com/${SECURE_NAME}" \
                         "/source/+simple/")
              end
          end

          context "that was provided as a config variable" do
            let(:credentials) do
              [Dependabot::Credential.new({
                "type" => "python_index",
                "index-url" => "https://pypi.weasyldev.com/weasyl/" \
                               "source/+simple",
                "replaces-base" => false
              })]
            end

            its(:to_s) { is_expected.to eq("3.0.0+weasyl.2") }

            context "with a gemfury style" do
              let(:credentials) do
                [Dependabot::Credential.new({
                  "type" => "python_index",
                  "index-url" => "https://pypi.weasyldev.com/source/+simple"
                })]
              end
              let(:url) { "https://pypi.weasyldev.com/source/+simple/luigi/" }

              before do
                stub_request(:get, url)
                  .to_return(status: 200, body: extra_response)
              end

              its(:to_s) { is_expected.to eq("3.0.0+weasyl.2") }
            end
          end
        end
      end

      context "set in a requirements.txt file" do
        let(:dependency_files) do
          [
            Dependabot::DependencyFile.new(
              name: "requirements.txt",
              content: fixture("requirements", "extra_index.txt")
            )
          ]
        end

        its(:to_s) { is_expected.to eq("3.0.0+weasyl.2") }

        context "that times out" do
          before do
            stub_request(:get, extra_url).to_raise(Excon::Error::Timeout)
          end

          it "raises a helpful error" do
            error_class = Dependabot::PrivateSourceTimedOut
            expect { latest_version }
              .to raise_error(error_class) do |error|
                expect(error.source)
                  .to eq("https://pypi.weasyldev.com/weasyl/source/+simple/")
              end
          end
        end
      end

      context "set in credentials" do
        let(:credentials) do
          [Dependabot::Credential.new({
            "type" => "python_index",
            "index-url" => "https://pypi.weasyldev.com/weasyl/source/+simple",
            "replaces-base" => false
          })]
        end

        its(:to_s) { is_expected.to eq("3.0.0+weasyl.2") }

        context "that times out" do
          before do
            stub_request(:get, extra_url).to_raise(Excon::Error::Timeout)
          end

          it "raises a helpful error" do
            error_class = Dependabot::PrivateSourceTimedOut
            expect { latest_version }
              .to raise_error(error_class) do |error|
                expect(error.source)
                  .to eq("https://pypi.weasyldev.com/weasyl/source/+simple/")
              end
          end
        end
      end
    end
  end

  describe "#latest_version_with_no_unlock" do
<<<<<<< HEAD
    subject(:latest_version_with_no_unlock) { finder.latest_version_with_no_unlock }
=======
    subject { finder.latest_version_with_no_unlock }

>>>>>>> 13bf8117
    let(:dependency) do
      Dependabot::Dependency.new(
        name: dependency_name,
        version: version,
        requirements: requirements,
        package_manager: "pip"
      )
    end
    let(:requirements) do
      [{ file: "req.txt", requirement: req_string, groups: [], source: nil }]
    end

    context "with no requirement" do
      let(:req_string) { nil }
      let(:version) { nil }

      it { is_expected.to eq(Gem::Version.new("2.6.0")) }

      context "when the user is ignoring the latest version" do
        let(:ignored_versions) { [">= 2.0.0.a, < 3.0"] }

        it { is_expected.to eq(Gem::Version.new("1.3.0")) }
      end

      context "when the latest versions have been yanked" do
        let(:pypi_response) do
          fixture("pypi", "pypi_simple_response_yanked.html")
        end

        it { is_expected.to eq(Gem::Version.new("2.4.0")) }
      end

      context "when the PyPI response includes data-requires-python entries" do
        let(:pypi_response) do
          fixture("pypi", "pypi_simple_response_django.html")
        end
        let(:pypi_url) { "https://pypi.org/simple/django/" }
        let(:dependency_name) { "django" }
        let(:dependency_version) { "1.2.4" }

        it { is_expected.to eq(Gem::Version.new("3.2.4")) }

        context "and a python version specified" do
          subject do
            finder.latest_version_with_no_unlock(python_version: python_version)
          end

          context "that allows the latest version" do
            let(:python_version) { Dependabot::Python::Version.new("3.6.3") }

            it { is_expected.to eq(Gem::Version.new("3.2.4")) }
          end

          context "that forbids the latest version" do
            let(:python_version) { Dependabot::Python::Version.new("2.7.11") }

            it { is_expected.to eq(Gem::Version.new("1.11.29")) }
          end
        end
      end
    end

    context "with an equality string" do
      let(:req_string) { "==2.0.0" }
      let(:version) { "2.0.0" }

      it { is_expected.to eq(Gem::Version.new("2.0.0")) }
    end

    context "with a >= string" do
      let(:req_string) { ">=2.0.0" }
      let(:version) { nil }

      it { is_expected.to eq(Gem::Version.new("2.6.0")) }
    end

    context "with a full range string" do
      let(:req_string) { ">=2.0.0,<2.5.0" }
      let(:version) { nil }

      it { is_expected.to eq(Gem::Version.new("2.4.0")) }
    end

    context "with a ~= string" do
      let(:req_string) { "~=2.0.0" }
      let(:version) { nil }

      it { is_expected.to eq(Gem::Version.new("2.0.1")) }
    end

    context "with multiple requirements" do
      let(:requirements) do
        [
          { file: "req.txt", requirement: req1, groups: [], source: nil },
          { file: "req2.txt", requirement: req2, groups: [], source: nil }
        ]
      end
      let(:req1) { "~=2.0" }
      let(:req2) { "<=2.5.0" }
      let(:version) { nil }

      it { is_expected.to eq(Gem::Version.new("2.5.0")) }
    end
  end

  describe "#lowest_security_fix_version" do
    subject(:lowest_security_fix_version) { finder.lowest_security_fix_version }

    let(:dependency_version) { "2.0.0" }
    let(:security_advisories) do
      [
        Dependabot::SecurityAdvisory.new(
          dependency_name: dependency_name,
          package_manager: "pip",
          vulnerable_versions: ["<= 2.1.0"]
        )
      ]
    end

    it { is_expected.to eq(Gem::Version.new("2.1.1")) }

    context "when the lowest version has been yanked" do
      let(:pypi_response) do
        fixture("pypi", "pypi_simple_response_yanked.html")
      end

      it { is_expected.to eq(Gem::Version.new("2.2.0")) }
    end

    context "when the user has ignored all versions" do
      let(:ignored_versions) { ["> 0"] }

      it "returns nil" do
        expect(lowest_security_fix_version).to be_nil
      end

      context "raise_on_ignored" do
        let(:raise_on_ignored) { true }

        it "raises an error" do
          expect { lowest_security_fix_version }.to raise_error(Dependabot::AllVersionsIgnored)
        end
      end
    end

    context "when the PyPI response includes data-requires-python entries" do
      let(:pypi_response) do
        fixture("pypi", "pypi_simple_response_django.html")
      end
      let(:pypi_url) { "https://pypi.org/simple/django/" }
      let(:dependency_name) { "django" }
      let(:dependency_version) { "1.2.4" }

      it { is_expected.to eq(Gem::Version.new("2.1.1")) }

      context "and a python version specified" do
        subject do
          finder.lowest_security_fix_version(python_version: python_version)
        end

        context "that allows the safe version" do
          let(:python_version) { Dependabot::Python::Version.new("3.6.3") }

          it { is_expected.to eq(Gem::Version.new("2.1.1")) }
        end

        context "that forbids the safe version" do
          let(:python_version) { Dependabot::Python::Version.new("2.7.11") }

          it { is_expected.to be_nil }
        end
      end
    end
  end
end<|MERGE_RESOLUTION|>--- conflicted
+++ resolved
@@ -79,12 +79,8 @@
   end
 
   describe "#latest_version" do
-<<<<<<< HEAD
     subject(:latest_version) { finder.latest_version }
-=======
-    subject { finder.latest_version }
-
->>>>>>> 13bf8117
+
     it { is_expected.to eq(Gem::Version.new("2.6.0")) }
 
     context "when the pypi link resolves to a redirect" do
@@ -561,12 +557,8 @@
   end
 
   describe "#latest_version_with_no_unlock" do
-<<<<<<< HEAD
     subject(:latest_version_with_no_unlock) { finder.latest_version_with_no_unlock }
-=======
-    subject { finder.latest_version_with_no_unlock }
-
->>>>>>> 13bf8117
+
     let(:dependency) do
       Dependabot::Dependency.new(
         name: dependency_name,
