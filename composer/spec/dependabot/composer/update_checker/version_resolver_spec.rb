# frozen_string_literal: true

require "spec_helper"
require "dependabot/dependency"
require "dependabot/dependency_file"
require "dependabot/composer/update_checker/version_resolver"

RSpec.describe Dependabot::Composer::UpdateChecker::VersionResolver do
  subject(:resolver) do
    described_class.new(
      credentials: credentials,
      dependency: dependency,
      dependency_files: dependency_files,
      latest_allowable_version: latest_allowable_version,
      requirements_to_unlock: requirements_to_unlock
    )
  end

  let(:credentials) do
    [{
      "type" => "git_source",
      "host" => "github.com",
      "username" => "x-access-token",
      "password" => "token"
    }]
  end
  let(:requirements_to_unlock) { :own }
  let(:dependency_files) { project_dependency_files(project_name) }

  let(:dependency) do
    Dependabot::Dependency.new(
      name: dependency_name,
      version: dependency_version,
      requirements: requirements,
      package_manager: "composer"
    )
  end
  let(:requirements) do
    [{
      file: "composer.json",
      requirement: string_req,
      groups: [],
      source: nil
    }]
  end
  let(:latest_allowable_version) { Gem::Version.new("6.0.0") }
  let(:dependency_name) { "symfony/translation" }
  let(:dependency_version) { "4.0.7" }
  let(:string_req) { "^4.0" }

  describe "latest_resolvable_version" do
    subject { resolver.latest_resolvable_version }

    context "with an invalid version constraint" do
      let(:project_name) { "invalid_version_constraint" }

      it "raises a Dependabot::DependencyFileNotResolvable error" do
        expect { resolver.latest_resolvable_version }.
          to raise_error(Dependabot::DependencyFileNotResolvable)
      end
    end

    context "with a library using a >= PHP constraint" do
      let(:project_name) { "php_specified_in_library" }
      let(:dependency_name) { "phpdocumentor/reflection-docblock" }
      let(:dependency_version) { "2.0.4" }
      let(:string_req) { "2.0.4" }

      it { is_expected.to eq(Dependabot::Composer::Version.new("3.3.2")) }
    end

    context "with an application using a >= PHP constraint" do
      let(:project_name) { "php_specified_without_lockfile" }
      let(:dependency_name) { "phpdocumentor/reflection-docblock" }
      let(:dependency_version) { "2.0.4" }
      let(:string_req) { "2.0.4" }

      it { is_expected.to eq(Dependabot::Composer::Version.new("3.3.2")) }

      context "the minimum version of which is invalid" do
        let(:dependency_version) { "4.2.0" }
        let(:string_req) { "4.2.0" }

        it { is_expected.to be >= Dependabot::Composer::Version.new("4.3.1") }
      end
    end

    context "with an application using a ^ PHP constraint" do
      context "the minimum version of which is invalid" do
        let(:project_name) { "php_specified_min_invalid_without_lockfile" }
        let(:dependency_name) { "phpdocumentor/reflection-docblock" }
        let(:dependency_version) { "2.0.4" }
        let(:string_req) { "2.0.4" }

        it { is_expected.to eq(Dependabot::Composer::Version.new("3.2.2")) }
      end
    end

    context "updating a subdependency that's not required anymore" do
      let(:project_name) { "subdependency_no_longer_required" }
      let(:requirements) { [] }
      let(:latest_allowable_version) { Gem::Version.new("6.0.0") }
      let(:dependency_name) { "doctrine/dbal" }
      let(:dependency_version) { "2.1.5" }

      it { is_expected.to be_nil }
    end

    context "with a dependency that's provided by another dep" do
      let(:project_name) { "provided_dependency" }
      let(:string_req) { "^1.0" }
      let(:latest_allowable_version) { Gem::Version.new("6.0.0") }
      let(:dependency_name) { "php-http/client-implementation" }
      let(:dependency_version) { nil }

      it { is_expected.to eq(Dependabot::Composer::Version.new("1.0")) }
    end

    context "with a dependency that uses a stability flag" do
      let(:project_name) { "stability_flag" }
      let(:string_req) { "@stable" }
      let(:latest_allowable_version) { Gem::Version.new("1.25.1") }
      let(:dependency_name) { "monolog/monolog" }
      let(:dependency_version) { "1.0.2" }
      let(:requirements_to_unlock) { :none }

      it { is_expected.to eq(Dependabot::Composer::Version.new("1.25.1")) }
    end

    context "with a library that requires itself" do
      let(:project_name) { "requires_self" }

      it "raises a Dependabot::DependencyFileNotResolvable error" do
        expect { resolver.latest_resolvable_version }.
          to raise_error(Dependabot::DependencyFileNotResolvable) do |error|
            expect(error.message).to include("cannot require itself")
          end
      end
    end

    context "with a library that uses a dev branch" do
      let(:project_name) { "dev_branch" }
      let(:dependency_name) { "monolog/monolog" }
      let(:latest_allowable_version) { Gem::Version.new("1.25.1") }
      let(:string_req) { "dev-1.x" }
      let(:dependency_version) { nil }

      it { is_expected.to eq(Dependabot::Composer::Version.new("1.25.1")) }
    end

    context "with a local VCS source" do
      let(:project_name) { "local_vcs_source" }

      it "raises a Dependabot::DependencyFileNotResolvable error" do
        expect { resolver.latest_resolvable_version }.
          to raise_error(Dependabot::DependencyFileNotResolvable)
      end
    end

    context "with a private registry that 404s" do
      let(:project_name) { "private_registry_not_found" }
      let(:dependency_name) { "dependabot/dummy-pkg-a" }
      let(:dependency_version) { nil }
      let(:string_req) { "*" }
      let(:latest_allowable_version) { Gem::Version.new("6.0.0") }

      it "raises a Dependabot::PrivateSourceTimedOut error" do
        expect { resolver.latest_resolvable_version }.
          to raise_error(Dependabot::DependencyFileNotResolvable) do |error|
            expect(error.message).to start_with(
              'The "https://dependabot.com/composer-not-found/packages.json"'\
              " file could not be downloaded"
            )
          end
      end
    end

    context "with a forced oom error" do
<<<<<<< HEAD
      let(:manifest_fixture_name) { "php_specified_in_library" }
      let(:dependency_files) { [manifest] }
=======
      let(:project_name) { "php_specified_in_library" }
>>>>>>> 8fa6c1d1
      let(:dependency_name) { "phpdocumentor/reflection-docblock" }
      let(:dependency_version) { "2.0.4" }
      let(:string_req) { "2.0.4" }

      before { ENV["DEPENDABOT_TEST_MEMORY_ALLOCATION"] = "16G" }
      after { ENV.delete("DEPENDABOT_TEST_MEMORY_ALLOCATION") }

      it "raises a Dependabot::OutOfMemory error" do
        expect { resolver.latest_resolvable_version }.
          to raise_error(Dependabot::OutOfMemory)
      end
    end

    # This test is extremely slow, as it needs to wait for Composer to time out.
    # As a result we currently keep it commented out.
    # context "with an unreachable private registry" do
    #   let(:project_name) { "unreachable_private_registry" }
    #   let(:dependency_name) { "dependabot/dummy-pkg-a" }
    #   let(:dependency_version) { nil }
    #   let(:string_req) { "*" }
    #   let(:latest_allowable_version) { Gem::Version.new("6.0.0") }

    #   it "raises a Dependabot::PrivateSourceTimedOut error" do
    #     expect { resolver.latest_resolvable_version }.
    #       to raise_error(Dependabot::PrivateSourceTimedOut) do |error|
    #         expect(error.source).to eq("https://composer.dependabot.com")
    #       end
    #   end
    # end
  end
end<|MERGE_RESOLUTION|>--- conflicted
+++ resolved
@@ -176,12 +176,7 @@
     end
 
     context "with a forced oom error" do
-<<<<<<< HEAD
-      let(:manifest_fixture_name) { "php_specified_in_library" }
-      let(:dependency_files) { [manifest] }
-=======
       let(:project_name) { "php_specified_in_library" }
->>>>>>> 8fa6c1d1
       let(:dependency_name) { "phpdocumentor/reflection-docblock" }
       let(:dependency_version) { "2.0.4" }
       let(:string_req) { "2.0.4" }
