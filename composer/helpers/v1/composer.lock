{
    "_readme": [
        "This file locks the dependencies of your project to a known state",
        "Read more about it at https://getcomposer.org/doc/01-basic-usage.md#installing-dependencies",
        "This file is @generated automatically"
    ],
<<<<<<< HEAD
    "content-hash": "77e30385e23f65ea3a28b3e8a8368560",
=======
    "content-hash": "c2c4a3ba5897a8fcb2306cb98d33411f",
>>>>>>> 69f01216
    "packages": [
        {
            "name": "composer/ca-bundle",
            "version": "1.3.1",
            "source": {
                "type": "git",
                "url": "https://github.com/composer/ca-bundle.git",
                "reference": "4c679186f2aca4ab6a0f1b0b9cf9252decb44d0b"
            },
            "dist": {
                "type": "zip",
                "url": "https://api.github.com/repos/composer/ca-bundle/zipball/4c679186f2aca4ab6a0f1b0b9cf9252decb44d0b",
                "reference": "4c679186f2aca4ab6a0f1b0b9cf9252decb44d0b",
                "shasum": ""
            },
            "require": {
                "ext-openssl": "*",
                "ext-pcre": "*",
                "php": "^5.3.2 || ^7.0 || ^8.0"
            },
            "require-dev": {
                "phpstan/phpstan": "^0.12.55",
                "psr/log": "^1.0",
                "symfony/phpunit-bridge": "^4.2 || ^5",
                "symfony/process": "^2.5 || ^3.0 || ^4.0 || ^5.0 || ^6.0"
            },
            "type": "library",
            "extra": {
                "branch-alias": {
                    "dev-main": "1.x-dev"
                }
            },
            "autoload": {
                "psr-4": {
                    "Composer\\CaBundle\\": "src"
                }
            },
            "notification-url": "https://packagist.org/downloads/",
            "license": [
                "MIT"
            ],
            "authors": [
                {
                    "name": "Jordi Boggiano",
                    "email": "j.boggiano@seld.be",
                    "homepage": "http://seld.be"
                }
            ],
            "description": "Lets you find a path to the system CA bundle, and includes a fallback to the Mozilla CA bundle.",
            "keywords": [
                "cabundle",
                "cacert",
                "certificate",
                "ssl",
                "tls"
            ],
            "funding": [
                {
                    "url": "https://packagist.com",
                    "type": "custom"
                },
                {
                    "url": "https://github.com/composer",
                    "type": "github"
                },
                {
                    "url": "https://tidelift.com/funding/github/packagist/composer/composer",
                    "type": "tidelift"
                }
            ],
            "time": "2021-10-28T20:44:15+00:00"
        },
        {
            "name": "composer/composer",
<<<<<<< HEAD
            "version": "1.10.25",
            "source": {
                "type": "git",
                "url": "https://github.com/composer/composer.git",
                "reference": "892838f84440b4851ec7e57221d52cb65a8991a5"
            },
            "dist": {
                "type": "zip",
                "url": "https://api.github.com/repos/composer/composer/zipball/892838f84440b4851ec7e57221d52cb65a8991a5",
                "reference": "892838f84440b4851ec7e57221d52cb65a8991a5",
=======
            "version": "1.10.26",
            "source": {
                "type": "git",
                "url": "https://github.com/composer/composer.git",
                "reference": "3e196135eacf9e519a6b00986bc6fe6aff977997"
            },
            "dist": {
                "type": "zip",
                "url": "https://api.github.com/repos/composer/composer/zipball/3e196135eacf9e519a6b00986bc6fe6aff977997",
                "reference": "3e196135eacf9e519a6b00986bc6fe6aff977997",
>>>>>>> 69f01216
                "shasum": ""
            },
            "require": {
                "composer/ca-bundle": "^1.0",
                "composer/semver": "^1.0",
                "composer/spdx-licenses": "^1.2",
                "composer/xdebug-handler": "^1.1",
                "justinrainbow/json-schema": "^5.2.10",
                "php": "^5.3.2 || ^7.0 || ^8.0",
                "psr/log": "^1.0",
                "seld/jsonlint": "^1.4",
                "seld/phar-utils": "^1.0",
                "symfony/console": "^2.7 || ^3.0 || ^4.0 || ^5.0",
                "symfony/filesystem": "^2.7 || ^3.0 || ^4.0 || ^5.0",
                "symfony/finder": "^2.7 || ^3.0 || ^4.0 || ^5.0",
                "symfony/process": "^2.7 || ^3.0 || ^4.0 || ^5.0"
            },
            "conflict": {
                "symfony/console": "2.8.38"
            },
            "require-dev": {
                "phpspec/prophecy": "^1.10",
                "symfony/phpunit-bridge": "^4.2"
            },
            "suggest": {
                "ext-openssl": "Enabling the openssl extension allows you to access https URLs for repositories and packages",
                "ext-zip": "Enabling the zip extension allows you to unzip archives",
                "ext-zlib": "Allow gzip compression of HTTP requests"
            },
            "bin": [
                "bin/composer"
            ],
            "type": "library",
            "extra": {
                "branch-alias": {
                    "dev-master": "1.10-dev"
                }
            },
            "autoload": {
                "psr-4": {
                    "Composer\\": "src/Composer"
                }
            },
            "notification-url": "https://packagist.org/downloads/",
            "license": [
                "MIT"
            ],
            "authors": [
                {
                    "name": "Nils Adermann",
                    "email": "naderman@naderman.de",
                    "homepage": "http://www.naderman.de"
                },
                {
                    "name": "Jordi Boggiano",
                    "email": "j.boggiano@seld.be",
                    "homepage": "http://seld.be"
                }
            ],
            "description": "Composer helps you declare, manage and install dependencies of PHP projects. It ensures you have the right stack everywhere.",
            "homepage": "https://getcomposer.org/",
            "keywords": [
                "autoload",
                "dependency",
                "package"
            ],
            "funding": [
                {
                    "url": "https://packagist.com",
                    "type": "custom"
                },
                {
                    "url": "https://github.com/composer",
                    "type": "github"
                },
                {
                    "url": "https://tidelift.com/funding/github/packagist/composer/composer",
                    "type": "tidelift"
                }
            ],
<<<<<<< HEAD
            "time": "2022-01-21T09:02:15+00:00"
=======
            "time": "2022-04-13T14:39:56+00:00"
>>>>>>> 69f01216
        },
        {
            "name": "composer/semver",
            "version": "1.7.2",
            "source": {
                "type": "git",
                "url": "https://github.com/composer/semver.git",
                "reference": "647490bbcaf7fc4891c58f47b825eb99d19c377a"
            },
            "dist": {
                "type": "zip",
                "url": "https://api.github.com/repos/composer/semver/zipball/647490bbcaf7fc4891c58f47b825eb99d19c377a",
                "reference": "647490bbcaf7fc4891c58f47b825eb99d19c377a",
                "shasum": ""
            },
            "require": {
                "php": "^5.3.2 || ^7.0 || ^8.0"
            },
            "require-dev": {
                "phpunit/phpunit": "^4.5 || ^5.0.5"
            },
            "type": "library",
            "extra": {
                "branch-alias": {
                    "dev-master": "1.x-dev"
                }
            },
            "autoload": {
                "psr-4": {
                    "Composer\\Semver\\": "src"
                }
            },
            "notification-url": "https://packagist.org/downloads/",
            "license": [
                "MIT"
            ],
            "authors": [
                {
                    "name": "Nils Adermann",
                    "email": "naderman@naderman.de",
                    "homepage": "http://www.naderman.de"
                },
                {
                    "name": "Jordi Boggiano",
                    "email": "j.boggiano@seld.be",
                    "homepage": "http://seld.be"
                },
                {
                    "name": "Rob Bast",
                    "email": "rob.bast@gmail.com",
                    "homepage": "http://robbast.nl"
                }
            ],
            "description": "Semver library that offers utilities, version constraint parsing and validation.",
            "keywords": [
                "semantic",
                "semver",
                "validation",
                "versioning"
            ],
            "funding": [
                {
                    "url": "https://packagist.com",
                    "type": "custom"
                },
                {
                    "url": "https://github.com/composer",
                    "type": "github"
                },
                {
                    "url": "https://tidelift.com/funding/github/packagist/composer/composer",
                    "type": "tidelift"
                }
            ],
            "time": "2020-12-03T15:47:16+00:00"
        },
        {
            "name": "composer/spdx-licenses",
            "version": "1.5.6",
            "source": {
                "type": "git",
                "url": "https://github.com/composer/spdx-licenses.git",
                "reference": "a30d487169d799745ca7280bc90fdfa693536901"
            },
            "dist": {
                "type": "zip",
                "url": "https://api.github.com/repos/composer/spdx-licenses/zipball/a30d487169d799745ca7280bc90fdfa693536901",
                "reference": "a30d487169d799745ca7280bc90fdfa693536901",
                "shasum": ""
            },
            "require": {
                "php": "^5.3.2 || ^7.0 || ^8.0"
            },
            "require-dev": {
                "phpstan/phpstan": "^0.12.55",
                "symfony/phpunit-bridge": "^4.2 || ^5"
            },
            "type": "library",
            "extra": {
                "branch-alias": {
                    "dev-main": "1.x-dev"
                }
            },
            "autoload": {
                "psr-4": {
                    "Composer\\Spdx\\": "src"
                }
            },
            "notification-url": "https://packagist.org/downloads/",
            "license": [
                "MIT"
            ],
            "authors": [
                {
                    "name": "Nils Adermann",
                    "email": "naderman@naderman.de",
                    "homepage": "http://www.naderman.de"
                },
                {
                    "name": "Jordi Boggiano",
                    "email": "j.boggiano@seld.be",
                    "homepage": "http://seld.be"
                },
                {
                    "name": "Rob Bast",
                    "email": "rob.bast@gmail.com",
                    "homepage": "http://robbast.nl"
                }
            ],
            "description": "SPDX licenses list and validation library.",
            "keywords": [
                "license",
                "spdx",
                "validator"
            ],
            "funding": [
                {
                    "url": "https://packagist.com",
                    "type": "custom"
                },
                {
                    "url": "https://github.com/composer",
                    "type": "github"
                },
                {
                    "url": "https://tidelift.com/funding/github/packagist/composer/composer",
                    "type": "tidelift"
                }
            ],
            "time": "2021-11-18T10:14:14+00:00"
        },
        {
            "name": "composer/xdebug-handler",
            "version": "1.4.6",
            "source": {
                "type": "git",
                "url": "https://github.com/composer/xdebug-handler.git",
                "reference": "f27e06cd9675801df441b3656569b328e04aa37c"
            },
            "dist": {
                "type": "zip",
                "url": "https://api.github.com/repos/composer/xdebug-handler/zipball/f27e06cd9675801df441b3656569b328e04aa37c",
                "reference": "f27e06cd9675801df441b3656569b328e04aa37c",
                "shasum": ""
            },
            "require": {
                "php": "^5.3.2 || ^7.0 || ^8.0",
                "psr/log": "^1.0"
            },
            "require-dev": {
                "phpstan/phpstan": "^0.12.55",
                "symfony/phpunit-bridge": "^4.2 || ^5"
            },
            "type": "library",
            "autoload": {
                "psr-4": {
                    "Composer\\XdebugHandler\\": "src"
                }
            },
            "notification-url": "https://packagist.org/downloads/",
            "license": [
                "MIT"
            ],
            "authors": [
                {
                    "name": "John Stevenson",
                    "email": "john-stevenson@blueyonder.co.uk"
                }
            ],
            "description": "Restarts a process without Xdebug.",
            "keywords": [
                "Xdebug",
                "performance"
            ],
            "funding": [
                {
                    "url": "https://packagist.com",
                    "type": "custom"
                },
                {
                    "url": "https://github.com/composer",
                    "type": "github"
                },
                {
                    "url": "https://tidelift.com/funding/github/packagist/composer/composer",
                    "type": "tidelift"
                }
            ],
            "time": "2021-03-25T17:01:18+00:00"
        },
        {
            "name": "justinrainbow/json-schema",
<<<<<<< HEAD
            "version": "5.2.11",
            "source": {
                "type": "git",
                "url": "https://github.com/justinrainbow/json-schema.git",
                "reference": "2ab6744b7296ded80f8cc4f9509abbff393399aa"
            },
            "dist": {
                "type": "zip",
                "url": "https://api.github.com/repos/justinrainbow/json-schema/zipball/2ab6744b7296ded80f8cc4f9509abbff393399aa",
                "reference": "2ab6744b7296ded80f8cc4f9509abbff393399aa",
=======
            "version": "5.2.12",
            "source": {
                "type": "git",
                "url": "https://github.com/justinrainbow/json-schema.git",
                "reference": "ad87d5a5ca981228e0e205c2bc7dfb8e24559b60"
            },
            "dist": {
                "type": "zip",
                "url": "https://api.github.com/repos/justinrainbow/json-schema/zipball/ad87d5a5ca981228e0e205c2bc7dfb8e24559b60",
                "reference": "ad87d5a5ca981228e0e205c2bc7dfb8e24559b60",
>>>>>>> 69f01216
                "shasum": ""
            },
            "require": {
                "php": ">=5.3.3"
            },
            "require-dev": {
                "friendsofphp/php-cs-fixer": "~2.2.20||~2.15.1",
                "json-schema/json-schema-test-suite": "1.2.0",
                "phpunit/phpunit": "^4.8.35"
            },
            "bin": [
                "bin/validate-json"
            ],
            "type": "library",
            "extra": {
                "branch-alias": {
                    "dev-master": "5.0.x-dev"
                }
            },
            "autoload": {
                "psr-4": {
                    "JsonSchema\\": "src/JsonSchema/"
                }
            },
            "notification-url": "https://packagist.org/downloads/",
            "license": [
                "MIT"
            ],
            "authors": [
                {
                    "name": "Bruno Prieto Reis",
                    "email": "bruno.p.reis@gmail.com"
                },
                {
                    "name": "Justin Rainbow",
                    "email": "justin.rainbow@gmail.com"
                },
                {
                    "name": "Igor Wiedler",
                    "email": "igor@wiedler.ch"
                },
                {
                    "name": "Robert Schönthal",
                    "email": "seroscho@googlemail.com"
                }
            ],
            "description": "A library to validate a json schema.",
            "homepage": "https://github.com/justinrainbow/json-schema",
            "keywords": [
                "json",
                "schema"
            ],
<<<<<<< HEAD
            "time": "2021-07-22T09:24:00+00:00"
=======
            "time": "2022-04-13T08:02:27+00:00"
>>>>>>> 69f01216
        },
        {
            "name": "psr/container",
            "version": "1.1.2",
            "source": {
                "type": "git",
                "url": "https://github.com/php-fig/container.git",
                "reference": "513e0666f7216c7459170d56df27dfcefe1689ea"
            },
            "dist": {
                "type": "zip",
                "url": "https://api.github.com/repos/php-fig/container/zipball/513e0666f7216c7459170d56df27dfcefe1689ea",
                "reference": "513e0666f7216c7459170d56df27dfcefe1689ea",
                "shasum": ""
            },
            "require": {
                "php": ">=7.4.0"
            },
            "type": "library",
            "autoload": {
                "psr-4": {
                    "Psr\\Container\\": "src/"
                }
            },
            "notification-url": "https://packagist.org/downloads/",
            "license": [
                "MIT"
            ],
            "authors": [
                {
                    "name": "PHP-FIG",
                    "homepage": "https://www.php-fig.org/"
                }
            ],
            "description": "Common Container Interface (PHP FIG PSR-11)",
            "homepage": "https://github.com/php-fig/container",
            "keywords": [
                "PSR-11",
                "container",
                "container-interface",
                "container-interop",
                "psr"
            ],
            "time": "2021-11-05T16:50:12+00:00"
        },
        {
            "name": "psr/log",
            "version": "1.1.4",
            "source": {
                "type": "git",
                "url": "https://github.com/php-fig/log.git",
                "reference": "d49695b909c3b7628b6289db5479a1c204601f11"
            },
            "dist": {
                "type": "zip",
                "url": "https://api.github.com/repos/php-fig/log/zipball/d49695b909c3b7628b6289db5479a1c204601f11",
                "reference": "d49695b909c3b7628b6289db5479a1c204601f11",
                "shasum": ""
            },
            "require": {
                "php": ">=5.3.0"
            },
            "type": "library",
            "extra": {
                "branch-alias": {
                    "dev-master": "1.1.x-dev"
                }
            },
            "autoload": {
                "psr-4": {
                    "Psr\\Log\\": "Psr/Log/"
                }
            },
            "notification-url": "https://packagist.org/downloads/",
            "license": [
                "MIT"
            ],
            "authors": [
                {
                    "name": "PHP-FIG",
                    "homepage": "https://www.php-fig.org/"
                }
            ],
            "description": "Common interface for logging libraries",
            "homepage": "https://github.com/php-fig/log",
            "keywords": [
                "log",
                "psr",
                "psr-3"
            ],
            "time": "2021-05-03T11:20:27+00:00"
        },
        {
            "name": "seld/jsonlint",
            "version": "1.9.0",
            "source": {
                "type": "git",
                "url": "https://github.com/Seldaek/jsonlint.git",
                "reference": "4211420d25eba80712bff236a98960ef68b866b7"
            },
            "dist": {
                "type": "zip",
                "url": "https://api.github.com/repos/Seldaek/jsonlint/zipball/4211420d25eba80712bff236a98960ef68b866b7",
                "reference": "4211420d25eba80712bff236a98960ef68b866b7",
                "shasum": ""
            },
            "require": {
                "php": "^5.3 || ^7.0 || ^8.0"
            },
            "require-dev": {
                "phpstan/phpstan": "^1.5",
                "phpunit/phpunit": "^4.8.35 || ^5.7 || ^6.0 || ^8.5.13"
            },
            "bin": [
                "bin/jsonlint"
            ],
            "type": "library",
            "autoload": {
                "psr-4": {
                    "Seld\\JsonLint\\": "src/Seld/JsonLint/"
                }
            },
            "notification-url": "https://packagist.org/downloads/",
            "license": [
                "MIT"
            ],
            "authors": [
                {
                    "name": "Jordi Boggiano",
                    "email": "j.boggiano@seld.be",
                    "homepage": "http://seld.be"
                }
            ],
            "description": "JSON Linter",
            "keywords": [
                "json",
                "linter",
                "parser",
                "validator"
            ],
            "funding": [
                {
                    "url": "https://github.com/Seldaek",
                    "type": "github"
                },
                {
                    "url": "https://tidelift.com/funding/github/packagist/seld/jsonlint",
                    "type": "tidelift"
                }
            ],
            "time": "2022-04-01T13:37:23+00:00"
        },
        {
            "name": "seld/phar-utils",
            "version": "1.2.0",
            "source": {
                "type": "git",
                "url": "https://github.com/Seldaek/phar-utils.git",
                "reference": "9f3452c93ff423469c0d56450431562ca423dcee"
            },
            "dist": {
                "type": "zip",
                "url": "https://api.github.com/repos/Seldaek/phar-utils/zipball/9f3452c93ff423469c0d56450431562ca423dcee",
                "reference": "9f3452c93ff423469c0d56450431562ca423dcee",
                "shasum": ""
            },
            "require": {
                "php": ">=5.3"
            },
            "type": "library",
            "extra": {
                "branch-alias": {
                    "dev-master": "1.x-dev"
                }
            },
            "autoload": {
                "psr-4": {
                    "Seld\\PharUtils\\": "src/"
                }
            },
            "notification-url": "https://packagist.org/downloads/",
            "license": [
                "MIT"
            ],
            "authors": [
                {
                    "name": "Jordi Boggiano",
                    "email": "j.boggiano@seld.be"
                }
            ],
            "description": "PHAR file format utilities, for when PHP phars you up",
            "keywords": [
                "phar"
            ],
            "time": "2021-12-10T11:20:11+00:00"
        },
        {
            "name": "symfony/console",
<<<<<<< HEAD
            "version": "v5.4.2",
            "source": {
                "type": "git",
                "url": "https://github.com/symfony/console.git",
                "reference": "a2c6b7ced2eb7799a35375fb9022519282b5405e"
            },
            "dist": {
                "type": "zip",
                "url": "https://api.github.com/repos/symfony/console/zipball/a2c6b7ced2eb7799a35375fb9022519282b5405e",
                "reference": "a2c6b7ced2eb7799a35375fb9022519282b5405e",
=======
            "version": "v5.4.7",
            "source": {
                "type": "git",
                "url": "https://github.com/symfony/console.git",
                "reference": "900275254f0a1a2afff1ab0e11abd5587a10e1d6"
            },
            "dist": {
                "type": "zip",
                "url": "https://api.github.com/repos/symfony/console/zipball/900275254f0a1a2afff1ab0e11abd5587a10e1d6",
                "reference": "900275254f0a1a2afff1ab0e11abd5587a10e1d6",
>>>>>>> 69f01216
                "shasum": ""
            },
            "require": {
                "php": ">=7.2.5",
                "symfony/deprecation-contracts": "^2.1|^3",
                "symfony/polyfill-mbstring": "~1.0",
                "symfony/polyfill-php73": "^1.9",
                "symfony/polyfill-php80": "^1.16",
                "symfony/service-contracts": "^1.1|^2|^3",
                "symfony/string": "^5.1|^6.0"
            },
            "conflict": {
                "psr/log": ">=3",
                "symfony/dependency-injection": "<4.4",
                "symfony/dotenv": "<5.1",
                "symfony/event-dispatcher": "<4.4",
                "symfony/lock": "<4.4",
                "symfony/process": "<4.4"
            },
            "provide": {
                "psr/log-implementation": "1.0|2.0"
            },
            "require-dev": {
                "psr/log": "^1|^2",
                "symfony/config": "^4.4|^5.0|^6.0",
                "symfony/dependency-injection": "^4.4|^5.0|^6.0",
                "symfony/event-dispatcher": "^4.4|^5.0|^6.0",
                "symfony/lock": "^4.4|^5.0|^6.0",
                "symfony/process": "^4.4|^5.0|^6.0",
                "symfony/var-dumper": "^4.4|^5.0|^6.0"
            },
            "suggest": {
                "psr/log": "For using the console logger",
                "symfony/event-dispatcher": "",
                "symfony/lock": "",
                "symfony/process": ""
            },
            "type": "library",
            "autoload": {
                "psr-4": {
                    "Symfony\\Component\\Console\\": ""
                },
                "exclude-from-classmap": [
                    "/Tests/"
                ]
            },
            "notification-url": "https://packagist.org/downloads/",
            "license": [
                "MIT"
            ],
            "authors": [
                {
                    "name": "Fabien Potencier",
                    "email": "fabien@symfony.com"
                },
                {
                    "name": "Symfony Community",
                    "homepage": "https://symfony.com/contributors"
                }
            ],
            "description": "Eases the creation of beautiful and testable command line interfaces",
            "homepage": "https://symfony.com",
            "keywords": [
                "cli",
                "command line",
                "console",
                "terminal"
            ],
            "funding": [
                {
                    "url": "https://symfony.com/sponsor",
                    "type": "custom"
                },
                {
                    "url": "https://github.com/fabpot",
                    "type": "github"
                },
                {
                    "url": "https://tidelift.com/funding/github/packagist/symfony/symfony",
                    "type": "tidelift"
                }
            ],
<<<<<<< HEAD
            "time": "2021-12-20T16:11:12+00:00"
        },
        {
            "name": "symfony/deprecation-contracts",
            "version": "v2.5.0",
            "source": {
                "type": "git",
                "url": "https://github.com/symfony/deprecation-contracts.git",
                "reference": "6f981ee24cf69ee7ce9736146d1c57c2780598a8"
            },
            "dist": {
                "type": "zip",
                "url": "https://api.github.com/repos/symfony/deprecation-contracts/zipball/6f981ee24cf69ee7ce9736146d1c57c2780598a8",
                "reference": "6f981ee24cf69ee7ce9736146d1c57c2780598a8",
=======
            "time": "2022-03-31T17:09:19+00:00"
        },
        {
            "name": "symfony/deprecation-contracts",
            "version": "v2.5.1",
            "source": {
                "type": "git",
                "url": "https://github.com/symfony/deprecation-contracts.git",
                "reference": "e8b495ea28c1d97b5e0c121748d6f9b53d075c66"
            },
            "dist": {
                "type": "zip",
                "url": "https://api.github.com/repos/symfony/deprecation-contracts/zipball/e8b495ea28c1d97b5e0c121748d6f9b53d075c66",
                "reference": "e8b495ea28c1d97b5e0c121748d6f9b53d075c66",
>>>>>>> 69f01216
                "shasum": ""
            },
            "require": {
                "php": ">=7.1"
            },
            "type": "library",
            "extra": {
                "branch-alias": {
                    "dev-main": "2.5-dev"
                },
                "thanks": {
                    "name": "symfony/contracts",
                    "url": "https://github.com/symfony/contracts"
                }
            },
            "autoload": {
                "files": [
                    "function.php"
                ]
            },
            "notification-url": "https://packagist.org/downloads/",
            "license": [
                "MIT"
            ],
            "authors": [
                {
                    "name": "Nicolas Grekas",
                    "email": "p@tchwork.com"
                },
                {
                    "name": "Symfony Community",
                    "homepage": "https://symfony.com/contributors"
                }
            ],
            "description": "A generic function and convention to trigger deprecation notices",
            "homepage": "https://symfony.com",
            "funding": [
                {
                    "url": "https://symfony.com/sponsor",
                    "type": "custom"
                },
                {
                    "url": "https://github.com/fabpot",
                    "type": "github"
                },
                {
                    "url": "https://tidelift.com/funding/github/packagist/symfony/symfony",
                    "type": "tidelift"
                }
            ],
<<<<<<< HEAD
            "time": "2021-07-12T14:48:14+00:00"
        },
        {
            "name": "symfony/filesystem",
            "version": "v5.4.0",
            "source": {
                "type": "git",
                "url": "https://github.com/symfony/filesystem.git",
                "reference": "731f917dc31edcffec2c6a777f3698c33bea8f01"
            },
            "dist": {
                "type": "zip",
                "url": "https://api.github.com/repos/symfony/filesystem/zipball/731f917dc31edcffec2c6a777f3698c33bea8f01",
                "reference": "731f917dc31edcffec2c6a777f3698c33bea8f01",
=======
            "time": "2022-01-02T09:53:40+00:00"
        },
        {
            "name": "symfony/filesystem",
            "version": "v5.4.7",
            "source": {
                "type": "git",
                "url": "https://github.com/symfony/filesystem.git",
                "reference": "3a4442138d80c9f7b600fb297534ac718b61d37f"
            },
            "dist": {
                "type": "zip",
                "url": "https://api.github.com/repos/symfony/filesystem/zipball/3a4442138d80c9f7b600fb297534ac718b61d37f",
                "reference": "3a4442138d80c9f7b600fb297534ac718b61d37f",
>>>>>>> 69f01216
                "shasum": ""
            },
            "require": {
                "php": ">=7.2.5",
                "symfony/polyfill-ctype": "~1.8",
                "symfony/polyfill-mbstring": "~1.8",
                "symfony/polyfill-php80": "^1.16"
            },
            "type": "library",
            "autoload": {
                "psr-4": {
                    "Symfony\\Component\\Filesystem\\": ""
                },
                "exclude-from-classmap": [
                    "/Tests/"
                ]
            },
            "notification-url": "https://packagist.org/downloads/",
            "license": [
                "MIT"
            ],
            "authors": [
                {
                    "name": "Fabien Potencier",
                    "email": "fabien@symfony.com"
                },
                {
                    "name": "Symfony Community",
                    "homepage": "https://symfony.com/contributors"
                }
            ],
            "description": "Provides basic utilities for the filesystem",
            "homepage": "https://symfony.com",
            "funding": [
                {
                    "url": "https://symfony.com/sponsor",
                    "type": "custom"
                },
                {
                    "url": "https://github.com/fabpot",
                    "type": "github"
                },
                {
                    "url": "https://tidelift.com/funding/github/packagist/symfony/symfony",
                    "type": "tidelift"
                }
            ],
<<<<<<< HEAD
            "time": "2021-10-28T13:39:27+00:00"
        },
        {
            "name": "symfony/finder",
            "version": "v5.4.2",
            "source": {
                "type": "git",
                "url": "https://github.com/symfony/finder.git",
                "reference": "e77046c252be48c48a40816187ed527703c8f76c"
            },
            "dist": {
                "type": "zip",
                "url": "https://api.github.com/repos/symfony/finder/zipball/e77046c252be48c48a40816187ed527703c8f76c",
                "reference": "e77046c252be48c48a40816187ed527703c8f76c",
=======
            "time": "2022-04-01T12:33:59+00:00"
        },
        {
            "name": "symfony/finder",
            "version": "v5.4.3",
            "source": {
                "type": "git",
                "url": "https://github.com/symfony/finder.git",
                "reference": "231313534dded84c7ecaa79d14bc5da4ccb69b7d"
            },
            "dist": {
                "type": "zip",
                "url": "https://api.github.com/repos/symfony/finder/zipball/231313534dded84c7ecaa79d14bc5da4ccb69b7d",
                "reference": "231313534dded84c7ecaa79d14bc5da4ccb69b7d",
>>>>>>> 69f01216
                "shasum": ""
            },
            "require": {
                "php": ">=7.2.5",
                "symfony/deprecation-contracts": "^2.1|^3",
                "symfony/polyfill-php80": "^1.16"
            },
            "type": "library",
            "autoload": {
                "psr-4": {
                    "Symfony\\Component\\Finder\\": ""
                },
                "exclude-from-classmap": [
                    "/Tests/"
                ]
            },
            "notification-url": "https://packagist.org/downloads/",
            "license": [
                "MIT"
            ],
            "authors": [
                {
                    "name": "Fabien Potencier",
                    "email": "fabien@symfony.com"
                },
                {
                    "name": "Symfony Community",
                    "homepage": "https://symfony.com/contributors"
                }
            ],
            "description": "Finds files and directories via an intuitive fluent interface",
            "homepage": "https://symfony.com",
            "funding": [
                {
                    "url": "https://symfony.com/sponsor",
                    "type": "custom"
                },
                {
                    "url": "https://github.com/fabpot",
                    "type": "github"
                },
                {
                    "url": "https://tidelift.com/funding/github/packagist/symfony/symfony",
                    "type": "tidelift"
                }
            ],
<<<<<<< HEAD
            "time": "2021-12-15T11:06:13+00:00"
        },
        {
            "name": "symfony/polyfill-ctype",
            "version": "v1.24.0",
=======
            "time": "2022-01-26T16:34:36+00:00"
        },
        {
            "name": "symfony/polyfill-ctype",
            "version": "v1.25.0",
>>>>>>> 69f01216
            "source": {
                "type": "git",
                "url": "https://github.com/symfony/polyfill-ctype.git",
                "reference": "30885182c981ab175d4d034db0f6f469898070ab"
            },
            "dist": {
                "type": "zip",
                "url": "https://api.github.com/repos/symfony/polyfill-ctype/zipball/30885182c981ab175d4d034db0f6f469898070ab",
                "reference": "30885182c981ab175d4d034db0f6f469898070ab",
                "shasum": ""
            },
            "require": {
                "php": ">=7.1"
            },
            "provide": {
                "ext-ctype": "*"
            },
            "suggest": {
                "ext-ctype": "For best performance"
            },
            "type": "library",
            "extra": {
                "branch-alias": {
                    "dev-main": "1.23-dev"
                },
                "thanks": {
                    "name": "symfony/polyfill",
                    "url": "https://github.com/symfony/polyfill"
                }
            },
            "autoload": {
                "files": [
                    "bootstrap.php"
                ],
                "psr-4": {
                    "Symfony\\Polyfill\\Ctype\\": ""
                }
            },
            "notification-url": "https://packagist.org/downloads/",
            "license": [
                "MIT"
            ],
            "authors": [
                {
                    "name": "Gert de Pagter",
                    "email": "BackEndTea@gmail.com"
                },
                {
                    "name": "Symfony Community",
                    "homepage": "https://symfony.com/contributors"
                }
            ],
            "description": "Symfony polyfill for ctype functions",
            "homepage": "https://symfony.com",
            "keywords": [
                "compatibility",
                "ctype",
                "polyfill",
                "portable"
            ],
            "funding": [
                {
                    "url": "https://symfony.com/sponsor",
                    "type": "custom"
                },
                {
                    "url": "https://github.com/fabpot",
                    "type": "github"
                },
                {
                    "url": "https://tidelift.com/funding/github/packagist/symfony/symfony",
                    "type": "tidelift"
                }
            ],
            "time": "2021-10-20T20:35:02+00:00"
        },
        {
            "name": "symfony/polyfill-intl-grapheme",
<<<<<<< HEAD
            "version": "v1.24.0",
=======
            "version": "v1.25.0",
>>>>>>> 69f01216
            "source": {
                "type": "git",
                "url": "https://github.com/symfony/polyfill-intl-grapheme.git",
                "reference": "81b86b50cf841a64252b439e738e97f4a34e2783"
            },
            "dist": {
                "type": "zip",
                "url": "https://api.github.com/repos/symfony/polyfill-intl-grapheme/zipball/81b86b50cf841a64252b439e738e97f4a34e2783",
                "reference": "81b86b50cf841a64252b439e738e97f4a34e2783",
                "shasum": ""
            },
            "require": {
                "php": ">=7.1"
            },
            "suggest": {
                "ext-intl": "For best performance"
            },
            "type": "library",
            "extra": {
                "branch-alias": {
                    "dev-main": "1.23-dev"
                },
                "thanks": {
                    "name": "symfony/polyfill",
                    "url": "https://github.com/symfony/polyfill"
                }
            },
            "autoload": {
                "files": [
                    "bootstrap.php"
                ],
                "psr-4": {
                    "Symfony\\Polyfill\\Intl\\Grapheme\\": ""
                }
            },
            "notification-url": "https://packagist.org/downloads/",
            "license": [
                "MIT"
            ],
            "authors": [
                {
                    "name": "Nicolas Grekas",
                    "email": "p@tchwork.com"
                },
                {
                    "name": "Symfony Community",
                    "homepage": "https://symfony.com/contributors"
                }
            ],
            "description": "Symfony polyfill for intl's grapheme_* functions",
            "homepage": "https://symfony.com",
            "keywords": [
                "compatibility",
                "grapheme",
                "intl",
                "polyfill",
                "portable",
                "shim"
            ],
            "funding": [
                {
                    "url": "https://symfony.com/sponsor",
                    "type": "custom"
                },
                {
                    "url": "https://github.com/fabpot",
                    "type": "github"
                },
                {
                    "url": "https://tidelift.com/funding/github/packagist/symfony/symfony",
                    "type": "tidelift"
                }
            ],
            "time": "2021-11-23T21:10:46+00:00"
        },
        {
            "name": "symfony/polyfill-intl-normalizer",
<<<<<<< HEAD
            "version": "v1.24.0",
=======
            "version": "v1.25.0",
>>>>>>> 69f01216
            "source": {
                "type": "git",
                "url": "https://github.com/symfony/polyfill-intl-normalizer.git",
                "reference": "8590a5f561694770bdcd3f9b5c69dde6945028e8"
            },
            "dist": {
                "type": "zip",
                "url": "https://api.github.com/repos/symfony/polyfill-intl-normalizer/zipball/8590a5f561694770bdcd3f9b5c69dde6945028e8",
                "reference": "8590a5f561694770bdcd3f9b5c69dde6945028e8",
                "shasum": ""
            },
            "require": {
                "php": ">=7.1"
            },
            "suggest": {
                "ext-intl": "For best performance"
            },
            "type": "library",
            "extra": {
                "branch-alias": {
                    "dev-main": "1.23-dev"
                },
                "thanks": {
                    "name": "symfony/polyfill",
                    "url": "https://github.com/symfony/polyfill"
                }
            },
            "autoload": {
                "files": [
                    "bootstrap.php"
                ],
                "psr-4": {
                    "Symfony\\Polyfill\\Intl\\Normalizer\\": ""
                },
                "classmap": [
                    "Resources/stubs"
                ]
            },
            "notification-url": "https://packagist.org/downloads/",
            "license": [
                "MIT"
            ],
            "authors": [
                {
                    "name": "Nicolas Grekas",
                    "email": "p@tchwork.com"
                },
                {
                    "name": "Symfony Community",
                    "homepage": "https://symfony.com/contributors"
                }
            ],
            "description": "Symfony polyfill for intl's Normalizer class and related functions",
            "homepage": "https://symfony.com",
            "keywords": [
                "compatibility",
                "intl",
                "normalizer",
                "polyfill",
                "portable",
                "shim"
            ],
            "funding": [
                {
                    "url": "https://symfony.com/sponsor",
                    "type": "custom"
                },
                {
                    "url": "https://github.com/fabpot",
                    "type": "github"
                },
                {
                    "url": "https://tidelift.com/funding/github/packagist/symfony/symfony",
                    "type": "tidelift"
                }
            ],
            "time": "2021-02-19T12:13:01+00:00"
        },
        {
            "name": "symfony/polyfill-mbstring",
<<<<<<< HEAD
            "version": "v1.24.0",
=======
            "version": "v1.25.0",
>>>>>>> 69f01216
            "source": {
                "type": "git",
                "url": "https://github.com/symfony/polyfill-mbstring.git",
                "reference": "0abb51d2f102e00a4eefcf46ba7fec406d245825"
            },
            "dist": {
                "type": "zip",
                "url": "https://api.github.com/repos/symfony/polyfill-mbstring/zipball/0abb51d2f102e00a4eefcf46ba7fec406d245825",
                "reference": "0abb51d2f102e00a4eefcf46ba7fec406d245825",
                "shasum": ""
            },
            "require": {
                "php": ">=7.1"
            },
            "provide": {
                "ext-mbstring": "*"
            },
            "suggest": {
                "ext-mbstring": "For best performance"
            },
            "type": "library",
            "extra": {
                "branch-alias": {
                    "dev-main": "1.23-dev"
                },
                "thanks": {
                    "name": "symfony/polyfill",
                    "url": "https://github.com/symfony/polyfill"
                }
            },
            "autoload": {
                "files": [
                    "bootstrap.php"
                ],
                "psr-4": {
                    "Symfony\\Polyfill\\Mbstring\\": ""
                }
            },
            "notification-url": "https://packagist.org/downloads/",
            "license": [
                "MIT"
            ],
            "authors": [
                {
                    "name": "Nicolas Grekas",
                    "email": "p@tchwork.com"
                },
                {
                    "name": "Symfony Community",
                    "homepage": "https://symfony.com/contributors"
                }
            ],
            "description": "Symfony polyfill for the Mbstring extension",
            "homepage": "https://symfony.com",
            "keywords": [
                "compatibility",
                "mbstring",
                "polyfill",
                "portable",
                "shim"
            ],
            "funding": [
                {
                    "url": "https://symfony.com/sponsor",
                    "type": "custom"
                },
                {
                    "url": "https://github.com/fabpot",
                    "type": "github"
                },
                {
                    "url": "https://tidelift.com/funding/github/packagist/symfony/symfony",
                    "type": "tidelift"
                }
            ],
            "time": "2021-11-30T18:21:41+00:00"
        },
        {
            "name": "symfony/polyfill-php73",
<<<<<<< HEAD
            "version": "v1.24.0",
=======
            "version": "v1.25.0",
>>>>>>> 69f01216
            "source": {
                "type": "git",
                "url": "https://github.com/symfony/polyfill-php73.git",
                "reference": "cc5db0e22b3cb4111010e48785a97f670b350ca5"
            },
            "dist": {
                "type": "zip",
                "url": "https://api.github.com/repos/symfony/polyfill-php73/zipball/cc5db0e22b3cb4111010e48785a97f670b350ca5",
                "reference": "cc5db0e22b3cb4111010e48785a97f670b350ca5",
                "shasum": ""
            },
            "require": {
                "php": ">=7.1"
            },
            "type": "library",
            "extra": {
                "branch-alias": {
                    "dev-main": "1.23-dev"
                },
                "thanks": {
                    "name": "symfony/polyfill",
                    "url": "https://github.com/symfony/polyfill"
                }
            },
            "autoload": {
                "files": [
                    "bootstrap.php"
                ],
                "psr-4": {
                    "Symfony\\Polyfill\\Php73\\": ""
                },
                "classmap": [
                    "Resources/stubs"
                ]
            },
            "notification-url": "https://packagist.org/downloads/",
            "license": [
                "MIT"
            ],
            "authors": [
                {
                    "name": "Nicolas Grekas",
                    "email": "p@tchwork.com"
                },
                {
                    "name": "Symfony Community",
                    "homepage": "https://symfony.com/contributors"
                }
            ],
            "description": "Symfony polyfill backporting some PHP 7.3+ features to lower PHP versions",
            "homepage": "https://symfony.com",
            "keywords": [
                "compatibility",
                "polyfill",
                "portable",
                "shim"
            ],
            "funding": [
                {
                    "url": "https://symfony.com/sponsor",
                    "type": "custom"
                },
                {
                    "url": "https://github.com/fabpot",
                    "type": "github"
                },
                {
                    "url": "https://tidelift.com/funding/github/packagist/symfony/symfony",
                    "type": "tidelift"
                }
            ],
            "time": "2021-06-05T21:20:04+00:00"
        },
        {
            "name": "symfony/polyfill-php80",
<<<<<<< HEAD
            "version": "v1.24.0",
            "source": {
                "type": "git",
                "url": "https://github.com/symfony/polyfill-php80.git",
                "reference": "57b712b08eddb97c762a8caa32c84e037892d2e9"
            },
            "dist": {
                "type": "zip",
                "url": "https://api.github.com/repos/symfony/polyfill-php80/zipball/57b712b08eddb97c762a8caa32c84e037892d2e9",
                "reference": "57b712b08eddb97c762a8caa32c84e037892d2e9",
=======
            "version": "v1.25.0",
            "source": {
                "type": "git",
                "url": "https://github.com/symfony/polyfill-php80.git",
                "reference": "4407588e0d3f1f52efb65fbe92babe41f37fe50c"
            },
            "dist": {
                "type": "zip",
                "url": "https://api.github.com/repos/symfony/polyfill-php80/zipball/4407588e0d3f1f52efb65fbe92babe41f37fe50c",
                "reference": "4407588e0d3f1f52efb65fbe92babe41f37fe50c",
>>>>>>> 69f01216
                "shasum": ""
            },
            "require": {
                "php": ">=7.1"
            },
            "type": "library",
            "extra": {
                "branch-alias": {
                    "dev-main": "1.23-dev"
                },
                "thanks": {
                    "name": "symfony/polyfill",
                    "url": "https://github.com/symfony/polyfill"
                }
            },
            "autoload": {
                "files": [
                    "bootstrap.php"
                ],
                "psr-4": {
                    "Symfony\\Polyfill\\Php80\\": ""
                },
                "classmap": [
                    "Resources/stubs"
                ]
            },
            "notification-url": "https://packagist.org/downloads/",
            "license": [
                "MIT"
            ],
            "authors": [
                {
                    "name": "Ion Bazan",
                    "email": "ion.bazan@gmail.com"
                },
                {
                    "name": "Nicolas Grekas",
                    "email": "p@tchwork.com"
                },
                {
                    "name": "Symfony Community",
                    "homepage": "https://symfony.com/contributors"
                }
            ],
            "description": "Symfony polyfill backporting some PHP 8.0+ features to lower PHP versions",
            "homepage": "https://symfony.com",
            "keywords": [
                "compatibility",
                "polyfill",
                "portable",
                "shim"
            ],
            "funding": [
                {
                    "url": "https://symfony.com/sponsor",
                    "type": "custom"
                },
                {
                    "url": "https://github.com/fabpot",
                    "type": "github"
                },
                {
                    "url": "https://tidelift.com/funding/github/packagist/symfony/symfony",
                    "type": "tidelift"
                }
            ],
<<<<<<< HEAD
            "time": "2021-09-13T13:58:33+00:00"
        },
        {
            "name": "symfony/process",
            "version": "v5.4.2",
            "source": {
                "type": "git",
                "url": "https://github.com/symfony/process.git",
                "reference": "2b3ba8722c4aaf3e88011be5e7f48710088fb5e4"
            },
            "dist": {
                "type": "zip",
                "url": "https://api.github.com/repos/symfony/process/zipball/2b3ba8722c4aaf3e88011be5e7f48710088fb5e4",
                "reference": "2b3ba8722c4aaf3e88011be5e7f48710088fb5e4",
=======
            "time": "2022-03-04T08:16:47+00:00"
        },
        {
            "name": "symfony/process",
            "version": "v5.4.7",
            "source": {
                "type": "git",
                "url": "https://github.com/symfony/process.git",
                "reference": "38a44b2517b470a436e1c944bf9b9ba3961137fb"
            },
            "dist": {
                "type": "zip",
                "url": "https://api.github.com/repos/symfony/process/zipball/38a44b2517b470a436e1c944bf9b9ba3961137fb",
                "reference": "38a44b2517b470a436e1c944bf9b9ba3961137fb",
>>>>>>> 69f01216
                "shasum": ""
            },
            "require": {
                "php": ">=7.2.5",
                "symfony/polyfill-php80": "^1.16"
            },
            "type": "library",
            "autoload": {
                "psr-4": {
                    "Symfony\\Component\\Process\\": ""
                },
                "exclude-from-classmap": [
                    "/Tests/"
                ]
            },
            "notification-url": "https://packagist.org/downloads/",
            "license": [
                "MIT"
            ],
            "authors": [
                {
                    "name": "Fabien Potencier",
                    "email": "fabien@symfony.com"
                },
                {
                    "name": "Symfony Community",
                    "homepage": "https://symfony.com/contributors"
                }
            ],
            "description": "Executes commands in sub-processes",
            "homepage": "https://symfony.com",
            "funding": [
                {
                    "url": "https://symfony.com/sponsor",
                    "type": "custom"
                },
                {
                    "url": "https://github.com/fabpot",
                    "type": "github"
                },
                {
                    "url": "https://tidelift.com/funding/github/packagist/symfony/symfony",
                    "type": "tidelift"
                }
            ],
<<<<<<< HEAD
            "time": "2021-12-27T21:01:00+00:00"
        },
        {
            "name": "symfony/service-contracts",
            "version": "v2.5.0",
            "source": {
                "type": "git",
                "url": "https://github.com/symfony/service-contracts.git",
                "reference": "1ab11b933cd6bc5464b08e81e2c5b07dec58b0fc"
            },
            "dist": {
                "type": "zip",
                "url": "https://api.github.com/repos/symfony/service-contracts/zipball/1ab11b933cd6bc5464b08e81e2c5b07dec58b0fc",
                "reference": "1ab11b933cd6bc5464b08e81e2c5b07dec58b0fc",
=======
            "time": "2022-03-18T16:18:52+00:00"
        },
        {
            "name": "symfony/service-contracts",
            "version": "v2.5.1",
            "source": {
                "type": "git",
                "url": "https://github.com/symfony/service-contracts.git",
                "reference": "24d9dc654b83e91aa59f9d167b131bc3b5bea24c"
            },
            "dist": {
                "type": "zip",
                "url": "https://api.github.com/repos/symfony/service-contracts/zipball/24d9dc654b83e91aa59f9d167b131bc3b5bea24c",
                "reference": "24d9dc654b83e91aa59f9d167b131bc3b5bea24c",
>>>>>>> 69f01216
                "shasum": ""
            },
            "require": {
                "php": ">=7.2.5",
                "psr/container": "^1.1",
<<<<<<< HEAD
                "symfony/deprecation-contracts": "^2.1"
=======
                "symfony/deprecation-contracts": "^2.1|^3"
>>>>>>> 69f01216
            },
            "conflict": {
                "ext-psr": "<1.1|>=2"
            },
            "suggest": {
                "symfony/service-implementation": ""
            },
            "type": "library",
            "extra": {
                "branch-alias": {
                    "dev-main": "2.5-dev"
                },
                "thanks": {
                    "name": "symfony/contracts",
                    "url": "https://github.com/symfony/contracts"
                }
            },
            "autoload": {
                "psr-4": {
                    "Symfony\\Contracts\\Service\\": ""
                }
            },
            "notification-url": "https://packagist.org/downloads/",
            "license": [
                "MIT"
            ],
            "authors": [
                {
                    "name": "Nicolas Grekas",
                    "email": "p@tchwork.com"
                },
                {
                    "name": "Symfony Community",
                    "homepage": "https://symfony.com/contributors"
                }
            ],
            "description": "Generic abstractions related to writing services",
            "homepage": "https://symfony.com",
            "keywords": [
                "abstractions",
                "contracts",
                "decoupling",
                "interfaces",
                "interoperability",
                "standards"
            ],
            "funding": [
                {
                    "url": "https://symfony.com/sponsor",
                    "type": "custom"
                },
                {
                    "url": "https://github.com/fabpot",
                    "type": "github"
                },
                {
                    "url": "https://tidelift.com/funding/github/packagist/symfony/symfony",
                    "type": "tidelift"
                }
            ],
<<<<<<< HEAD
            "time": "2021-11-04T16:48:04+00:00"
        },
        {
            "name": "symfony/string",
            "version": "v5.4.2",
            "source": {
                "type": "git",
                "url": "https://github.com/symfony/string.git",
                "reference": "e6a5d5ecf6589c5247d18e0e74e30b11dfd51a3d"
            },
            "dist": {
                "type": "zip",
                "url": "https://api.github.com/repos/symfony/string/zipball/e6a5d5ecf6589c5247d18e0e74e30b11dfd51a3d",
                "reference": "e6a5d5ecf6589c5247d18e0e74e30b11dfd51a3d",
=======
            "time": "2022-03-13T20:07:29+00:00"
        },
        {
            "name": "symfony/string",
            "version": "v5.4.3",
            "source": {
                "type": "git",
                "url": "https://github.com/symfony/string.git",
                "reference": "92043b7d8383e48104e411bc9434b260dbeb5a10"
            },
            "dist": {
                "type": "zip",
                "url": "https://api.github.com/repos/symfony/string/zipball/92043b7d8383e48104e411bc9434b260dbeb5a10",
                "reference": "92043b7d8383e48104e411bc9434b260dbeb5a10",
>>>>>>> 69f01216
                "shasum": ""
            },
            "require": {
                "php": ">=7.2.5",
                "symfony/polyfill-ctype": "~1.8",
                "symfony/polyfill-intl-grapheme": "~1.0",
                "symfony/polyfill-intl-normalizer": "~1.0",
                "symfony/polyfill-mbstring": "~1.0",
                "symfony/polyfill-php80": "~1.15"
            },
            "conflict": {
                "symfony/translation-contracts": ">=3.0"
            },
            "require-dev": {
                "symfony/error-handler": "^4.4|^5.0|^6.0",
                "symfony/http-client": "^4.4|^5.0|^6.0",
                "symfony/translation-contracts": "^1.1|^2",
                "symfony/var-exporter": "^4.4|^5.0|^6.0"
            },
            "type": "library",
            "autoload": {
                "files": [
                    "Resources/functions.php"
                ],
                "psr-4": {
                    "Symfony\\Component\\String\\": ""
                },
                "exclude-from-classmap": [
                    "/Tests/"
                ]
            },
            "notification-url": "https://packagist.org/downloads/",
            "license": [
                "MIT"
            ],
            "authors": [
                {
                    "name": "Nicolas Grekas",
                    "email": "p@tchwork.com"
                },
                {
                    "name": "Symfony Community",
                    "homepage": "https://symfony.com/contributors"
                }
            ],
            "description": "Provides an object-oriented API to strings and deals with bytes, UTF-8 code points and grapheme clusters in a unified way",
            "homepage": "https://symfony.com",
            "keywords": [
                "grapheme",
                "i18n",
                "string",
                "unicode",
                "utf-8",
                "utf8"
            ],
            "funding": [
                {
                    "url": "https://symfony.com/sponsor",
                    "type": "custom"
                },
                {
                    "url": "https://github.com/fabpot",
                    "type": "github"
                },
                {
                    "url": "https://tidelift.com/funding/github/packagist/symfony/symfony",
                    "type": "tidelift"
                }
            ],
<<<<<<< HEAD
            "time": "2021-12-16T21:52:00+00:00"
=======
            "time": "2022-01-02T09:53:40+00:00"
>>>>>>> 69f01216
        }
    ],
    "packages-dev": [
        {
            "name": "doctrine/annotations",
            "version": "1.13.2",
            "source": {
                "type": "git",
                "url": "https://github.com/doctrine/annotations.git",
                "reference": "5b668aef16090008790395c02c893b1ba13f7e08"
            },
            "dist": {
                "type": "zip",
                "url": "https://api.github.com/repos/doctrine/annotations/zipball/5b668aef16090008790395c02c893b1ba13f7e08",
                "reference": "5b668aef16090008790395c02c893b1ba13f7e08",
                "shasum": ""
            },
            "require": {
                "doctrine/lexer": "1.*",
                "ext-tokenizer": "*",
                "php": "^7.1 || ^8.0",
                "psr/cache": "^1 || ^2 || ^3"
            },
            "require-dev": {
                "doctrine/cache": "^1.11 || ^2.0",
                "doctrine/coding-standard": "^6.0 || ^8.1",
                "phpstan/phpstan": "^0.12.20",
                "phpunit/phpunit": "^7.5 || ^8.0 || ^9.1.5",
                "symfony/cache": "^4.4 || ^5.2"
            },
            "type": "library",
            "autoload": {
                "psr-4": {
                    "Doctrine\\Common\\Annotations\\": "lib/Doctrine/Common/Annotations"
                }
            },
            "notification-url": "https://packagist.org/downloads/",
            "license": [
                "MIT"
            ],
            "authors": [
                {
                    "name": "Guilherme Blanco",
                    "email": "guilhermeblanco@gmail.com"
                },
                {
                    "name": "Roman Borschel",
                    "email": "roman@code-factory.org"
                },
                {
                    "name": "Benjamin Eberlei",
                    "email": "kontakt@beberlei.de"
                },
                {
                    "name": "Jonathan Wage",
                    "email": "jonwage@gmail.com"
                },
                {
                    "name": "Johannes Schmitt",
                    "email": "schmittjoh@gmail.com"
                }
            ],
            "description": "Docblock Annotations Parser",
            "homepage": "https://www.doctrine-project.org/projects/annotations.html",
            "keywords": [
                "annotations",
                "docblock",
                "parser"
            ],
            "time": "2021-08-05T19:00:23+00:00"
        },
        {
            "name": "doctrine/lexer",
            "version": "1.2.1",
            "source": {
                "type": "git",
                "url": "https://github.com/doctrine/lexer.git",
                "reference": "e864bbf5904cb8f5bb334f99209b48018522f042"
            },
            "dist": {
                "type": "zip",
                "url": "https://api.github.com/repos/doctrine/lexer/zipball/e864bbf5904cb8f5bb334f99209b48018522f042",
                "reference": "e864bbf5904cb8f5bb334f99209b48018522f042",
                "shasum": ""
            },
            "require": {
                "php": "^7.2 || ^8.0"
            },
            "require-dev": {
                "doctrine/coding-standard": "^6.0",
                "phpstan/phpstan": "^0.11.8",
                "phpunit/phpunit": "^8.2"
            },
            "type": "library",
            "extra": {
                "branch-alias": {
                    "dev-master": "1.2.x-dev"
                }
            },
            "autoload": {
                "psr-4": {
                    "Doctrine\\Common\\Lexer\\": "lib/Doctrine/Common/Lexer"
                }
            },
            "notification-url": "https://packagist.org/downloads/",
            "license": [
                "MIT"
            ],
            "authors": [
                {
                    "name": "Guilherme Blanco",
                    "email": "guilhermeblanco@gmail.com"
                },
                {
                    "name": "Roman Borschel",
                    "email": "roman@code-factory.org"
                },
                {
                    "name": "Johannes Schmitt",
                    "email": "schmittjoh@gmail.com"
                }
            ],
            "description": "PHP Doctrine Lexer parser library that can be used in Top-Down, Recursive Descent Parsers.",
            "homepage": "https://www.doctrine-project.org/projects/lexer.html",
            "keywords": [
                "annotations",
                "docblock",
                "lexer",
                "parser",
                "php"
            ],
            "funding": [
                {
                    "url": "https://www.doctrine-project.org/sponsorship.html",
                    "type": "custom"
                },
                {
                    "url": "https://www.patreon.com/phpdoctrine",
                    "type": "patreon"
                },
                {
                    "url": "https://tidelift.com/funding/github/packagist/doctrine%2Flexer",
                    "type": "tidelift"
                }
            ],
            "time": "2020-05-25T17:44:05+00:00"
        },
        {
            "name": "friendsofphp/php-cs-fixer",
            "version": "v2.19.3",
            "source": {
                "type": "git",
                "url": "https://github.com/FriendsOfPHP/PHP-CS-Fixer.git",
                "reference": "75ac86f33fab4714ea5a39a396784d83ae3b5ed8"
            },
            "dist": {
                "type": "zip",
                "url": "https://api.github.com/repos/FriendsOfPHP/PHP-CS-Fixer/zipball/75ac86f33fab4714ea5a39a396784d83ae3b5ed8",
                "reference": "75ac86f33fab4714ea5a39a396784d83ae3b5ed8",
                "shasum": ""
            },
            "require": {
                "composer/semver": "^1.4 || ^2.0 || ^3.0",
                "composer/xdebug-handler": "^1.2 || ^2.0",
                "doctrine/annotations": "^1.2",
                "ext-json": "*",
                "ext-tokenizer": "*",
                "php": "^5.6 || ^7.0 || ^8.0",
                "php-cs-fixer/diff": "^1.3",
                "symfony/console": "^3.4.43 || ^4.1.6 || ^5.0",
                "symfony/event-dispatcher": "^3.0 || ^4.0 || ^5.0",
                "symfony/filesystem": "^3.0 || ^4.0 || ^5.0",
                "symfony/finder": "^3.0 || ^4.0 || ^5.0",
                "symfony/options-resolver": "^3.0 || ^4.0 || ^5.0",
                "symfony/polyfill-php70": "^1.0",
                "symfony/polyfill-php72": "^1.4",
                "symfony/process": "^3.0 || ^4.0 || ^5.0",
                "symfony/stopwatch": "^3.0 || ^4.0 || ^5.0"
            },
            "require-dev": {
                "justinrainbow/json-schema": "^5.0",
                "keradus/cli-executor": "^1.4",
                "mikey179/vfsstream": "^1.6",
                "php-coveralls/php-coveralls": "^2.4.2",
                "php-cs-fixer/accessible-object": "^1.0",
                "php-cs-fixer/phpunit-constraint-isidenticalstring": "^1.2",
                "php-cs-fixer/phpunit-constraint-xmlmatchesxsd": "^1.2.1",
                "phpspec/prophecy-phpunit": "^1.1 || ^2.0",
                "phpunit/phpunit": "^5.7.27 || ^6.5.14 || ^7.5.20 || ^8.5.13 || ^9.5",
                "phpunitgoodpractices/polyfill": "^1.5",
                "phpunitgoodpractices/traits": "^1.9.1",
                "sanmai/phpunit-legacy-adapter": "^6.4 || ^8.2.1",
                "symfony/phpunit-bridge": "^5.2.1",
                "symfony/yaml": "^3.0 || ^4.0 || ^5.0"
            },
            "suggest": {
                "ext-dom": "For handling output formats in XML",
                "ext-mbstring": "For handling non-UTF8 characters.",
                "php-cs-fixer/phpunit-constraint-isidenticalstring": "For IsIdenticalString constraint.",
                "php-cs-fixer/phpunit-constraint-xmlmatchesxsd": "For XmlMatchesXsd constraint.",
                "symfony/polyfill-mbstring": "When enabling `ext-mbstring` is not possible."
            },
            "bin": [
                "php-cs-fixer"
            ],
            "type": "application",
            "extra": {
                "branch-alias": {
                    "dev-master": "2.19-dev"
                }
            },
            "autoload": {
                "psr-4": {
                    "PhpCsFixer\\": "src/"
                },
                "classmap": [
                    "tests/Test/AbstractFixerTestCase.php",
                    "tests/Test/AbstractIntegrationCaseFactory.php",
                    "tests/Test/AbstractIntegrationTestCase.php",
                    "tests/Test/Assert/AssertTokensTrait.php",
                    "tests/Test/IntegrationCase.php",
                    "tests/Test/IntegrationCaseFactory.php",
                    "tests/Test/IntegrationCaseFactoryInterface.php",
                    "tests/Test/InternalIntegrationCaseFactory.php",
                    "tests/Test/IsIdenticalConstraint.php",
                    "tests/Test/TokensWithObservedTransformers.php",
                    "tests/TestCase.php"
                ]
            },
            "notification-url": "https://packagist.org/downloads/",
            "license": [
                "MIT"
            ],
            "authors": [
                {
                    "name": "Fabien Potencier",
                    "email": "fabien@symfony.com"
                },
                {
                    "name": "Dariusz Rumiński",
                    "email": "dariusz.ruminski@gmail.com"
                }
            ],
            "description": "A tool to automatically fix PHP code style",
            "funding": [
                {
                    "url": "https://github.com/keradus",
                    "type": "github"
                }
            ],
            "time": "2021-11-15T17:17:55+00:00"
        },
        {
            "name": "php-cs-fixer/diff",
            "version": "v1.3.1",
            "source": {
                "type": "git",
                "url": "https://github.com/PHP-CS-Fixer/diff.git",
                "reference": "dbd31aeb251639ac0b9e7e29405c1441907f5759"
            },
            "dist": {
                "type": "zip",
                "url": "https://api.github.com/repos/PHP-CS-Fixer/diff/zipball/dbd31aeb251639ac0b9e7e29405c1441907f5759",
                "reference": "dbd31aeb251639ac0b9e7e29405c1441907f5759",
                "shasum": ""
            },
            "require": {
                "php": "^5.6 || ^7.0 || ^8.0"
            },
            "require-dev": {
                "phpunit/phpunit": "^5.7.23 || ^6.4.3 || ^7.0",
                "symfony/process": "^3.3"
            },
            "type": "library",
            "autoload": {
                "classmap": [
                    "src/"
                ]
            },
            "notification-url": "https://packagist.org/downloads/",
            "license": [
                "BSD-3-Clause"
            ],
            "authors": [
                {
                    "name": "Sebastian Bergmann",
                    "email": "sebastian@phpunit.de"
                },
                {
                    "name": "Kore Nordmann",
                    "email": "mail@kore-nordmann.de"
                },
                {
                    "name": "SpacePossum"
                }
            ],
            "description": "sebastian/diff v2 backport support for PHP5.6",
            "homepage": "https://github.com/PHP-CS-Fixer",
            "keywords": [
                "diff"
            ],
            "time": "2020-10-14T08:39:05+00:00"
        },
        {
            "name": "phpstan/phpstan",
<<<<<<< HEAD
            "version": "1.4.2",
            "source": {
                "type": "git",
                "url": "https://github.com/phpstan/phpstan.git",
                "reference": "1dd8f3e40bf7aa30031a75c65cece99220a161b8"
            },
            "dist": {
                "type": "zip",
                "url": "https://api.github.com/repos/phpstan/phpstan/zipball/1dd8f3e40bf7aa30031a75c65cece99220a161b8",
                "reference": "1dd8f3e40bf7aa30031a75c65cece99220a161b8",
=======
            "version": "1.7.15",
            "source": {
                "type": "git",
                "url": "https://github.com/phpstan/phpstan.git",
                "reference": "cd0202ea1b1fc6d1bbe156c6e2e18a03e0ff160a"
            },
            "dist": {
                "type": "zip",
                "url": "https://api.github.com/repos/phpstan/phpstan/zipball/cd0202ea1b1fc6d1bbe156c6e2e18a03e0ff160a",
                "reference": "cd0202ea1b1fc6d1bbe156c6e2e18a03e0ff160a",
>>>>>>> 69f01216
                "shasum": ""
            },
            "require": {
                "php": "^7.2|^8.0"
            },
            "conflict": {
                "phpstan/phpstan-shim": "*"
            },
            "bin": [
                "phpstan",
                "phpstan.phar"
            ],
            "type": "library",
<<<<<<< HEAD
            "extra": {
                "branch-alias": {
                    "dev-master": "1.4-dev"
                }
            },
=======
>>>>>>> 69f01216
            "autoload": {
                "files": [
                    "bootstrap.php"
                ]
            },
            "notification-url": "https://packagist.org/downloads/",
            "license": [
                "MIT"
            ],
            "description": "PHPStan - PHP Static Analysis Tool",
            "funding": [
                {
                    "url": "https://github.com/ondrejmirtes",
                    "type": "github"
                },
                {
                    "url": "https://github.com/phpstan",
                    "type": "github"
                },
                {
                    "url": "https://www.patreon.com/phpstan",
                    "type": "patreon"
                },
                {
                    "url": "https://tidelift.com/funding/github/packagist/phpstan/phpstan",
                    "type": "tidelift"
                }
            ],
<<<<<<< HEAD
            "time": "2022-01-18T16:09:11+00:00"
=======
            "time": "2022-06-20T08:29:01+00:00"
>>>>>>> 69f01216
        },
        {
            "name": "psr/cache",
            "version": "1.0.1",
            "source": {
                "type": "git",
                "url": "https://github.com/php-fig/cache.git",
                "reference": "d11b50ad223250cf17b86e38383413f5a6764bf8"
            },
            "dist": {
                "type": "zip",
                "url": "https://api.github.com/repos/php-fig/cache/zipball/d11b50ad223250cf17b86e38383413f5a6764bf8",
                "reference": "d11b50ad223250cf17b86e38383413f5a6764bf8",
                "shasum": ""
            },
            "require": {
                "php": ">=5.3.0"
            },
            "type": "library",
            "extra": {
                "branch-alias": {
                    "dev-master": "1.0.x-dev"
                }
            },
            "autoload": {
                "psr-4": {
                    "Psr\\Cache\\": "src/"
                }
            },
            "notification-url": "https://packagist.org/downloads/",
            "license": [
                "MIT"
            ],
            "authors": [
                {
                    "name": "PHP-FIG",
                    "homepage": "http://www.php-fig.org/"
                }
            ],
            "description": "Common interface for caching libraries",
            "keywords": [
                "cache",
                "psr",
                "psr-6"
            ],
            "time": "2016-08-06T20:24:11+00:00"
        },
        {
            "name": "psr/event-dispatcher",
            "version": "1.0.0",
            "source": {
                "type": "git",
                "url": "https://github.com/php-fig/event-dispatcher.git",
                "reference": "dbefd12671e8a14ec7f180cab83036ed26714bb0"
            },
            "dist": {
                "type": "zip",
                "url": "https://api.github.com/repos/php-fig/event-dispatcher/zipball/dbefd12671e8a14ec7f180cab83036ed26714bb0",
                "reference": "dbefd12671e8a14ec7f180cab83036ed26714bb0",
                "shasum": ""
            },
            "require": {
                "php": ">=7.2.0"
            },
            "type": "library",
            "extra": {
                "branch-alias": {
                    "dev-master": "1.0.x-dev"
                }
            },
            "autoload": {
                "psr-4": {
                    "Psr\\EventDispatcher\\": "src/"
                }
            },
            "notification-url": "https://packagist.org/downloads/",
            "license": [
                "MIT"
            ],
            "authors": [
                {
                    "name": "PHP-FIG",
                    "homepage": "http://www.php-fig.org/"
                }
            ],
            "description": "Standard interfaces for event handling.",
            "keywords": [
                "events",
                "psr",
                "psr-14"
            ],
            "time": "2019-01-08T18:20:26+00:00"
        },
        {
            "name": "symfony/event-dispatcher",
            "version": "v5.3.7",
            "source": {
                "type": "git",
                "url": "https://github.com/symfony/event-dispatcher.git",
                "reference": "ce7b20d69c66a20939d8952b617506a44d102130"
            },
            "dist": {
                "type": "zip",
                "url": "https://api.github.com/repos/symfony/event-dispatcher/zipball/ce7b20d69c66a20939d8952b617506a44d102130",
                "reference": "ce7b20d69c66a20939d8952b617506a44d102130",
                "shasum": ""
            },
            "require": {
                "php": ">=7.2.5",
                "symfony/deprecation-contracts": "^2.1",
                "symfony/event-dispatcher-contracts": "^2",
                "symfony/polyfill-php80": "^1.16"
            },
            "conflict": {
                "symfony/dependency-injection": "<4.4"
            },
            "provide": {
                "psr/event-dispatcher-implementation": "1.0",
                "symfony/event-dispatcher-implementation": "2.0"
            },
            "require-dev": {
                "psr/log": "^1|^2|^3",
                "symfony/config": "^4.4|^5.0",
                "symfony/dependency-injection": "^4.4|^5.0",
                "symfony/error-handler": "^4.4|^5.0",
                "symfony/expression-language": "^4.4|^5.0",
                "symfony/http-foundation": "^4.4|^5.0",
                "symfony/service-contracts": "^1.1|^2",
                "symfony/stopwatch": "^4.4|^5.0"
            },
            "suggest": {
                "symfony/dependency-injection": "",
                "symfony/http-kernel": ""
            },
            "type": "library",
            "autoload": {
                "psr-4": {
                    "Symfony\\Component\\EventDispatcher\\": ""
                },
                "exclude-from-classmap": [
                    "/Tests/"
                ]
            },
            "notification-url": "https://packagist.org/downloads/",
            "license": [
                "MIT"
            ],
            "authors": [
                {
                    "name": "Fabien Potencier",
                    "email": "fabien@symfony.com"
                },
                {
                    "name": "Symfony Community",
                    "homepage": "https://symfony.com/contributors"
                }
            ],
            "description": "Provides tools that allow your application components to communicate with each other by dispatching events and listening to them",
            "homepage": "https://symfony.com",
            "funding": [
                {
                    "url": "https://symfony.com/sponsor",
                    "type": "custom"
                },
                {
                    "url": "https://github.com/fabpot",
                    "type": "github"
                },
                {
                    "url": "https://tidelift.com/funding/github/packagist/symfony/symfony",
                    "type": "tidelift"
                }
            ],
            "time": "2021-08-04T21:20:46+00:00"
        },
        {
            "name": "symfony/event-dispatcher-contracts",
            "version": "v2.4.0",
            "source": {
                "type": "git",
                "url": "https://github.com/symfony/event-dispatcher-contracts.git",
                "reference": "69fee1ad2332a7cbab3aca13591953da9cdb7a11"
            },
            "dist": {
                "type": "zip",
                "url": "https://api.github.com/repos/symfony/event-dispatcher-contracts/zipball/69fee1ad2332a7cbab3aca13591953da9cdb7a11",
                "reference": "69fee1ad2332a7cbab3aca13591953da9cdb7a11",
                "shasum": ""
            },
            "require": {
                "php": ">=7.2.5",
                "psr/event-dispatcher": "^1"
            },
            "suggest": {
                "symfony/event-dispatcher-implementation": ""
            },
            "type": "library",
            "extra": {
                "branch-alias": {
                    "dev-main": "2.4-dev"
                },
                "thanks": {
                    "name": "symfony/contracts",
                    "url": "https://github.com/symfony/contracts"
                }
            },
            "autoload": {
                "psr-4": {
                    "Symfony\\Contracts\\EventDispatcher\\": ""
                }
            },
            "notification-url": "https://packagist.org/downloads/",
            "license": [
                "MIT"
            ],
            "authors": [
                {
                    "name": "Nicolas Grekas",
                    "email": "p@tchwork.com"
                },
                {
                    "name": "Symfony Community",
                    "homepage": "https://symfony.com/contributors"
                }
            ],
            "description": "Generic abstractions related to dispatching event",
            "homepage": "https://symfony.com",
            "keywords": [
                "abstractions",
                "contracts",
                "decoupling",
                "interfaces",
                "interoperability",
                "standards"
            ],
            "funding": [
                {
                    "url": "https://symfony.com/sponsor",
                    "type": "custom"
                },
                {
                    "url": "https://github.com/fabpot",
                    "type": "github"
                },
                {
                    "url": "https://tidelift.com/funding/github/packagist/symfony/symfony",
                    "type": "tidelift"
                }
            ],
            "time": "2021-03-23T23:28:01+00:00"
        },
        {
            "name": "symfony/options-resolver",
            "version": "v5.3.7",
            "source": {
                "type": "git",
                "url": "https://github.com/symfony/options-resolver.git",
                "reference": "4b78e55b179003a42523a362cc0e8327f7a69b5e"
            },
            "dist": {
                "type": "zip",
                "url": "https://api.github.com/repos/symfony/options-resolver/zipball/4b78e55b179003a42523a362cc0e8327f7a69b5e",
                "reference": "4b78e55b179003a42523a362cc0e8327f7a69b5e",
                "shasum": ""
            },
            "require": {
                "php": ">=7.2.5",
                "symfony/deprecation-contracts": "^2.1",
                "symfony/polyfill-php73": "~1.0",
                "symfony/polyfill-php80": "^1.16"
            },
            "type": "library",
            "autoload": {
                "psr-4": {
                    "Symfony\\Component\\OptionsResolver\\": ""
                },
                "exclude-from-classmap": [
                    "/Tests/"
                ]
            },
            "notification-url": "https://packagist.org/downloads/",
            "license": [
                "MIT"
            ],
            "authors": [
                {
                    "name": "Fabien Potencier",
                    "email": "fabien@symfony.com"
                },
                {
                    "name": "Symfony Community",
                    "homepage": "https://symfony.com/contributors"
                }
            ],
            "description": "Provides an improved replacement for the array_replace PHP function",
            "homepage": "https://symfony.com",
            "keywords": [
                "config",
                "configuration",
                "options"
            ],
            "funding": [
                {
                    "url": "https://symfony.com/sponsor",
                    "type": "custom"
                },
                {
                    "url": "https://github.com/fabpot",
                    "type": "github"
                },
                {
                    "url": "https://tidelift.com/funding/github/packagist/symfony/symfony",
                    "type": "tidelift"
                }
            ],
            "time": "2021-08-04T21:20:46+00:00"
        },
        {
            "name": "symfony/polyfill-php70",
            "version": "v1.20.0",
            "source": {
                "type": "git",
                "url": "https://github.com/symfony/polyfill-php70.git",
                "reference": "5f03a781d984aae42cebd18e7912fa80f02ee644"
            },
            "dist": {
                "type": "zip",
                "url": "https://api.github.com/repos/symfony/polyfill-php70/zipball/5f03a781d984aae42cebd18e7912fa80f02ee644",
                "reference": "5f03a781d984aae42cebd18e7912fa80f02ee644",
                "shasum": ""
            },
            "require": {
                "php": ">=7.1"
            },
            "type": "metapackage",
            "extra": {
                "branch-alias": {
                    "dev-main": "1.20-dev"
                },
                "thanks": {
                    "name": "symfony/polyfill",
                    "url": "https://github.com/symfony/polyfill"
                }
            },
            "notification-url": "https://packagist.org/downloads/",
            "license": [
                "MIT"
            ],
            "authors": [
                {
                    "name": "Nicolas Grekas",
                    "email": "p@tchwork.com"
                },
                {
                    "name": "Symfony Community",
                    "homepage": "https://symfony.com/contributors"
                }
            ],
            "description": "Symfony polyfill backporting some PHP 7.0+ features to lower PHP versions",
            "homepage": "https://symfony.com",
            "keywords": [
                "compatibility",
                "polyfill",
                "portable",
                "shim"
            ],
            "funding": [
                {
                    "url": "https://symfony.com/sponsor",
                    "type": "custom"
                },
                {
                    "url": "https://github.com/fabpot",
                    "type": "github"
                },
                {
                    "url": "https://tidelift.com/funding/github/packagist/symfony/symfony",
                    "type": "tidelift"
                }
            ],
            "time": "2020-10-23T14:02:19+00:00"
        },
        {
            "name": "symfony/polyfill-php72",
            "version": "v1.23.0",
            "source": {
                "type": "git",
                "url": "https://github.com/symfony/polyfill-php72.git",
                "reference": "9a142215a36a3888e30d0a9eeea9766764e96976"
            },
            "dist": {
                "type": "zip",
                "url": "https://api.github.com/repos/symfony/polyfill-php72/zipball/9a142215a36a3888e30d0a9eeea9766764e96976",
                "reference": "9a142215a36a3888e30d0a9eeea9766764e96976",
                "shasum": ""
            },
            "require": {
                "php": ">=7.1"
            },
            "type": "library",
            "extra": {
                "branch-alias": {
                    "dev-main": "1.23-dev"
                },
                "thanks": {
                    "name": "symfony/polyfill",
                    "url": "https://github.com/symfony/polyfill"
                }
            },
            "autoload": {
                "files": [
                    "bootstrap.php"
                ],
                "psr-4": {
                    "Symfony\\Polyfill\\Php72\\": ""
                }
            },
            "notification-url": "https://packagist.org/downloads/",
            "license": [
                "MIT"
            ],
            "authors": [
                {
                    "name": "Nicolas Grekas",
                    "email": "p@tchwork.com"
                },
                {
                    "name": "Symfony Community",
                    "homepage": "https://symfony.com/contributors"
                }
            ],
            "description": "Symfony polyfill backporting some PHP 7.2+ features to lower PHP versions",
            "homepage": "https://symfony.com",
            "keywords": [
                "compatibility",
                "polyfill",
                "portable",
                "shim"
            ],
            "funding": [
                {
                    "url": "https://symfony.com/sponsor",
                    "type": "custom"
                },
                {
                    "url": "https://github.com/fabpot",
                    "type": "github"
                },
                {
                    "url": "https://tidelift.com/funding/github/packagist/symfony/symfony",
                    "type": "tidelift"
                }
            ],
            "time": "2021-05-27T09:17:38+00:00"
        },
        {
            "name": "symfony/stopwatch",
            "version": "v5.3.4",
            "source": {
                "type": "git",
                "url": "https://github.com/symfony/stopwatch.git",
                "reference": "b24c6a92c6db316fee69e38c80591e080e41536c"
            },
            "dist": {
                "type": "zip",
                "url": "https://api.github.com/repos/symfony/stopwatch/zipball/b24c6a92c6db316fee69e38c80591e080e41536c",
                "reference": "b24c6a92c6db316fee69e38c80591e080e41536c",
                "shasum": ""
            },
            "require": {
                "php": ">=7.2.5",
                "symfony/service-contracts": "^1.0|^2"
            },
            "type": "library",
            "autoload": {
                "psr-4": {
                    "Symfony\\Component\\Stopwatch\\": ""
                },
                "exclude-from-classmap": [
                    "/Tests/"
                ]
            },
            "notification-url": "https://packagist.org/downloads/",
            "license": [
                "MIT"
            ],
            "authors": [
                {
                    "name": "Fabien Potencier",
                    "email": "fabien@symfony.com"
                },
                {
                    "name": "Symfony Community",
                    "homepage": "https://symfony.com/contributors"
                }
            ],
            "description": "Provides a way to profile code",
            "homepage": "https://symfony.com",
            "funding": [
                {
                    "url": "https://symfony.com/sponsor",
                    "type": "custom"
                },
                {
                    "url": "https://github.com/fabpot",
                    "type": "github"
                },
                {
                    "url": "https://tidelift.com/funding/github/packagist/symfony/symfony",
                    "type": "tidelift"
                }
            ],
            "time": "2021-07-10T08:58:57+00:00"
        }
    ],
    "aliases": [],
    "minimum-stability": "stable",
    "stability-flags": [],
    "prefer-stable": false,
    "prefer-lowest": false,
    "platform": {
        "php": "^7.4",
        "ext-json": "*"
    },
    "platform-dev": [],
    "plugin-api-version": "1.1.0"
}<|MERGE_RESOLUTION|>--- conflicted
+++ resolved
@@ -4,11 +4,7 @@
         "Read more about it at https://getcomposer.org/doc/01-basic-usage.md#installing-dependencies",
         "This file is @generated automatically"
     ],
-<<<<<<< HEAD
-    "content-hash": "77e30385e23f65ea3a28b3e8a8368560",
-=======
     "content-hash": "c2c4a3ba5897a8fcb2306cb98d33411f",
->>>>>>> 69f01216
     "packages": [
         {
             "name": "composer/ca-bundle",
@@ -83,18 +79,6 @@
         },
         {
             "name": "composer/composer",
-<<<<<<< HEAD
-            "version": "1.10.25",
-            "source": {
-                "type": "git",
-                "url": "https://github.com/composer/composer.git",
-                "reference": "892838f84440b4851ec7e57221d52cb65a8991a5"
-            },
-            "dist": {
-                "type": "zip",
-                "url": "https://api.github.com/repos/composer/composer/zipball/892838f84440b4851ec7e57221d52cb65a8991a5",
-                "reference": "892838f84440b4851ec7e57221d52cb65a8991a5",
-=======
             "version": "1.10.26",
             "source": {
                 "type": "git",
@@ -105,7 +89,6 @@
                 "type": "zip",
                 "url": "https://api.github.com/repos/composer/composer/zipball/3e196135eacf9e519a6b00986bc6fe6aff977997",
                 "reference": "3e196135eacf9e519a6b00986bc6fe6aff977997",
->>>>>>> 69f01216
                 "shasum": ""
             },
             "require": {
@@ -186,11 +169,7 @@
                     "type": "tidelift"
                 }
             ],
-<<<<<<< HEAD
-            "time": "2022-01-21T09:02:15+00:00"
-=======
             "time": "2022-04-13T14:39:56+00:00"
->>>>>>> 69f01216
         },
         {
             "name": "composer/semver",
@@ -403,18 +382,6 @@
         },
         {
             "name": "justinrainbow/json-schema",
-<<<<<<< HEAD
-            "version": "5.2.11",
-            "source": {
-                "type": "git",
-                "url": "https://github.com/justinrainbow/json-schema.git",
-                "reference": "2ab6744b7296ded80f8cc4f9509abbff393399aa"
-            },
-            "dist": {
-                "type": "zip",
-                "url": "https://api.github.com/repos/justinrainbow/json-schema/zipball/2ab6744b7296ded80f8cc4f9509abbff393399aa",
-                "reference": "2ab6744b7296ded80f8cc4f9509abbff393399aa",
-=======
             "version": "5.2.12",
             "source": {
                 "type": "git",
@@ -425,7 +392,6 @@
                 "type": "zip",
                 "url": "https://api.github.com/repos/justinrainbow/json-schema/zipball/ad87d5a5ca981228e0e205c2bc7dfb8e24559b60",
                 "reference": "ad87d5a5ca981228e0e205c2bc7dfb8e24559b60",
->>>>>>> 69f01216
                 "shasum": ""
             },
             "require": {
@@ -478,11 +444,7 @@
                 "json",
                 "schema"
             ],
-<<<<<<< HEAD
-            "time": "2021-07-22T09:24:00+00:00"
-=======
             "time": "2022-04-13T08:02:27+00:00"
->>>>>>> 69f01216
         },
         {
             "name": "psr/container",
@@ -681,18 +643,6 @@
         },
         {
             "name": "symfony/console",
-<<<<<<< HEAD
-            "version": "v5.4.2",
-            "source": {
-                "type": "git",
-                "url": "https://github.com/symfony/console.git",
-                "reference": "a2c6b7ced2eb7799a35375fb9022519282b5405e"
-            },
-            "dist": {
-                "type": "zip",
-                "url": "https://api.github.com/repos/symfony/console/zipball/a2c6b7ced2eb7799a35375fb9022519282b5405e",
-                "reference": "a2c6b7ced2eb7799a35375fb9022519282b5405e",
-=======
             "version": "v5.4.7",
             "source": {
                 "type": "git",
@@ -703,7 +653,6 @@
                 "type": "zip",
                 "url": "https://api.github.com/repos/symfony/console/zipball/900275254f0a1a2afff1ab0e11abd5587a10e1d6",
                 "reference": "900275254f0a1a2afff1ab0e11abd5587a10e1d6",
->>>>>>> 69f01216
                 "shasum": ""
             },
             "require": {
@@ -786,22 +735,6 @@
                     "type": "tidelift"
                 }
             ],
-<<<<<<< HEAD
-            "time": "2021-12-20T16:11:12+00:00"
-        },
-        {
-            "name": "symfony/deprecation-contracts",
-            "version": "v2.5.0",
-            "source": {
-                "type": "git",
-                "url": "https://github.com/symfony/deprecation-contracts.git",
-                "reference": "6f981ee24cf69ee7ce9736146d1c57c2780598a8"
-            },
-            "dist": {
-                "type": "zip",
-                "url": "https://api.github.com/repos/symfony/deprecation-contracts/zipball/6f981ee24cf69ee7ce9736146d1c57c2780598a8",
-                "reference": "6f981ee24cf69ee7ce9736146d1c57c2780598a8",
-=======
             "time": "2022-03-31T17:09:19+00:00"
         },
         {
@@ -816,7 +749,6 @@
                 "type": "zip",
                 "url": "https://api.github.com/repos/symfony/deprecation-contracts/zipball/e8b495ea28c1d97b5e0c121748d6f9b53d075c66",
                 "reference": "e8b495ea28c1d97b5e0c121748d6f9b53d075c66",
->>>>>>> 69f01216
                 "shasum": ""
             },
             "require": {
@@ -867,22 +799,6 @@
                     "type": "tidelift"
                 }
             ],
-<<<<<<< HEAD
-            "time": "2021-07-12T14:48:14+00:00"
-        },
-        {
-            "name": "symfony/filesystem",
-            "version": "v5.4.0",
-            "source": {
-                "type": "git",
-                "url": "https://github.com/symfony/filesystem.git",
-                "reference": "731f917dc31edcffec2c6a777f3698c33bea8f01"
-            },
-            "dist": {
-                "type": "zip",
-                "url": "https://api.github.com/repos/symfony/filesystem/zipball/731f917dc31edcffec2c6a777f3698c33bea8f01",
-                "reference": "731f917dc31edcffec2c6a777f3698c33bea8f01",
-=======
             "time": "2022-01-02T09:53:40+00:00"
         },
         {
@@ -897,7 +813,6 @@
                 "type": "zip",
                 "url": "https://api.github.com/repos/symfony/filesystem/zipball/3a4442138d80c9f7b600fb297534ac718b61d37f",
                 "reference": "3a4442138d80c9f7b600fb297534ac718b61d37f",
->>>>>>> 69f01216
                 "shasum": ""
             },
             "require": {
@@ -945,22 +860,6 @@
                     "type": "tidelift"
                 }
             ],
-<<<<<<< HEAD
-            "time": "2021-10-28T13:39:27+00:00"
-        },
-        {
-            "name": "symfony/finder",
-            "version": "v5.4.2",
-            "source": {
-                "type": "git",
-                "url": "https://github.com/symfony/finder.git",
-                "reference": "e77046c252be48c48a40816187ed527703c8f76c"
-            },
-            "dist": {
-                "type": "zip",
-                "url": "https://api.github.com/repos/symfony/finder/zipball/e77046c252be48c48a40816187ed527703c8f76c",
-                "reference": "e77046c252be48c48a40816187ed527703c8f76c",
-=======
             "time": "2022-04-01T12:33:59+00:00"
         },
         {
@@ -975,7 +874,6 @@
                 "type": "zip",
                 "url": "https://api.github.com/repos/symfony/finder/zipball/231313534dded84c7ecaa79d14bc5da4ccb69b7d",
                 "reference": "231313534dded84c7ecaa79d14bc5da4ccb69b7d",
->>>>>>> 69f01216
                 "shasum": ""
             },
             "require": {
@@ -1022,19 +920,11 @@
                     "type": "tidelift"
                 }
             ],
-<<<<<<< HEAD
-            "time": "2021-12-15T11:06:13+00:00"
-        },
-        {
-            "name": "symfony/polyfill-ctype",
-            "version": "v1.24.0",
-=======
             "time": "2022-01-26T16:34:36+00:00"
         },
         {
             "name": "symfony/polyfill-ctype",
             "version": "v1.25.0",
->>>>>>> 69f01216
             "source": {
                 "type": "git",
                 "url": "https://github.com/symfony/polyfill-ctype.git",
@@ -1113,11 +1003,7 @@
         },
         {
             "name": "symfony/polyfill-intl-grapheme",
-<<<<<<< HEAD
-            "version": "v1.24.0",
-=======
             "version": "v1.25.0",
->>>>>>> 69f01216
             "source": {
                 "type": "git",
                 "url": "https://github.com/symfony/polyfill-intl-grapheme.git",
@@ -1195,11 +1081,7 @@
         },
         {
             "name": "symfony/polyfill-intl-normalizer",
-<<<<<<< HEAD
-            "version": "v1.24.0",
-=======
             "version": "v1.25.0",
->>>>>>> 69f01216
             "source": {
                 "type": "git",
                 "url": "https://github.com/symfony/polyfill-intl-normalizer.git",
@@ -1280,11 +1162,7 @@
         },
         {
             "name": "symfony/polyfill-mbstring",
-<<<<<<< HEAD
-            "version": "v1.24.0",
-=======
             "version": "v1.25.0",
->>>>>>> 69f01216
             "source": {
                 "type": "git",
                 "url": "https://github.com/symfony/polyfill-mbstring.git",
@@ -1364,11 +1242,7 @@
         },
         {
             "name": "symfony/polyfill-php73",
-<<<<<<< HEAD
-            "version": "v1.24.0",
-=======
             "version": "v1.25.0",
->>>>>>> 69f01216
             "source": {
                 "type": "git",
                 "url": "https://github.com/symfony/polyfill-php73.git",
@@ -1444,18 +1318,6 @@
         },
         {
             "name": "symfony/polyfill-php80",
-<<<<<<< HEAD
-            "version": "v1.24.0",
-            "source": {
-                "type": "git",
-                "url": "https://github.com/symfony/polyfill-php80.git",
-                "reference": "57b712b08eddb97c762a8caa32c84e037892d2e9"
-            },
-            "dist": {
-                "type": "zip",
-                "url": "https://api.github.com/repos/symfony/polyfill-php80/zipball/57b712b08eddb97c762a8caa32c84e037892d2e9",
-                "reference": "57b712b08eddb97c762a8caa32c84e037892d2e9",
-=======
             "version": "v1.25.0",
             "source": {
                 "type": "git",
@@ -1466,7 +1328,6 @@
                 "type": "zip",
                 "url": "https://api.github.com/repos/symfony/polyfill-php80/zipball/4407588e0d3f1f52efb65fbe92babe41f37fe50c",
                 "reference": "4407588e0d3f1f52efb65fbe92babe41f37fe50c",
->>>>>>> 69f01216
                 "shasum": ""
             },
             "require": {
@@ -1533,22 +1394,6 @@
                     "type": "tidelift"
                 }
             ],
-<<<<<<< HEAD
-            "time": "2021-09-13T13:58:33+00:00"
-        },
-        {
-            "name": "symfony/process",
-            "version": "v5.4.2",
-            "source": {
-                "type": "git",
-                "url": "https://github.com/symfony/process.git",
-                "reference": "2b3ba8722c4aaf3e88011be5e7f48710088fb5e4"
-            },
-            "dist": {
-                "type": "zip",
-                "url": "https://api.github.com/repos/symfony/process/zipball/2b3ba8722c4aaf3e88011be5e7f48710088fb5e4",
-                "reference": "2b3ba8722c4aaf3e88011be5e7f48710088fb5e4",
-=======
             "time": "2022-03-04T08:16:47+00:00"
         },
         {
@@ -1563,7 +1408,6 @@
                 "type": "zip",
                 "url": "https://api.github.com/repos/symfony/process/zipball/38a44b2517b470a436e1c944bf9b9ba3961137fb",
                 "reference": "38a44b2517b470a436e1c944bf9b9ba3961137fb",
->>>>>>> 69f01216
                 "shasum": ""
             },
             "require": {
@@ -1609,22 +1453,6 @@
                     "type": "tidelift"
                 }
             ],
-<<<<<<< HEAD
-            "time": "2021-12-27T21:01:00+00:00"
-        },
-        {
-            "name": "symfony/service-contracts",
-            "version": "v2.5.0",
-            "source": {
-                "type": "git",
-                "url": "https://github.com/symfony/service-contracts.git",
-                "reference": "1ab11b933cd6bc5464b08e81e2c5b07dec58b0fc"
-            },
-            "dist": {
-                "type": "zip",
-                "url": "https://api.github.com/repos/symfony/service-contracts/zipball/1ab11b933cd6bc5464b08e81e2c5b07dec58b0fc",
-                "reference": "1ab11b933cd6bc5464b08e81e2c5b07dec58b0fc",
-=======
             "time": "2022-03-18T16:18:52+00:00"
         },
         {
@@ -1639,17 +1467,12 @@
                 "type": "zip",
                 "url": "https://api.github.com/repos/symfony/service-contracts/zipball/24d9dc654b83e91aa59f9d167b131bc3b5bea24c",
                 "reference": "24d9dc654b83e91aa59f9d167b131bc3b5bea24c",
->>>>>>> 69f01216
                 "shasum": ""
             },
             "require": {
                 "php": ">=7.2.5",
                 "psr/container": "^1.1",
-<<<<<<< HEAD
-                "symfony/deprecation-contracts": "^2.1"
-=======
                 "symfony/deprecation-contracts": "^2.1|^3"
->>>>>>> 69f01216
             },
             "conflict": {
                 "ext-psr": "<1.1|>=2"
@@ -1710,22 +1533,6 @@
                     "type": "tidelift"
                 }
             ],
-<<<<<<< HEAD
-            "time": "2021-11-04T16:48:04+00:00"
-        },
-        {
-            "name": "symfony/string",
-            "version": "v5.4.2",
-            "source": {
-                "type": "git",
-                "url": "https://github.com/symfony/string.git",
-                "reference": "e6a5d5ecf6589c5247d18e0e74e30b11dfd51a3d"
-            },
-            "dist": {
-                "type": "zip",
-                "url": "https://api.github.com/repos/symfony/string/zipball/e6a5d5ecf6589c5247d18e0e74e30b11dfd51a3d",
-                "reference": "e6a5d5ecf6589c5247d18e0e74e30b11dfd51a3d",
-=======
             "time": "2022-03-13T20:07:29+00:00"
         },
         {
@@ -1740,7 +1547,6 @@
                 "type": "zip",
                 "url": "https://api.github.com/repos/symfony/string/zipball/92043b7d8383e48104e411bc9434b260dbeb5a10",
                 "reference": "92043b7d8383e48104e411bc9434b260dbeb5a10",
->>>>>>> 69f01216
                 "shasum": ""
             },
             "require": {
@@ -1810,11 +1616,7 @@
                     "type": "tidelift"
                 }
             ],
-<<<<<<< HEAD
-            "time": "2021-12-16T21:52:00+00:00"
-=======
             "time": "2022-01-02T09:53:40+00:00"
->>>>>>> 69f01216
         }
     ],
     "packages-dev": [
@@ -2120,18 +1922,6 @@
         },
         {
             "name": "phpstan/phpstan",
-<<<<<<< HEAD
-            "version": "1.4.2",
-            "source": {
-                "type": "git",
-                "url": "https://github.com/phpstan/phpstan.git",
-                "reference": "1dd8f3e40bf7aa30031a75c65cece99220a161b8"
-            },
-            "dist": {
-                "type": "zip",
-                "url": "https://api.github.com/repos/phpstan/phpstan/zipball/1dd8f3e40bf7aa30031a75c65cece99220a161b8",
-                "reference": "1dd8f3e40bf7aa30031a75c65cece99220a161b8",
-=======
             "version": "1.7.15",
             "source": {
                 "type": "git",
@@ -2142,7 +1932,6 @@
                 "type": "zip",
                 "url": "https://api.github.com/repos/phpstan/phpstan/zipball/cd0202ea1b1fc6d1bbe156c6e2e18a03e0ff160a",
                 "reference": "cd0202ea1b1fc6d1bbe156c6e2e18a03e0ff160a",
->>>>>>> 69f01216
                 "shasum": ""
             },
             "require": {
@@ -2156,14 +1945,6 @@
                 "phpstan.phar"
             ],
             "type": "library",
-<<<<<<< HEAD
-            "extra": {
-                "branch-alias": {
-                    "dev-master": "1.4-dev"
-                }
-            },
-=======
->>>>>>> 69f01216
             "autoload": {
                 "files": [
                     "bootstrap.php"
@@ -2192,11 +1973,7 @@
                     "type": "tidelift"
                 }
             ],
-<<<<<<< HEAD
-            "time": "2022-01-18T16:09:11+00:00"
-=======
             "time": "2022-06-20T08:29:01+00:00"
->>>>>>> 69f01216
         },
         {
             "name": "psr/cache",
