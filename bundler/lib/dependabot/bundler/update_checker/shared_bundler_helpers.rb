--- conflicted
+++ resolved
@@ -169,13 +169,8 @@
               args: {
                 dir: tmp_dir,
                 gemfile_name: gemfile.name,
-<<<<<<< HEAD
-                credentials: relevant_credentials,
-                using_bundler_2: using_bundler_2?
-=======
                 credentials: credentials,
                 using_bundler2: using_bundler2?
->>>>>>> 8fa6c1d1
               }
             )
             git_specs.reject do |spec|
@@ -198,13 +193,8 @@
               args: {
                 dir: dir,
                 gemfile_name: gemfile.name,
-<<<<<<< HEAD
-                credentials: relevant_credentials,
-                using_bundler_2: using_bundler_2?
-=======
                 credentials: credentials,
                 using_bundler2: using_bundler2?
->>>>>>> 8fa6c1d1
               }
             )
           end
@@ -220,16 +210,6 @@
           File.write(lockfile.name, sanitized_lockfile_body) if lockfile
         end
 
-<<<<<<< HEAD
-        def relevant_credentials
-          [
-            *git_source_credentials,
-            *private_registry_credentials
-          ].select { |cred| cred["password"] || cred["token"] }
-        end
-
-=======
->>>>>>> 8fa6c1d1
         def private_registry_credentials
           credentials.
             select { |cred| cred["type"] == "rubygems_server" }
