# typed: false
# frozen_string_literal: true

require "spec_helper"
require "dependabot/dependency"
require "dependabot/dependency_file"
require "dependabot/cargo/update_checker/latest_version_finder"

RSpec.describe Dependabot::Cargo::UpdateChecker::LatestVersionFinder do
  let(:crates_url) { "https://crates.io/api/v1/crates/#{dependency_name}" }
  let(:crates_response) { fixture("crates_io_responses", crates_fixture_name) }
  let(:crates_fixture_name) { "#{dependency_name}.json" }
  let(:ignored_versions) { [] }
  let(:raise_on_ignored) { false }
  let(:security_advisories) { [] }
  let(:finder) do
    described_class.new(
      dependency: dependency,
      dependency_files: dependency_files,
      credentials: credentials,
      ignored_versions: ignored_versions,
      raise_on_ignored: raise_on_ignored,
      security_advisories: security_advisories
    )
  end
  let(:credentials) do
    [{
      "type" => "git_source",
      "host" => "github.com",
      "username" => "x-access-token",
      "password" => "token"
    }]
  end
  let(:dependency_files) do
    [
      Dependabot::DependencyFile.new(
        name: "Cargo.toml",
        content: fixture("manifests", manifest_fixture_name)
      ),
      Dependabot::DependencyFile.new(
        name: "Cargo.lock",
        content: fixture("lockfiles", lockfile_fixture_name)
      )
    ]
  end
  let(:manifest_fixture_name) { "bare_version_specified" }
  let(:lockfile_fixture_name) { "bare_version_specified" }
  let(:dependency) do
    Dependabot::Dependency.new(
      name: dependency_name,
      version: dependency_version,
      requirements: requirements,
      package_manager: "cargo"
    )
  end
  let(:requirements) do
    [{ file: "Cargo.toml", requirement: "0.1.12", groups: [], source: nil }]
  end
  let(:dependency_name) { "time" }
  let(:dependency_version) { "0.1.38" }

  describe "#latest_version" do
<<<<<<< HEAD
    subject(:latest_version) { finder.latest_version }
=======
    subject { finder.latest_version }

>>>>>>> 13bf8117
    before do
      stub_request(:get, crates_url).to_return(status: 200, body: crates_response)
    end

    it { is_expected.to eq(Gem::Version.new("0.1.40")) }

    context "when the latest version is being ignored" do
      let(:ignored_versions) { [">= 0.1.40, < 2.0"] }

      it { is_expected.to eq(Gem::Version.new("0.1.39")) }
    end

    context "when the crates.io link resolves to a redirect" do
      let(:redirect_url) { "https://crates.io/api/v1/crates/Time" }

      before do
        stub_request(:get, crates_url)
          .to_return(status: 302, headers: { "Location" => redirect_url })
        stub_request(:get, redirect_url)
          .to_return(status: 200, body: crates_response)
      end

      it { is_expected.to eq(Gem::Version.new("0.1.40")) }
    end

    context "when the crates.io link fails at first" do
      before do
        stub_request(:get, crates_url)
          .to_raise(Excon::Error::Timeout).then
          .to_return(status: 200, body: crates_response)
      end

      it { is_expected.to eq(Gem::Version.new("0.1.40")) }
    end

    context "when the crates link resolves to a 'Not Found' page" do
      before do
        stub_request(:get, crates_url)
          .to_return(status: 404, body: crates_response)
      end

      let(:crates_fixture_name) { "not_found.json" }

      it { is_expected.to be_nil }
    end

    context "when the latest version is a pre-release" do
      let(:dependency_name) { "xdg" }
      let(:dependency_version) { "2.0.0" }

      it { is_expected.to eq(Gem::Version.new("2.1.0")) }

      context "when the user wants a pre-release" do
        context "when their current version is a pre-release" do
          let(:dependency_version) { "2.0.0-pre4" }

          it { is_expected.to eq(Gem::Version.new("3.0.0-pre1")) }
        end

        context "when their requirements indicate a preference for pre-releases" do
          let(:requirements) do
            [{
              file: "Cargo.toml",
              requirement: "~2.0.0-pre1",
              groups: ["dependencies"],
              source: nil
            }]
          end

          it { is_expected.to eq(Gem::Version.new("3.0.0-pre1")) }
        end
      end
    end

    context "when raise_on_ignored is set and later versions are allowed" do
      let(:raise_on_ignored) { true }

      it "doesn't raise an error" do
        expect { latest_version }.to_not raise_error
      end
    end

    context "when already on the latest version" do
      let(:dependency_version) { "0.1.40" }

      it { is_expected.to eq(Gem::Version.new("0.1.40")) }

      context "when raise_on_ignored is enabled" do
        let(:raise_on_ignored) { true }

        it "doesn't raise an error" do
          expect { latest_version }.to_not raise_error
        end
      end
    end

    context "when all later versions are being ignored" do
      let(:ignored_versions) { ["> 0.1.38"] }

      it { is_expected.to eq(Gem::Version.new("0.1.38")) }

      context "when raise_on_ignored is enabled" do
        let(:raise_on_ignored) { true }

        it "raises an error" do
          expect { latest_version }.to raise_error(Dependabot::AllVersionsIgnored)
        end
      end
    end

    context "when the dependency version isn't known" do
      let(:dependency_version) { nil }

      context "when raise_on_ignored is enabled" do
        let(:raise_on_ignored) { true }

        it "doesn't raise an error" do
          expect { latest_version }.to_not raise_error
        end
      end
    end
  end

  describe "#lowest_security_fix_version" do
    subject(:lowest_security_fix_version) { finder.lowest_security_fix_version }

    before do
      stub_request(:get, crates_url).to_return(status: 200, body: crates_response)
    end

    let(:dependency_name) { "time" }
    let(:dependency_version) { "0.1.12" }
    let(:security_advisories) do
      [
        Dependabot::SecurityAdvisory.new(
          dependency_name: dependency_name,
          package_manager: "cargo",
          vulnerable_versions: ["<= 0.1.18"]
        )
      ]
    end

    it { is_expected.to eq(Gem::Version.new("0.1.19")) }

    context "when the lowest version is being ignored" do
      let(:ignored_versions) { [">= 0.1.18, < 0.1.20"] }

      it { is_expected.to eq(Gem::Version.new("0.1.20")) }
    end

    context "when all versions are being ignored" do
      let(:ignored_versions) { [">= 0"] }

      it "returns nil" do
        expect(lowest_security_fix_version).to be_nil
      end

      context "when raise_on_ignored is enabled" do
        let(:raise_on_ignored) { true }

        it "raises an error" do
          expect { lowest_security_fix_version }.to raise_error(Dependabot::AllVersionsIgnored)
        end
      end
    end

    context "when the lowest fixed version is a pre-release" do
      let(:dependency_name) { "xdg" }
      let(:dependency_version) { "1.0.0" }
      let(:security_advisories) do
        [
          Dependabot::SecurityAdvisory.new(
            dependency_name: dependency_name,
            package_manager: "cargo",
            vulnerable_versions: ["<= 2.0.0-pre2"]
          )
        ]
      end

      it { is_expected.to eq(Gem::Version.new("2.0.0")) }

      context "when the user wants a pre-release" do
        context "when their current version is a pre-release" do
          let(:dependency_version) { "2.0.0-pre1" }

          it { is_expected.to eq(Gem::Version.new("2.0.0-pre3")) }
        end

        context "when their requirements indicate a preference for pre-releases" do
          let(:requirements) do
            [{
              file: "Cargo.toml",
              requirement: "~2.0.0-pre1",
              groups: ["dependencies"],
              source: nil
            }]
          end

          it { is_expected.to eq(Gem::Version.new("2.0.0-pre3")) }
        end
      end
    end
  end

  # Tests for sparse registry responses
  describe "Sparse registry response handling" do
    let(:sparse_registry_url) { "https://cargo.cloudsmith.io/honeyankit/test/he/ll/hello-world" }
    let(:sparse_registry_response) { fixture("private_registry_responses", crates_fixture_name) }
    let(:crates_fixture_name) { "#{dependency_name}.json" }

    let(:credentials) do
      [{
        "type" => "cargo_registry",
        "cargo_registry" => "honeyankit-test",
        "url" => "https://cargo.cloudsmith.io/honeyankit/test/",
        "token" => "token"
      }]
    end
    let(:dependency_name) { "hello-world" }
    let(:dependency_version) { "1.0.0" }
    let(:requirements) do
      [{
        file: "Cargo.toml",
        requirement: "1.0.0",
        groups: ["dependencies"],
        source: {
          type: "registry",
          name: "honeyankit-test",
          index: "sparse+https://cargo.cloudsmith.io/honeyankit/test/",
          dl: "https://dl.cloudsmith.io/basic/honeyankit/test/cargo/{crate}-{version}.crate",
          api: "https://cargo.cloudsmith.io/honeyankit/test"
        }
      }]
    end

    describe "#latest_version" do
<<<<<<< HEAD
      subject(:latest_version) { finder.latest_version }
=======
      subject { finder.latest_version }

>>>>>>> 13bf8117
      before do
        stub_request(:get, sparse_registry_url).to_return(status: 200, body: sparse_registry_response)
      end

      it { is_expected.to eq(Gem::Version.new("1.0.1")) }

      context "when the latest version is being ignored" do
        let(:ignored_versions) { [">= 1.0.1, < 2.0"] }

        it { is_expected.to eq(Gem::Version.new("1.0.0")) }
      end

      context "when the sparse registry link resolves to a 'Not Found' page" do
        before do
          stub_request(:get, sparse_registry_url)
            .to_return(status: 404, body: sparse_registry_response)
        end

        let(:crates_fixture_name) { "not_found.json" }

        it { is_expected.to be_nil }
      end

      context "when the latest version is a pre-release" do
        let(:sparse_registry_response) do
          <<~BODY
            {"name": "hello-world", "vers": "1.0.0", "deps": [], "cksum": "b2c263921f1114820f4acc6b542d72bbc859ce7023c5b235346b157074dcccc7", "features": {}, "yanked": false, "links": null}
            {"name": "hello-world", "vers": "2.0.0-pre1", "deps": [], "cksum": "8a55b58def1ecc7aa8590c7078f379ec9a85328363ffb81d4354314b132b95c4", "features": {}, "yanked": false, "links": null}
          BODY
        end

        it { is_expected.to eq(Gem::Version.new("1.0.0")) }

        context "with the user wants a pre-release" do
          let(:requirements) do
            [{
              file: "Cargo.toml",
              requirement: "~2.0.0-pre1",
              groups: ["dependencies"],
              source: {
                type: "registry",
                name: "honeyankit-test",
                index: "sparse+https://cargo.cloudsmith.io/honeyankit/test/",
                dl: "https://dl.cloudsmith.io/basic/honeyankit/test/cargo/{crate}-{version}.crate",
                api: "https://cargo.cloudsmith.io/honeyankit/test"
              }
            }]
          end

          it { is_expected.to eq(Gem::Version.new("2.0.0-pre1")) }
        end
      end

      context "when already on the latest version" do
        let(:dependency_version) { "1.0.1" }

        it { is_expected.to eq(Gem::Version.new("1.0.1")) }
      end

      context "when all later versions are being ignored" do
        let(:ignored_versions) { ["> 1.0.0"] }

        it { is_expected.to eq(Gem::Version.new("1.0.0")) }

        context "with raise_on_ignored" do
          let(:raise_on_ignored) { true }

          it "raises an error" do
            expect { latest_version }.to raise_error(Dependabot::AllVersionsIgnored)
          end
        end
      end
    end

    describe "#lowest_security_fix_version" do
      subject(:lowest_security_fix_version) { finder.lowest_security_fix_version }

      before do
        stub_request(:get, sparse_registry_url).to_return(status: 200, body: sparse_registry_response)
      end

      let(:dependency_name) { "hello-world" }
      let(:dependency_version) { "1.0.0" }
      let(:security_advisories) do
        [
          Dependabot::SecurityAdvisory.new(
            dependency_name: dependency_name,
            package_manager: "cargo",
            vulnerable_versions: ["<= 1.0.0"]
          )
        ]
      end

      it { is_expected.to eq(Gem::Version.new("1.0.1")) }

      context "when the lowest version is being ignored" do
        let(:ignored_versions) { [">= 1.0.0, < 1.0.1"] }

        it { is_expected.to eq(Gem::Version.new("1.0.1")) }
      end

      context "when all versions are being ignored" do
        let(:ignored_versions) { [">= 0"] }

        it "returns nil" do
          expect(lowest_security_fix_version).to be_nil
        end

        context "with raise_on_ignored" do
          let(:raise_on_ignored) { true }

          it "raises an error" do
            expect { lowest_security_fix_version }.to raise_error(Dependabot::AllVersionsIgnored)
          end
        end
      end

      context "when the lowest fixed version is a pre-release" do
        let(:sparse_registry_response) do
          <<~BODY
            {"name": "hello-world", "vers": "1.0.0", "deps": [], "cksum": "b2c263921f1114820f4acc6b542d72bbc859ce7023c5b235346b157074dcccc7", "features": {}, "yanked": false, "links": null}
            {"name": "hello-world", "vers": "2.0.0", "deps": [], "cksum": "b2c263921f1114820f4acc6b542d72bbc859ce7023c5b235346b157074dcccc8", "features": {}, "yanked": false, "links": null}
            {"name": "hello-world", "vers": "2.0.0-pre1", "deps": [], "cksum": "8a55b58def1ecc7aa8590c7078f379ec9a85328363ffb81d4354314b132b95c4", "features": {}, "yanked": false, "links": null}
            {"name": "hello-world", "vers": "2.0.0-pre2", "deps": [], "cksum": "8a55b58def1ecc7aa8590c7078f379ec9a85328363ffb81d4354314b132b95f6", "features": {}, "yanked": false, "links": null}
            {"name": "hello-world", "vers": "2.0.0-pre3", "deps": [], "cksum": "8a55b58def1ecc7aa8590c7078f379ec9a85328363ffb81d4354314b132b95d6", "features": {}, "yanked": false, "links": null}
          BODY
        end
        let(:security_advisories) do
          [
            Dependabot::SecurityAdvisory.new(
              dependency_name: dependency_name,
              package_manager: "cargo",
              vulnerable_versions: ["<= 2.0.0-pre2"]
            )
          ]
        end

        it { is_expected.to eq(Gem::Version.new("2.0.0")) }

        context "with the user wants a pre-release" do
          context "when their current version is a pre-release" do
            let(:dependency_version) { "2.0.0-pre1" }

            it { is_expected.to eq(Gem::Version.new("2.0.0-pre3")) }
          end

          context "when their requirements say they want pre-releases" do
            let(:requirements) do
              [{
                file: "Cargo.toml",
                requirement: "~2.0.0-pre1",
                groups: ["dependencies"],
                source: {
                  type: "registry",
                  name: "honeyankit-test",
                  index: "sparse+https://cargo.cloudsmith.io/honeyankit/test/",
                  dl: "https://dl.cloudsmith.io/basic/honeyankit/test/cargo/{crate}-{version}.crate",
                  api: "https://cargo.cloudsmith.io/honeyankit/test"
                }
              }]
            end

            it { is_expected.to eq(Gem::Version.new("2.0.0-pre3")) }
          end
        end
      end
    end
  end
end<|MERGE_RESOLUTION|>--- conflicted
+++ resolved
@@ -60,12 +60,7 @@
   let(:dependency_version) { "0.1.38" }
 
   describe "#latest_version" do
-<<<<<<< HEAD
     subject(:latest_version) { finder.latest_version }
-=======
-    subject { finder.latest_version }
-
->>>>>>> 13bf8117
     before do
       stub_request(:get, crates_url).to_return(status: 200, body: crates_response)
     end
@@ -302,12 +297,7 @@
     end
 
     describe "#latest_version" do
-<<<<<<< HEAD
       subject(:latest_version) { finder.latest_version }
-=======
-      subject { finder.latest_version }
-
->>>>>>> 13bf8117
       before do
         stub_request(:get, sparse_registry_url).to_return(status: 200, body: sparse_registry_response)
       end
