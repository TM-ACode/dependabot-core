--- conflicted
+++ resolved
@@ -131,11 +131,7 @@
           return declaration == "" ? nil : declaration
         end
         raise "Unexpected dependency declaration: #{declaration}" unless declaration.is_a?(Hash)
-<<<<<<< HEAD
-        return declaration["version"] if declaration["version"]&.is_a?(String) && declaration["version"] != ""
-=======
         return declaration["version"] if declaration["version"].is_a?(String) && declaration["version"] != ""
->>>>>>> 8fa6c1d1
 
         nil
       end
