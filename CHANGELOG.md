--- conflicted
+++ resolved
@@ -1,5 +1,3 @@
-<<<<<<< HEAD
-=======
 ## v0.129.0, 15 December 2020
 
 - Composer: Support composer v2 alongside v1 (Thanks for helping out @WyriHaximus)
@@ -77,7 +75,6 @@
 - Bump npm from 6.14.8 to 6.14.9 in /npm_and_yarn/helpers
 - Bump eslint from 7.12.1 to 7.14.0 in /npm_and_yarn/helpers
 
->>>>>>> 8fa6c1d1
 ## v0.125.4, 17 November 2020
 
 - Yarn: Explain conflicting top-level dependency
