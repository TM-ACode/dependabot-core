--- conflicted
+++ resolved
@@ -1,5 +1,3 @@
-<<<<<<< HEAD
-=======
 ## v0.120.5, 6 October 2020
 
 - Allow requirements.txt files of up to 200kb
@@ -36,7 +34,6 @@
 
 - Default to pypi.org instead of pypi.python.org
 
->>>>>>> 7782c224
 ## v0.120.0, 24 September 2020
 
 - BREAKING: New exception `Dependabot::PullRequestCreator::AnnotationError`
