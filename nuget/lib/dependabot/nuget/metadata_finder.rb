# typed: true
# frozen_string_literal: true

require "nokogiri"
require "sorbet-runtime"
require "dependabot/metadata_finders"
require "dependabot/metadata_finders/base"
require "dependabot/nuget/nuget_client"
require "dependabot/registry_client"

module Dependabot
  module Nuget
    class MetadataFinder < Dependabot::MetadataFinders::Base
      extend T::Sig

      private

      def look_up_source
        return Source.from_url(dependency_source_url) if dependency_source_url

        source = dependency.requirements.find { |r| r&.fetch(:source) }&.fetch(:source)
        token = auth_token
        source[:token] = token if token
        repo_details = NugetClient.build_repository_details(source, dependency.name)
        return unless repo_details

        source_repo = src_repo_from_project(repo_details)

        # Fallback to getting source from the search result's projectUrl or licenseUrl.
        # GitHub Packages doesn't support getting the `.nuspec`, switch to getting
        # that instead once it is supported.
        source_repo
      rescue StandardError
        # At this point in the process the PR is ready to be posted, we tried to gather commit
        # and release notes, but have encountered an exception. So let's eat it since it's
        # better to have a PR with no info than error out.
        nil
      end

<<<<<<< HEAD
      def src_repo_from_project(repo_details)
        packages = NugetClient.get_packages(repo_details)
=======
      def src_repo_from_project
        source = dependency.requirements.find { |r| r.fetch(:source) }&.fetch(:source)
        return unless source

        # Query the service index e.g. https://nuget.pkg.github.com/ORG/index.json
        response = Dependabot::RegistryClient.get(
          url: source.fetch(:url),
          headers: { **auth_header, "Accept" => "application/json" }
        )
        return unless response.status == 200

        # Extract the query url e.g. https://nuget.pkg.github.com/ORG/query
        search_base = extract_search_url(response.body)
        return unless search_base
>>>>>>> eb610030

        return unless packages

        # Find a projectUrl or licenseUrl that look like a source URL
        source_repos = packages.select do |package|
          source_repo = extract_source_repo(package)
          return source_repo if source_repo
        end
        source_repos.first
      rescue JSON::ParserError
        # Ignored, this is expected for some registries that don't handle these request.
      end

      def extract_source_repo(package)
        if package["projectUrl"] && package["projectUrl"] != ""
          source = Source.from_url(package["projectUrl"])
          return source if source
        end
        return unless package["licenseUrl"] && package["licenseUrl"] != ""

<<<<<<< HEAD
        Source.from_url(package["licenseUrl"])
=======
        source_url = potential_source_urls.find { |url| Source.from_url(url) }
        source_url ||= source_from_anywhere_in_nuspec(nuspec)

        Source.from_url(source_url)
      end

      def source_from_anywhere_in_nuspec(nuspec)
        github_urls = []
        nuspec.to_s.force_encoding(Encoding::UTF_8)
              .scan(Source::SOURCE_REGEX) do
          github_urls << Regexp.last_match.to_s
        end

        github_urls.find do |url|
          repo = T.must(Source.from_url(url)).repo
          repo.downcase.end_with?(dependency.name.downcase)
        end
      end

      def dependency_nuspec_file
        return @dependency_nuspec_file unless @dependency_nuspec_file.nil?

        response = Dependabot::RegistryClient.get(
          url: dependency_nuspec_url,
          headers: auth_header
        )

        @dependency_nuspec_file = Nokogiri::XML(response.body)
      end

      def dependency_nuspec_url
        source = dependency.requirements
                           .find { |r| r.fetch(:source) }&.fetch(:source)

        source.fetch(:nuspec_url) if source&.key?(:nuspec_url)
>>>>>>> eb610030
      end

      def dependency_source_url
        source = dependency.requirements
                           .find { |r| r.fetch(:source) }&.fetch(:source)

        return unless source
        return source.fetch(:source_url) if source.key?(:source_url)

        source.fetch("source_url", nil)
      end

      def auth_token
        source = dependency.requirements
                           .find { |r| r.fetch(:source) }&.fetch(:source)
        url = source&.fetch(:url, nil) || source&.fetch("url")

        token = credentials
                .select { |cred| cred["type"] == "nuget_feed" }
                .find { |cred| cred["url"] == url }
                &.fetch("token", nil)

        token
      end
    end
  end
end

Dependabot::MetadataFinders.register("nuget", Dependabot::Nuget::MetadataFinder)<|MERGE_RESOLUTION|>--- conflicted
+++ resolved
@@ -37,25 +37,8 @@
         nil
       end
 
-<<<<<<< HEAD
       def src_repo_from_project(repo_details)
         packages = NugetClient.get_packages(repo_details)
-=======
-      def src_repo_from_project
-        source = dependency.requirements.find { |r| r.fetch(:source) }&.fetch(:source)
-        return unless source
-
-        # Query the service index e.g. https://nuget.pkg.github.com/ORG/index.json
-        response = Dependabot::RegistryClient.get(
-          url: source.fetch(:url),
-          headers: { **auth_header, "Accept" => "application/json" }
-        )
-        return unless response.status == 200
-
-        # Extract the query url e.g. https://nuget.pkg.github.com/ORG/query
-        search_base = extract_search_url(response.body)
-        return unless search_base
->>>>>>> eb610030
 
         return unless packages
 
@@ -76,45 +59,7 @@
         end
         return unless package["licenseUrl"] && package["licenseUrl"] != ""
 
-<<<<<<< HEAD
         Source.from_url(package["licenseUrl"])
-=======
-        source_url = potential_source_urls.find { |url| Source.from_url(url) }
-        source_url ||= source_from_anywhere_in_nuspec(nuspec)
-
-        Source.from_url(source_url)
-      end
-
-      def source_from_anywhere_in_nuspec(nuspec)
-        github_urls = []
-        nuspec.to_s.force_encoding(Encoding::UTF_8)
-              .scan(Source::SOURCE_REGEX) do
-          github_urls << Regexp.last_match.to_s
-        end
-
-        github_urls.find do |url|
-          repo = T.must(Source.from_url(url)).repo
-          repo.downcase.end_with?(dependency.name.downcase)
-        end
-      end
-
-      def dependency_nuspec_file
-        return @dependency_nuspec_file unless @dependency_nuspec_file.nil?
-
-        response = Dependabot::RegistryClient.get(
-          url: dependency_nuspec_url,
-          headers: auth_header
-        )
-
-        @dependency_nuspec_file = Nokogiri::XML(response.body)
-      end
-
-      def dependency_nuspec_url
-        source = dependency.requirements
-                           .find { |r| r.fetch(:source) }&.fetch(:source)
-
-        source.fetch(:nuspec_url) if source&.key?(:nuspec_url)
->>>>>>> eb610030
       end
 
       def dependency_source_url
