--- conflicted
+++ resolved
@@ -182,11 +182,9 @@
 
             full_project_path = full_path(project_file, relative_path)
 
-<<<<<<< HEAD
-            # add full path to an array of paths
-            full_paths = expand_wildcards_in_project_reference_path(full_path)
-
-            full_paths.each do |path|
+            full_project_path = expand_wildcards_in_project_reference_path(full_project_path)
+
+            full_project_path.each do |path|
               referenced_file = dependency_files.find { |f| f.name == path }
               next unless referenced_file
 
@@ -199,19 +197,6 @@
                 )
                 dependency_set << dependency
               end
-=======
-            referenced_file = dependency_files.find { |f| f.name == full_project_path }
-            next unless referenced_file
-
-            dependency_set(project_file: referenced_file).dependencies.each do |dep|
-              dependency = Dependency.new(
-                name: dep.name,
-                version: dep.version,
-                package_manager: dep.package_manager,
-                requirements: []
-              )
-              dependency_set << dependency
->>>>>>> df3e6e1c
             end
           end
         end
