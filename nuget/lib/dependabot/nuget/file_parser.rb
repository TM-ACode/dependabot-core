--- conflicted
+++ resolved
@@ -34,47 +34,9 @@
       private
 
       sig { returns(Dependabot::FileParsers::Base::DependencySet) }
-<<<<<<< HEAD
       def discovered_dependencies
         discovery_json = DiscoveryJsonReader.discovery_json
         return DependencySet.new unless discovery_json
-=======
-      def project_file_dependencies
-        dependency_set = DependencySet.new
-
-        project_files.each do |project_file|
-          tfms = project_file_parser.target_frameworks(project_file: project_file)
-          unless tfms.any?
-            Dependabot.logger.warn "Excluding project file '#{project_file.name}' due to unresolvable target framework"
-            next
-          end
-
-          dependency_set += project_file_parser.dependency_set(project_file: project_file)
-        end
-
-        proj_files.each do |proj_file|
-          dependency_set += project_file_parser.dependency_set(project_file: proj_file)
-        end
-
-        dependency_set
-      end
-
-      sig { returns(Dependabot::FileParsers::Base::DependencySet) }
-      def packages_config_dependencies
-        dependency_set = DependencySet.new
-
-        packages_config_files.each do |file|
-          parser = PackagesConfigParser.new(packages_config: file)
-          dependency_set += parser.dependency_set
-        end
-
-        dependency_set
-      end
-
-      sig { returns(Dependabot::FileParsers::Base::DependencySet) }
-      def global_json_dependencies
-        return DependencySet.new unless global_json
->>>>>>> fe6b41e3
 
         DiscoveryJsonReader.new(
           discovery_json: discovery_json
@@ -99,50 +61,13 @@
         end
       end
 
-      sig { returns(T::Array[Dependabot::DependencyFile]) }
-      def packages_config_files
-        dependency_files.select do |f|
-          f.name.split("/").last&.casecmp("packages.config")&.zero?
-        end
-      end
-
-<<<<<<< HEAD
-=======
-      sig { returns(T::Array[Dependabot::DependencyFile]) }
-      def project_import_files
-        dependency_files -
-          project_files -
-          packages_config_files -
-          nuget_configs -
-          [global_json] -
-          [dotnet_tools_json]
-      end
-
-      sig { returns(T::Array[Dependabot::DependencyFile]) }
-      def nuget_configs
-        dependency_files.select { |f| f.name.match?(/nuget\.config$/i) }
-      end
-
-      sig { returns(T.nilable(Dependabot::DependencyFile)) }
-      def global_json
-        dependency_files.find { |f| f.name.casecmp?("global.json") }
-      end
-
-      sig { returns(T.nilable(Dependabot::DependencyFile)) }
-      def dotnet_tools_json
-        dependency_files.find { |f| f.name.casecmp?(".config/dotnet-tools.json") }
-      end
-
->>>>>>> fe6b41e3
       sig { override.void }
       def check_required_files
-        if project_files.any? || proj_files.any? || packages_config_files.any? || global_json || dotnet_tools_json
-          return
-        end
+        return if project_files.any? || proj_files.any?
 
         raise Dependabot::DependencyFileNotFound.new(
-          "*.(cs|vb|fs)proj, *.proj, packages.config, global.json, dotnet-tools.json",
-          "No project file, *.proj, packages.config, global.json, or dotnet-tools.json!"
+          "*.(cs|vb|fs)proj, *.proj",
+          "No project file or *.proj!"
         )
       end
     end
