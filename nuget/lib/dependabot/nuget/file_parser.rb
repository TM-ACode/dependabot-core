# typed: strict
# frozen_string_literal: true

require "nokogiri"

require "dependabot/dependency"
require "dependabot/file_parsers"
require "dependabot/file_parsers/base"
require "sorbet-runtime"

# For details on how dotnet handles version constraints, see:
# https://docs.microsoft.com/en-us/nuget/reference/package-versioning
module Dependabot
  module Nuget
    class FileParser < Dependabot::FileParsers::Base
      extend T::Sig

      require "dependabot/file_parsers/base/dependency_set"
      require_relative "file_parser/project_file_parser"
      require_relative "file_parser/packages_config_parser"
      require_relative "file_parser/global_json_parser"
      require_relative "file_parser/dotnet_tools_json_parser"

      PACKAGE_CONF_DEPENDENCY_SELECTOR = "packages > packages"

      sig { override.returns(T::Array[Dependabot::Dependency]) }
      def parse
        dependency_set = DependencySet.new
        dependency_set += project_file_dependencies
        dependency_set += packages_config_dependencies
        dependency_set += global_json_dependencies if global_json
        dependency_set += dotnet_tools_json_dependencies if dotnet_tools_json
        dependency_set.dependencies
      end

      private

      sig { returns(Dependabot::FileParsers::Base::DependencySet) }
      def project_file_dependencies
        dependency_set = DependencySet.new

        (project_files + project_import_files).each do |file|
          parser = project_file_parser
          dependency_set += parser.dependency_set(project_file: file)
        end

        dependency_set
      end

      sig { returns(Dependabot::FileParsers::Base::DependencySet) }
      def packages_config_dependencies
        dependency_set = DependencySet.new

        packages_config_files.each do |file|
          parser = PackagesConfigParser.new(packages_config: file)
          dependency_set += parser.dependency_set
        end

        dependency_set
      end

      sig { returns(Dependabot::FileParsers::Base::DependencySet) }
      def global_json_dependencies
        return DependencySet.new unless global_json

        GlobalJsonParser.new(global_json: global_json).dependency_set
      end

      sig { returns(Dependabot::FileParsers::Base::DependencySet) }
      def dotnet_tools_json_dependencies
        return DependencySet.new unless dotnet_tools_json

        DotNetToolsJsonParser.new(dotnet_tools_json: dotnet_tools_json).dependency_set
      end

      sig { returns(Dependabot::Nuget::FileParser::ProjectFileParser) }
      def project_file_parser
        @project_file_parser ||= T.let(
          ProjectFileParser.new(
            dependency_files: dependency_files,
<<<<<<< HEAD
            credentials: credentials,
            repo_contents_path: @repo_contents_path
          )
=======
            credentials: credentials
          ),
          T.nilable(Dependabot::Nuget::FileParser::ProjectFileParser)
        )
>>>>>>> 8f858a0f
      end

      sig { returns(T::Array[Dependabot::DependencyFile]) }
      def project_files
        projfile = /\.([a-z]{2})?proj$/
        packageprops = /[Dd]irectory.[Pp]ackages.props/

        dependency_files.select do |df|
          df.name.match?(projfile) ||
            df.name.match?(packageprops)
        end
      end

      sig { returns(T::Array[Dependabot::DependencyFile]) }
      def packages_config_files
        dependency_files.select do |f|
          f.name.split("/").last&.casecmp("packages.config")&.zero?
        end
      end

      sig { returns(T::Array[Dependabot::DependencyFile]) }
      def project_import_files
        dependency_files -
          project_files -
          packages_config_files -
          nuget_configs -
          [global_json] -
          [dotnet_tools_json]
      end

      sig { returns(T::Array[Dependabot::DependencyFile]) }
      def nuget_configs
        dependency_files.select { |f| f.name.match?(/nuget\.config$/i) }
      end

      sig { returns(T.nilable(Dependabot::DependencyFile)) }
      def global_json
        dependency_files.find { |f| f.name.casecmp("global.json")&.zero? }
      end

      sig { returns(T.nilable(Dependabot::DependencyFile)) }
      def dotnet_tools_json
        dependency_files.find { |f| f.name.casecmp(".config/dotnet-tools.json")&.zero? }
      end

      sig { override.void }
      def check_required_files
        return if project_files.any? || packages_config_files.any?

        raise "No project file or packages.config!"
      end
    end
  end
end

Dependabot::FileParsers.register("nuget", Dependabot::Nuget::FileParser)<|MERGE_RESOLUTION|>--- conflicted
+++ resolved
@@ -78,16 +78,11 @@
         @project_file_parser ||= T.let(
           ProjectFileParser.new(
             dependency_files: dependency_files,
-<<<<<<< HEAD
             credentials: credentials,
             repo_contents_path: @repo_contents_path
-          )
-=======
-            credentials: credentials
           ),
           T.nilable(Dependabot::Nuget::FileParser::ProjectFileParser)
         )
->>>>>>> 8f858a0f
       end
 
       sig { returns(T::Array[Dependabot::DependencyFile]) }
