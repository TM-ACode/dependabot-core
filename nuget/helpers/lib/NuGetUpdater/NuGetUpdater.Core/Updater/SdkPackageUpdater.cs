--- conflicted
+++ resolved
@@ -349,9 +349,6 @@
         {
             foreach (string tfm in targetFrameworks)
             {
-<<<<<<< HEAD
-                Dependency[] update = { new(dependencyName, newDependencyVersion, DependencyType.Unknown) };
-=======
                 // Find the index of the dependency we are updating and revert it to the previous version
                 int dependencyIndex = Array.FindIndex(updatedTopLevelDependencies, d => d.Name == dependencyName);
                 if (dependencyIndex != -1)
@@ -361,7 +358,6 @@
                 }
 
                 Dependency[] update = [new Dependency(dependencyName, newDependencyVersion, DependencyType.PackageReference)];
->>>>>>> 20b3bbe5
                 Dependency[]? resolvedDependencies = await MSBuildHelper.ResolveDependencyConflicts(repoRootPath, projectFile.Path, tfm, updatedTopLevelDependencies, update, logger);
                 if (resolvedDependencies is null)
                 {
