--- conflicted
+++ resolved
@@ -10,7 +10,10 @@
 require_relative "../nuget_search_stubs"
 
 RSpec.describe Dependabot::Nuget::UpdateChecker::VersionFinder do
-<<<<<<< HEAD
+  RSpec.configure do |config|
+    config.include(NuGetSearchStubs)
+  end
+
   let(:repo_contents_path) { write_tmp_repo(dependency_files) }
   let(:source) do
     Dependabot::Source.new(
@@ -19,12 +22,7 @@
       directory: "/"
     )
   end
-=======
-  RSpec.configure do |config|
-    config.include(NuGetSearchStubs)
-  end
-
->>>>>>> fe6b41e3
+
   let(:finder) do
     Dependabot::Nuget::FileParser.new(dependency_files: dependency_files,
                                       source: source,
