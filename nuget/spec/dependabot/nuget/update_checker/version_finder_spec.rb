--- conflicted
+++ resolved
@@ -307,19 +307,12 @@
       let(:dependency_name) { "FakeItEasy" }
       let(:dependency_version) { "4.7.1" }
 
-<<<<<<< HEAD
-      its([:version]) { is_expected.to eq(version_class.new("7.1.0")) }
-    end
-
-    context "with a custom repo in the credentials" do
-=======
       it "returns the expected version" do
         expect(subject[:version]).to eq(version_class.new("7.3.0"))
       end
     end
 
     context "with a custom repo in the credentials", :vcr do
->>>>>>> 69f01216
       let(:credentials) do
         [{
           "type" => "git_source",
@@ -344,10 +337,6 @@
       end
       let(:custom_nuget_search_url) do
         "https://www.myget.org/F/exceptionless/api/v3/"\
-<<<<<<< HEAD
-        "query?q=microsoft.extensions.dependencymodel&prerelease=true"
-      end
-=======
         "query?q=microsoft.extensions.dependencymodel&prerelease=true&semVerLevel=2.0.0"
       end
       let(:custom_nuget_versions_url) do
@@ -355,7 +344,6 @@
         "microsoft.extensions.dependencymodel/index.json"
       end
 
->>>>>>> 69f01216
       before do
         stub_request(:get, nuget_versions_url).to_return(status: 404)
         stub_request(:get, nuget_search_url).to_return(status: 404)
@@ -367,13 +355,7 @@
             status: 200,
             body: fixture("nuget_responses", "myget_base.json")
           )
-<<<<<<< HEAD
-        custom_nuget_versions_url =
-          "https://www.myget.org/F/exceptionless/api/v3/flatcontainer/"\
-          "microsoft.extensions.dependencymodel/index.json"
-=======
-
->>>>>>> 69f01216
+
         stub_request(:get, custom_nuget_versions_url).to_return(status: 404)
         stub_request(:get, custom_nuget_versions_url).
           with(basic_auth: %w(my passw0rd)).
@@ -387,22 +369,11 @@
 
       its([:version]) { is_expected.to eq(version_class.new("2.1.0")) }
 
-<<<<<<< HEAD
-      context "that does not return PackageBaseAddress" do
-        let(:custom_repo_url) { "http://localhost:8082/artifactory/api/nuget/v3/nuget-local" }
-        let(:custom_nuget_search_url) do
-          "http://localhost:8082/artifactory/api/nuget/v3/nuget-local/"\
-          "query?prerelease=true&q=microsoft.extensions.dependencymodel"
-        end
-        before do
-          stub_request(:get, custom_repo_url).
-=======
       context "that does not return PackageBaseAddress", :vcr do
         let(:custom_repo_url) { "http://localhost:8081/artifactory/api/nuget/v3/dependabot-nuget-local" }
         before do
           stub_request(:get, custom_repo_url).
             with(basic_auth: %w(admin password)).
->>>>>>> 69f01216
             to_return(
               status: 200,
               body: fixture("nuget_responses", "artifactory_base.json")
