# frozen_string_literal: true

require "spec_helper"
require "dependabot/dependency"
require "dependabot/dependency_file"
require "dependabot/nuget/file_updater"
require_common_spec "file_updaters/shared_examples_for_file_updaters"

RSpec.describe Dependabot::Nuget::FileUpdater do
  it_behaves_like "a dependency file updater"

  let(:updater) do
    described_class.new(
      dependency_files: dependency_files,
      dependencies: dependencies,
      credentials: [{
        "type" => "git_source",
        "host" => "github.com",
        "username" => "x-access-token",
        "password" => "token"
      }]
    )
  end
  let(:dependency_files) { [csproj_file] }
  let(:dependencies) { [dependency] }
  let(:csproj_file) do
    Dependabot::DependencyFile.new(content: csproj_body, name: "my.csproj")
  end
  let(:csproj_body) { fixture("csproj", "basic.csproj") }
  let(:dependency) do
    Dependabot::Dependency.new(
      name: dependency_name,
      version: version,
      previous_version: previous_version,
      requirements: requirements,
      previous_requirements: previous_requirements,
      package_manager: "nuget"
    )
  end
  let(:dependency_name) { "Microsoft.Extensions.DependencyModel" }
  let(:version) { "1.1.2" }
  let(:previous_version) { "1.1.1" }
  let(:requirements) do
    [{
      file: "my.csproj",
      requirement: "1.1.2",
      groups: ["dependencies"],
      source: nil
    }]
  end
  let(:previous_requirements) do
    [{
      file: "my.csproj",
      requirement: "1.1.1",
      groups: ["dependencies"],
      source: nil
    }]
  end

  describe "#updated_dependency_files" do
    subject(:updated_files) { updater.updated_dependency_files }

    it "returns DependencyFile objects" do
      updated_files.each { |f| expect(f).to be_a(Dependabot::DependencyFile) }
    end

    its(:length) { is_expected.to eq(1) }

    describe "the updated csproj file" do
      subject(:updated_csproj_file) do
        updated_files.find { |f| f.name == "my.csproj" }
      end

      its(:content) { is_expected.to include 'Version="1.1.2" />' }
      its(:content) { is_expected.to include 'version="1.1.0">' }

      it "doesn't update the formatting of the project file" do
        expect(updated_csproj_file.content).to include("</PropertyGroup>\n\n")
      end

      context "with a version range" do
        let(:csproj_body) { fixture("csproj", "ranges.csproj") }
        let(:dependency_name) { "Dep1" }
        let(:version) { "2.1" }
        let(:previous_version) { nil }
        let(:requirements) do
          [{
            file: "my.csproj",
            requirement: "[1.0,2.1]",
            groups: ["dependencies"],
            source: nil
          }]
        end
        let(:previous_requirements) do
          [{
            file: "my.csproj",
            requirement: "[1.0,2.0]",
            groups: ["dependencies"],
            source: nil
          }]
        end

        its(:content) { is_expected.to include '"Dep1" Version="[1.0,2.1]" />' }
      end

      context "with a property version" do
        let(:csproj_body) do
          fixture("csproj", "property_version.csproj")
        end
        let(:dependency_name) { "Nuke.Common" }
        let(:version) { "0.1.500" }
        let(:previous_version) { "0.1.434" }
        let(:requirements) do
          [{
            requirement: "0.1.500",
            file: "my.csproj",
            groups: ["dependencies"],
            source: nil,
            metadata: { property_name: "NukeVersion" }
          }]
        end
        let(:previous_requirements) do
          [{
            requirement: "0.1.434",
            file: "my.csproj",
            groups: ["dependencies"],
            source: nil,
            metadata: { property_name: "NukeVersion" }
          }]
        end

        it "updates the property correctly" do
          expect(updated_csproj_file.content).to include(
            %(NukeVersion Condition="$(NukeVersion) == ''">0.1.500</NukeVersion)
          )
        end
      end

      context "with MSBuild SDKs" do
        let(:csproj_body) do
          fixture("csproj", "sdk_references_of_all_kinds.csproj")
        end
        let(:dependency_name) { "Foo.Bar" }
        let(:version) { "1.2.3" }
        let(:previous_version) { "1.1.1" }
        let(:requirements) do
          [{
            requirement: "1.2.3",
            file: "my.csproj",
            groups: ["dependencies"],
            source: nil
          }]
        end
        let(:previous_requirements) do
          [{
            requirement: "1.1.1",
            file: "my.csproj",
            groups: ["dependencies"],
            source: nil
          }]
        end

        it "updates the project correctly" do
          content = updated_csproj_file.content
          # Sdk attribute on Project (front, middle, back)
          expect(content).to include(%(Sdk="Foo.Bar/1.2.3;))
          expect(content).to include(%(X;Foo.Bar/1.2.3;Y))
          expect(content).to include(%(Y;Foo.Bar/1.2.3">))
          # Sdk tag (name/version and version/name)
          expect(content).to include(%(<Sdk Version="1.2.3" Name="Foo.Bar"))
          expect(content).to include(%(<Sdk Name="Foo.Bar" Version="1.2.3"))
          # Import tag (name/version and version/name)
          expect(content).to include(
            %(<Import Project="X" Version="1.2.3" Sdk="Foo.Bar")
          )
          expect(content).to include(
            %(<Import Sdk="Foo.Bar" Project="Y" Version="1.2.3")
          )
        end
      end
    end

    context "with a packages.config file" do
      let(:dependency_files) { [packages_config] }
      let(:packages_config) do
        Dependabot::DependencyFile.new(
          content: fixture("packages_configs", "packages.config"),
          name: "packages.config"
        )
      end
      let(:dependency_name) { "Newtonsoft.Json" }
      let(:version) { "8.0.4" }
      let(:previous_version) { "8.0.3" }
      let(:requirements) do
        [{
          file: "packages.config",
          requirement: "8.0.4",
          groups: ["dependencies"],
          source: nil
        }]
      end
      let(:previous_requirements) do
        [{
          file: "packages.config",
          requirement: "8.0.3",
          groups: ["dependencies"],
          source: nil
        }]
      end

      describe "the updated packages.config file" do
        subject(:updated_packages_config_file) do
          updated_files.find { |f| f.name == "packages.config" }
        end

        its(:content) do
          is_expected.to include 'id="Newtonsoft.Json" version="8.0.4"'
        end
        its(:content) do
          is_expected.to include 'id="NuGet.Core" version="2.11.1"'
        end

        it "doesn't update the formatting of the project file" do
          expect(updated_packages_config_file.content).
            to include("</packages>\n\n")
        end
      end

      context "that is nested" do
        let(:packages_config) do
          Dependabot::DependencyFile.new(
            content: fixture("packages_configs", "packages.config"),
            name: "dir/packages.config"
          )
        end
        let(:requirements) do
          [{
            file: "dir/packages.config",
            requirement: "8.0.4",
            groups: ["dependencies"],
            source: nil
          }]
        end
        let(:previous_requirements) do
          [{
            file: "dir/packages.config",
            requirement: "8.0.3",
            groups: ["dependencies"],
            source: nil
          }]
        end

        describe "the updated packages.config file" do
          subject(:updated_packages_config_file) do
            updated_files.find { |f| f.name == "dir/packages.config" }
          end

          its(:content) do
            is_expected.to include 'id="Newtonsoft.Json" version="8.0.4"'
          end
          its(:content) do
            is_expected.to include 'id="NuGet.Core" version="2.11.1"'
          end
        end
      end
    end

    context "with a vbproj and csproj" do
      let(:dependency_files) { [csproj_file, vbproj_file] }
      let(:vbproj_file) do
        Dependabot::DependencyFile.new(
          content: fixture("csproj", "basic2.csproj"),
          name: "my.vbproj"
        )
      end
      let(:dependency) do
        Dependabot::Dependency.new(
          name: "Microsoft.Extensions.DependencyModel",
          version: "1.1.2",
          previous_version: "1.1.1",
          requirements: [{
            file: "my.csproj",
            requirement: "1.1.2",
            groups: ["dependencies"],
            source: nil
          }, {
            file: "my.vbproj",
            requirement: "1.1.*",
            groups: ["dependencies"],
            source: nil
          }],
          previous_requirements: [{
            file: "my.csproj",
            requirement: "1.1.1",
            groups: ["dependencies"],
            source: nil
          }, {
            file: "my.vbproj",
            requirement: "1.0.1",
            groups: ["dependencies"],
            source: nil
          }],
          package_manager: "nuget"
        )
      end

      describe "the updated csproj file" do
        subject(:updated_csproj_file) do
          updated_files.find { |f| f.name == "my.csproj" }
        end

        its(:content) { is_expected.to include 'Version="1.1.2" />' }
        its(:content) { is_expected.to include 'version="1.1.0">' }
      end

      describe "the updated vbproj file" do
        subject(:updated_csproj_file) do
          updated_files.find { |f| f.name == "my.vbproj" }
        end

        its(:content) { is_expected.to include 'Version="1.1.*" />' }
      end
    end

    context "with a global.json" do
      let(:dependency_files) { [csproj_file, global_json] }
      let(:global_json) do
        Dependabot::DependencyFile.new(
          content: fixture("global_jsons", "global.json"),
          name: "global.json"
        )
      end
      let(:dependency) do
        Dependabot::Dependency.new(
          name: "Microsoft.Build.Traversal",
          version: "1.0.52",
          previous_version: "1.0.45",
          requirements: [{
            file: "global.json",
            requirement: "1.0.52",
            groups: ["dependencies"],
            source: nil
          }],
          previous_requirements: [{
            file: "global.json",
            requirement: "1.0.45",
            groups: ["dependencies"],
            source: nil
          }],
          package_manager: "nuget"
        )
      end

      describe "the updated global.json file" do
        subject(:updated_global_json_file) do
          updated_files.find { |f| f.name == "global.json" }
        end

        its(:content) do
          is_expected.to include '"Microsoft.Build.Traversal": "1.0.52"'
        end
      end
    end

    context "with a dotnet-tools.json" do
      let(:dependency_files) { [csproj_file, dotnet_tools_json] }
      let(:dotnet_tools_json) do
        Dependabot::DependencyFile.new(
          content: fixture("dotnet_tools_jsons", "dotnet-tools.json"),
          name: ".config/dotnet-tools.json"
        )
      end
      let(:dependency) do
        Dependabot::Dependency.new(
          name: "dotnetsay",
          version: "2.1.7",
          previous_version: "1.0.0",
          requirements: [{
            file: ".config/dotnet-tools.json",
            requirement: "2.1.7",
            groups: ["dependencies"],
            source: nil
          }],
          previous_requirements: [{
            file: ".config/dotnet-tools.json",
            requirement: "1.0.0",
            groups: ["dependencies"],
            source: nil
          }],
          package_manager: "nuget"
        )
      end

      describe "the updated dotnet-tools.json file" do
        subject(:updated_dotnet_tools_json_file) do
          updated_files.find { |f| f.name == ".config/dotnet-tools.json" }
        end

        its(:content) do
          # botsay is unchanged
          is_expected.to include '"botsay": {' \
                                 "\n      \"version\": \"1.0.0\"," \
                                 "\n      \"commands\": ["

          # dotnetsay is changed
          is_expected.to include '"dotnetsay": {' \
                                 "\n      \"version\": \"2.1.7\"," \
                                 "\n      \"commands\": ["
        end
      end
    end

    context "with a dotnet-tools.json same version edge" do
      # The RegEx can mistakenly match the an entry and the one following
      # This guards against such by testing update of the first does not affect the second.
      # This only happens when two dependencies have the same version but we only need to
      # update the first, irrespective of different dependency names
      let(:dependency_files) { [csproj_file, dotnet_tools_json] }
      let(:dotnet_tools_json) do
        Dependabot::DependencyFile.new(
          content: fixture("dotnet_tools_jsons", "dotnet-tools.json"),
          name: ".config/dotnet-tools.json"
        )
      end
      let(:dependency) do
        Dependabot::Dependency.new(
          name: "botsay",
          version: "1.2.0",
          previous_version: "1.0.0",
          requirements: [{
            file: ".config/dotnet-tools.json",
            requirement: "1.2.0",
            groups: ["dependencies"],
            source: nil
          }],
          previous_requirements: [{
            file: ".config/dotnet-tools.json",
            requirement: "1.0.0",
            groups: ["dependencies"],
            source: nil
          }],
          package_manager: "nuget"
        )
      end

      describe "the updated dotnet-tools.json file" do
        subject(:updated_dotnet_tools_json_file) do
          updated_files.find { |f| f.name == ".config/dotnet-tools.json" }
        end

        its(:content) do
          # botsay is changed
          is_expected.to include '"botsay": {' \
                                 "\n      \"version\": \"1.2.0\"," \
                                 "\n      \"commands\": ["

          # dotnetsay is unchanged
          is_expected.to include '"dotnetsay": {' \
                                 "\n      \"version\": \"1.0.0\"," \
                                 "\n      \"commands\": ["
        end
      end
    end

<<<<<<< HEAD
    context "with a lockfile" do
      describe "the updated lockfile" do
        subject(:updated_lock_file) do
          updated_files.find { |f| f.name == "packages.lock.json" }
        end

        let(:dependency_files) { [csproj_file, lock_file] }
        let(:csproj_file) do
          Dependabot::DependencyFile.new(
            content: fixture("csproj", "lockfile_test.csproj"),
            name: "lockfile_test.csproj"
          )
        end
        let(:lock_file) do
          Dependabot::DependencyFile.new(
            content: fixture("lockfiles", "lockfile_test_packages.lock.json"),
            name: "packages.lock.json"
          )
        end
        let(:dependency) do
          Dependabot::Dependency.new(
            name: "Microsoft.Extensions.DependencyModel",
            version: "1.1.2",
            previous_version: "1.0.1",
            requirements: [{
              file: "lockfile_test.csproj",
              requirement: "1.1.2",
              groups: ["dependencies"],
              source: nil
            }],
            previous_requirements: [{
              file: "lockfile_test.csproj",
              requirement: "1.0.1",
              groups: ["dependencies"],
              source: nil
            }],
            package_manager: "nuget"
          )
        end

        it "updates the dependency version in the lockfile" do
          dependency_name = "Microsoft.Extensions.DependencyModel"
          prev_dependency = JSON.parse(lock_file.content)["dependencies"]["net6.0"][dependency_name]
          new_dependency = JSON.parse(updated_lock_file.content)["dependencies"]["net6.0"][dependency_name]

          expect(prev_dependency["resolved"]).to eql("1.0.3")
          expect(prev_dependency["contentHash"]).to eql(
            "Z3o19EnheuegmvgpCzwoSlnCWxYA6qIUhvKJ7ifKHHvU7U+oYR/gliLiL3LVYOOeGMEEzkpJ5W67sOcXizGtlw=="
          )

          expect(new_dependency["resolved"]).to eql("1.1.2")
          expect(new_dependency["contentHash"]).to eql(
            "v/Y38U1tsdr8s5SLpTzbiwsugSFV+JNtm2lGb0agKDt/IwmWFbAqOR/rLr/ER1u4X5cHRv/J2dU6acUzYA0MFQ=="
          )
        end
=======
    context "with only a directory.packages.props file" do
      let(:dependency_files) { [packages_file] }
      let(:packages_file) do
        Dependabot::DependencyFile.new(
          name: "directory.packages.props",
          content: fixture("csproj", "directory.packages.props")
        )
      end
      let(:dependency) do
        Dependabot::Dependency.new(
          name: "System.Lycos",
          version: "3.23.4",
          previous_version: "3.23.3",
          requirements: [{
            file: "directory.packages.props",
            requirement: "3.23.4",
            groups: ["dependencies"],
            source: nil
          }],
          previous_requirements: [{
            file: "directory.packages.props",
            requirement: "3.23.3",
            groups: ["dependencies"],
            source: nil
          }],
          package_manager: "nuget"
        )
      end

      describe "the updated file" do
        subject(:updated_directory_packages_props_file) do
          updated_files.find { |f| f.name == "directory.packages.props" }
        end

        its(:content) { is_expected.to include 'Version="3.23.4"' }
>>>>>>> cd722775
      end
    end
  end
end<|MERGE_RESOLUTION|>--- conflicted
+++ resolved
@@ -462,7 +462,44 @@
       end
     end
 
-<<<<<<< HEAD
+    context "with only a directory.packages.props file" do
+      let(:dependency_files) { [packages_file] }
+      let(:packages_file) do
+        Dependabot::DependencyFile.new(
+          name: "directory.packages.props",
+          content: fixture("csproj", "directory.packages.props")
+        )
+      end
+      let(:dependency) do
+        Dependabot::Dependency.new(
+          name: "System.Lycos",
+          version: "3.23.4",
+          previous_version: "3.23.3",
+          requirements: [{
+            file: "directory.packages.props",
+            requirement: "3.23.4",
+            groups: ["dependencies"],
+            source: nil
+          }],
+          previous_requirements: [{
+            file: "directory.packages.props",
+            requirement: "3.23.3",
+            groups: ["dependencies"],
+            source: nil
+          }],
+          package_manager: "nuget"
+        )
+      end
+
+      describe "the updated file" do
+        subject(:updated_directory_packages_props_file) do
+          updated_files.find { |f| f.name == "directory.packages.props" }
+        end
+
+        its(:content) { is_expected.to include 'Version="3.23.4"' }
+      end
+    end
+
     context "with a lockfile" do
       describe "the updated lockfile" do
         subject(:updated_lock_file) do
@@ -518,43 +555,6 @@
             "v/Y38U1tsdr8s5SLpTzbiwsugSFV+JNtm2lGb0agKDt/IwmWFbAqOR/rLr/ER1u4X5cHRv/J2dU6acUzYA0MFQ=="
           )
         end
-=======
-    context "with only a directory.packages.props file" do
-      let(:dependency_files) { [packages_file] }
-      let(:packages_file) do
-        Dependabot::DependencyFile.new(
-          name: "directory.packages.props",
-          content: fixture("csproj", "directory.packages.props")
-        )
-      end
-      let(:dependency) do
-        Dependabot::Dependency.new(
-          name: "System.Lycos",
-          version: "3.23.4",
-          previous_version: "3.23.3",
-          requirements: [{
-            file: "directory.packages.props",
-            requirement: "3.23.4",
-            groups: ["dependencies"],
-            source: nil
-          }],
-          previous_requirements: [{
-            file: "directory.packages.props",
-            requirement: "3.23.3",
-            groups: ["dependencies"],
-            source: nil
-          }],
-          package_manager: "nuget"
-        )
-      end
-
-      describe "the updated file" do
-        subject(:updated_directory_packages_props_file) do
-          updated_files.find { |f| f.name == "directory.packages.props" }
-        end
-
-        its(:content) { is_expected.to include 'Version="3.23.4"' }
->>>>>>> cd722775
       end
     end
   end
