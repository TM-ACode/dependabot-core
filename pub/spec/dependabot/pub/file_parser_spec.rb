--- conflicted
+++ resolved
@@ -27,14 +27,9 @@
 
     context "with a pinned dependency" do
       let(:files) { project_dependency_files("pinned_version") }
-<<<<<<< HEAD
       specify { expect(dependencies.length).to eq(1) }
       specify { expect(dependencies).to all(be_a(Dependabot::Dependency)) }
-=======
 
-      specify { expect(subject.length).to eq(1) }
-      specify { expect(subject).to all(be_a(Dependabot::Dependency)) }
->>>>>>> 13bf8117
 
       it "has the right details for the dependency" do
         expect(dependencies[0].name).to eq("retry")
@@ -50,14 +45,9 @@
 
     context "with several dependencies" do
       let(:files) { project_dependency_files("constraints") }
-<<<<<<< HEAD
       specify { expect(dependencies.length).to eq(49) }
       specify { expect(dependencies).to all(be_a(Dependabot::Dependency)) }
-=======
 
-      specify { expect(subject.length).to eq(49) }
-      specify { expect(subject).to all(be_a(Dependabot::Dependency)) }
->>>>>>> 13bf8117
 
       it "has the right details for the retry (direct) dependency" do
         dep = dependencies.find { |d| d.name == "retry" }
