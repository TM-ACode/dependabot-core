# typed: false
# frozen_string_literal: true

require "spec_helper"
require "dependabot/pub/file_fetcher"
require_common_spec "file_fetchers/shared_examples_for_file_fetchers"

RSpec.describe Dependabot::Pub::FileFetcher do
  it_behaves_like "a dependency file fetcher"

  let(:source) do
    Dependabot::Source.new(
      provider: "github",
      repo: "gocardless/bump",
      directory: directory
    )
  end

  let(:file_fetcher_instance) do
    described_class.new(source: source, credentials: [], repo_contents_path: repo_contents_path)
  end

  let(:project_name) { "pinned_version" }
  let(:directory) { "/" }
  let(:repo_contents_path) { build_tmp_repo(project_name) }

  after do
    FileUtils.rm_rf(repo_contents_path)
  end

  context "with pubspec.yaml and pubspec.lock" do
    it "fetches the files" do
      expect(file_fetcher_instance.files.map(&:name))
        .to match_array(%w(pubspec.yaml pubspec.lock))
    end
  end

  context "when dealing with a mono-repo" do
    let(:project_name) { "mono_repo" }
    let(:directory) { "/main" }
<<<<<<< HEAD
    it "fetches the files" do
=======

    it "fetches the  files" do
>>>>>>> 1fa523bf
      expect(file_fetcher_instance.files.map(&:name))
        .to match_array(%w(pubspec.yaml pubspec.lock ../dep/pubspec.yaml))
    end
  end

  context "when dealing with a mono-repo with no pubspec.lock" do
    let(:project_name) { "no_lockfile" }
    let(:directory) { "/main" }
<<<<<<< HEAD
    it "fetches the files" do
=======

    it "fetches the  files" do
>>>>>>> 1fa523bf
      expect(file_fetcher_instance.files.map(&:name))
        .to match_array(%w(pubspec.yaml ../dep/pubspec.yaml))
    end
  end
end<|MERGE_RESOLUTION|>--- conflicted
+++ resolved
@@ -38,12 +38,7 @@
   context "when dealing with a mono-repo" do
     let(:project_name) { "mono_repo" }
     let(:directory) { "/main" }
-<<<<<<< HEAD
     it "fetches the files" do
-=======
-
-    it "fetches the  files" do
->>>>>>> 1fa523bf
       expect(file_fetcher_instance.files.map(&:name))
         .to match_array(%w(pubspec.yaml pubspec.lock ../dep/pubspec.yaml))
     end
@@ -52,12 +47,7 @@
   context "when dealing with a mono-repo with no pubspec.lock" do
     let(:project_name) { "no_lockfile" }
     let(:directory) { "/main" }
-<<<<<<< HEAD
     it "fetches the files" do
-=======
-
-    it "fetches the  files" do
->>>>>>> 1fa523bf
       expect(file_fetcher_instance.files.map(&:name))
         .to match_array(%w(pubspec.yaml ../dep/pubspec.yaml))
     end
